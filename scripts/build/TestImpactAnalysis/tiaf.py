#
# Copyright (c) Contributors to the Open 3D Engine Project.
# For complete copyright and license terms please see the LICENSE at the root of this distribution.
#
# SPDX-License-Identifier: Apache-2.0 OR MIT
#
#

import json
import subprocess
import re
import uuid
import pathlib
from git_utils import Repo
from tiaf_persistent_storage_local import PersistentStorageLocal
from tiaf_persistent_storage_s3 import PersistentStorageS3
from tiaf_logger import get_logger

logger = get_logger(__file__)


class TestImpact:

    def __init__(self, args: dict):
        """
        Initializes the test impact model with the commit, branches as runtime configuration.

        @param config_file: The runtime config file to obtain the runtime configuration data from.
        @param args: The arguments to be parsed and applied to this TestImpact object.
        """

        self._runtime_args = []
        self._change_list = {"createdFiles": [],
                             "updatedFiles": [], "deletedFiles": []}
        self._has_change_list = False
        self._use_test_impact_analysis = False

        # Unique instance id to be used as part of the report name.
        self._instance_id = uuid.uuid4().hex

        self._s3_bucket = args.get('s3_bucket')
        self._suite = args.get('suite')

        self._config = self._parse_config_file(args['config'])

        # Initialize branches
        self._src_branch = args.get("src_branch")
        self._dst_branch = args.get("dst_branch")
        logger.info(f"Source branch: '{self._src_branch}'.")
        logger.info(f"Destination branch: '{self._dst_branch}'.")

        # Determine our source of truth. Also intializes our source of truth property.
        self._determine_source_of_truth()

        # Initialize commit info
        self._dst_commit = args.get("commit")
        logger.info(f"Commit: '{self._dst_commit}'.")
        self._src_commit = None
        self._commit_distance = None

        # Default to a regular sequence run unless otherwise specified
        sequence_type = "regular"

        # If flag is set for us to use TIAF
        if self._use_test_impact_analysis:
            logger.info("Test impact analysis is enabled.")
            self._persistent_storage = self._intialize_persistent_storage(
                s3_bucket=self._s3_bucket, suite=self._suite, s3_top_level_dir=args.get('s3_top_level_dir'))

            # If persistent storage intialized correctly
            if self._persistent_storage:

                # Historic Data Handling:
                # This flag is used to help handle our corner cases if we have historic data.
                self._can_rerun_with_instrumentation = True
                if self._persistent_storage.has_historic_data:
                    logger.info("Historic data found.")
                    self._handle_historic_data()
                else:
                    logger.info("No historic data found.")

                # Determining our sequence type:
                if self._has_change_list:
                    if self._is_source_of_truth_branch:
                        # Use TIA sequence (instrumented subset of tests) for coverage updating branches so we can update the coverage data with the generated coverage
                        sequence_type = "tia"
                    else:
                        # Use TIA no-write sequence (regular subset of tests) for non coverage updating branches
                        sequence_type = "tianowrite"
                        # Ignore integrity failures for non coverage updating branches as our confidence in the
                        self._runtime_args.append("--ipolicy=continue")
                        logger.info(
                            "Integration failure policy is set to 'continue'.")
                    self._runtime_args.append(
                        f"--changelist={self._change_list_path}")
                    logger.info(
                        f"Change list is set to '{self._change_list_path}'.")
                else:
                    if self._is_source_of_truth_branch and self._can_rerun_with_instrumentation:
                        # Use seed sequence (instrumented all tests) for coverage updating branches so we can generate the coverage bed for future sequences
                        sequence_type = "seed"
                        # We always continue after test failures when seeding to ensure we capture the coverage for all test targets
                        args['test_failure_policy'] = "continue"
                    else:
                        # Use regular sequence (regular all tests) for non coverage updating branches as we have no coverage to use nor coverage to update
                        sequence_type = "regular"
                        # Ignore integrity failures for non coverage updating branches as our confidence in the
                        self._runtime_args.append("--ipolicy=continue")
                        logger.info(
                            "Integration failure policy is set to 'continue'.")

        self._parse_arguments_to_runtime(
            args, sequence_type, self._runtime_args)

    def _parse_arguments_to_runtime(self, args, sequence_type, runtime_args):
        """
        Fetches the relevant keys from the provided dictionary, and applies the values of the arguments(or applies them as a flag) to our runtime_args list.

        @param args: Dictionary containing the arguments passed to this TestImpact object. Will contain all the runtime arguments we need to apply.
        @sequence_type: The sequence type as determined when initialising this TestImpact object.
        @runtime_args: A list of strings that will become the arguments for our runtime.
        """
        runtime_args.append(f"--sequence={sequence_type}")
        logger.info(f"Sequence type is set to '{sequence_type}'.")

        if args.get('safe_mode'):
            runtime_args.append("--safemode=on")
            logger.info("Safe mode set to 'on'.")
        else:
            runtime_args.append("--safemode=off")
            logger.info("Safe mode set to 'off'.")

        # Test failure policy
        test_failure_policy = args.get('test_failure_policy')
        runtime_args.append(f"--fpolicy={test_failure_policy}")
        logger.info(f"Test failure policy is set to '{test_failure_policy}'.")

        # Sequence report
        self._report_file = pathlib.PurePath(self._temp_workspace).joinpath(
            f"report.{self._instance_id}.json")
        runtime_args.append(f"--report={self._report_file}")
        logger.info(f"Sequence report file is set to '{self._report_file}'.")

        # Suite
        suite = args.get('suite')
        runtime_args.append(f"--suite={suite}")
        logger.info(f"Test suite is set to '{suite}'.")

        # Exclude tests
        exclude_file = args.get('exclude_file')
        if exclude_file:
            runtime_args.append(f"--exclude={exclude_file}")
            logger.info(
                f"Exclude file found, excluding the tests stored at '{exclude_file}'.")
        else:
            logger.info(f'Exclude file not found, skipping.')

        # Timeouts
        test_timeout = args.get('test_timeout')
        if test_timeout:
            runtime_args.append(f"--ttimeout={test_timeout}")
            logger.info(
                f"Test target timeout is set to {test_timeout} seconds.")

        global_timeout = args.get('global_timeout')
        if global_timeout:
            runtime_args.append(f"--gtimeout={global_timeout}")
            logger.info(
                f"Global sequence timeout is set to {test_timeout} seconds.")

    def _handle_historic_data(self):
        """
        This method handles the different cases of when we have historic data, and carries out the desired action.
        Case 1:
            This commit is different to the last commit in our historic data. Action: Generate change-list.
        Case 2:
            This commit has already been run in TIAF, and we have useful historic data. Action: Use that data for our TIAF run.
        Case 3:
            This commit has already been run in TIAF, but we have no useful historic data for it. Action: A regular sequence is performed instead. Persistent storage is set to none and rerun_with_instrumentation is set to false.
        """
        # src commit is set to the commit hash of the last commit we have historic data for
        self._src_commit = self._persistent_storage.last_commit_hash

        # Check to see if this is a re-run for this commit before any other changes have come in

        # If the last commit hash in our historic data is the same as our current commit hash
        if self._persistent_storage.is_last_commit_hash_equal_to_this_commit_hash:

            # If we have the last commit hash of our previous run in our json then we will just use the data from that run
            if self._persistent_storage.has_previous_last_commit_hash:
                logger.info(
                    f"This sequence is being re-run before any other changes have come in so the last commit '{self._persistent_storage.this_commit_last_commit_hash}' used for the previous sequence will be used instead.")
                self._src_commit = self._persistent_storage.this_commit_last_commit_hash
            else:
                # If we don't have the last commit hash of our previous run then we do a regular run as there will be no change list and no historic coverage data to use
                logger.info(
                    f"This sequence is being re-run before any other changes have come in but there is no useful historic data. A regular sequence will be performed instead.")
                self._persistent_storage = None
                self._can_rerun_with_instrumentation = False
        else:
            # If this commit is different to the last commit in our historic data, we can diff the commits to get our change list
            self._attempt_to_generate_change_list()

    def _intialize_persistent_storage(self, suite: str,  s3_bucket: str = None, s3_top_level_dir: str = None):
        """
        Initialise our persistent storage object. Defaults to initialising local storage, unless the s3_bucket argument is not None. 
        Returns PersistentStorage object or None if initialisation failed.

        @param suite: The testing suite we are using.
        @param s3_bucket: the name of the S3 bucket to connect to. Can be set to none.
        @param s3_top_level_dir: The name of the top level directory to use in the s3 bucket.

        @returns: Returns a persistent storage object, or None if a SystemError exception occurs while initialising the object.
        """
        try:
            if s3_bucket:
                return PersistentStorageS3(
                    self._config, suite, self._dst_commit, s3_bucket, s3_top_level_dir, self._source_of_truth_branch)
            else:
                return PersistentStorageLocal(
                    self._config, suite, self._dst_commit)
        except SystemError as e:
            logger.warning(
                f"The persistent storage encountered an irrecoverable error, test impact analysis will be disabled: '{e}'")
            return None

    def _determine_source_of_truth(self):
        """
        Determines whether the branch we are executing TIAF on is the source of truth (the branch from which the coverage data will be stored/retrieved from) or not.        
        """
        # Source of truth (the branch from which the coverage data will be stored/retrieved from)
        if not self._dst_branch or self._src_branch == self._dst_branch:
            # Branch builds are their own source of truth and will update the coverage data for the source of truth after any instrumented sequences complete
            self._source_of_truth_branch = self._src_branch
        else:
            # Pull request builds use their destination as the source of truth and never update the coverage data for the source of truth
            self._source_of_truth_branch = self._dst_branch

        logger.info(
            f"Source of truth branch: '{self._source_of_truth_branch}'.")
        logger.info(
            f"Is source of truth branch: '{self._is_source_of_truth_branch}'.")

    def _parse_config_file(self, config_file: str):
        """
        Parse the configuration file and retrieve the data needed for launching the test impact analysis runtime.

        @param config_file: The runtime config file to obtain the runtime configuration data from.
        """

        logger.info(
            f"Attempting to parse configuration file '{config_file}'...")
        try:
            with open(config_file, "r") as config_data:
                config = json.load(config_data)
                self._repo_dir = config["repo"]["root"]
                self._repo = Repo(self._repo_dir)

                # TIAF
                self._use_test_impact_analysis = config["jenkins"]["use_test_impact_analysis"]
                self._tiaf_bin = pathlib.Path(config["repo"]["tiaf_bin"])
                if self._use_test_impact_analysis and not self._tiaf_bin.is_file():
                    logger.warning(
                        f"Could not find TIAF binary at location {self._tiaf_bin}, TIAF will be turned off.")
                    self._use_test_impact_analysis = False
                else:
                    logger.info(
                        f"Runtime binary found at location '{self._tiaf_bin}'")

                # Workspaces
                self._active_workspace = config["workspace"]["active"]["root"]
                self._historic_workspace = config["workspace"]["historic"]["root"]
                self._temp_workspace = config["workspace"]["temp"]["root"]
                logger.info("The configuration file was parsed successfully.")
                return config
        except KeyError as e:
            logger.error(f"The config does not contain the key {str(e)}.")
            return None
        except json.JSONDecodeError as e:
            logger.error("The config file doesn not contain valid JSON")
            raise SystemError(
                "Config file does not contain valid JSON, stopping TIAF")

    def _attempt_to_generate_change_list(self):
        """
        Attempts to determine the change list between now and the last tiaf run (if any).
        """

        self._has_change_list = False
        self._change_list_path = None

        # Check whether or not a previous commit hash exists (no hash is not a failure)
        if self._src_commit:
            if self._is_source_of_truth_branch:
                # For branch builds, the dst commit must be descended from the src commit
                if not self._repo.is_descendent(self._src_commit, self._dst_commit):
                    logger.error(
                        f"Source commit '{self._src_commit}' and destination commit '{self._dst_commit}' must be related for branch builds.")
                    return

                # Calculate the distance (in commits) between the src and dst commits
                self._commit_distance = self._repo.commit_distance(
                    self._src_commit, self._dst_commit)
                logger.info(
                    f"The distance between '{self._src_commit}' and '{self._dst_commit}' commits is '{self._commit_distance}' commits.")
                multi_branch = False
            else:
                # For pull request builds, the src and dst commits are on different branches so we need to ensure a common ancestor is used for the diff
                multi_branch = True

            try:
                # Attempt to generate a diff between the src and dst commits
                logger.info(
                    f"Source '{self._src_commit}' and destination '{self._dst_commit}' will be diff'd.")
                diff_path = pathlib.Path(pathlib.PurePath(self._temp_workspace).joinpath(
                    f"changelist.{self._instance_id}.diff"))
                self._repo.create_diff_file(
                    self._src_commit, self._dst_commit, diff_path, multi_branch)
            except RuntimeError as e:
                logger.error(e)
                return

            # A diff was generated, attempt to parse the diff and construct the change list
            logger.info(
                f"Generated diff between commits '{self._src_commit}' and '{self._dst_commit}': '{diff_path}'.")
            with open(diff_path, "r") as diff_data:
                lines = diff_data.readlines()
                for line in lines:
                    match = re.split("^R[0-9]+\\s(\\S+)\\s(\\S+)", line)
                    if len(match) > 1:
                        # File rename
                        # Treat renames as a deletion and an addition
                        self._change_list["deletedFiles"].append(match[1])
                        self._change_list["createdFiles"].append(match[2])
                    else:
                        match = re.split("^[AMD]\\s(\\S+)", line)
                        if len(match) > 1:
                            if line[0] == 'A':
                                # File addition
                                self._change_list["createdFiles"].append(
                                    match[1])
                            elif line[0] == 'M':
                                # File modification
                                self._change_list["updatedFiles"].append(
                                    match[1])
                            elif line[0] == 'D':
                                # File Deletion
                                self._change_list["deletedFiles"].append(
                                    match[1])

            # Serialize the change list to the JSON format the test impact analysis runtime expects
            change_list_json = json.dumps(self._change_list, indent=4)
            change_list_path = pathlib.PurePath(self._temp_workspace).joinpath(
                f"changelist.{self._instance_id}.json")
            f = open(change_list_path, "w")
            f.write(change_list_json)
            f.close()
            logger.info(
                f"Change list constructed successfully: '{change_list_path}'.")
            logger.info(
                f"{len(self._change_list['createdFiles'])} created files, {len(self._change_list['updatedFiles'])} updated files and {len(self._change_list['deletedFiles'])} deleted files.")

            # Note: an empty change list generated due to no changes between last and current commit is valid
            self._has_change_list = True
            self._change_list_path = change_list_path
        else:
            logger.error(
                "No previous commit hash found, regular or seeded sequences only will be run.")
            self._has_change_list = False
            return

    def _generate_result(self, s3_bucket: str, suite: str, return_code: int, report: dict, runtime_args: list):
        """
        Generates the result object from the pertinent runtime meta-data and sequence report.

        @param The generated result object.
        """

        result = {}
        result["src_commit"] = self._src_commit
        result["dst_commit"] = self._dst_commit
        result["commit_distance"] = self._commit_distance
        result["src_branch"] = self._src_branch
        result["dst_branch"] = self._dst_branch
        result["suite"] = suite
        result["use_test_impact_analysis"] = self._use_test_impact_analysis
        result["source_of_truth_branch"] = self._source_of_truth_branch
        result["is_source_of_truth_branch"] = self._is_source_of_truth_branch
        result["has_change_list"] = self._has_change_list
        result["has_historic_data"] = self._has_historic_data
        result["s3_bucket"] = s3_bucket
        result["runtime_args"] = runtime_args
        result["return_code"] = return_code
        result["report"] = report
        result["change_list"] = self._change_list
        return result

<<<<<<< HEAD
    def run(self, commit: str, src_branch: str, dst_branch: str, s3_bucket: str, s3_top_level_dir: str, suite: str, test_failure_policy: str, safe_mode: bool, test_timeout: int, global_timeout: int, exclude_file: str):
        """
        Determines the type of sequence to run based on the commit, source branch and test branch before running the
        sequence with the specified values.

        @param commit:              The commit hash of the changes to run test impact analysis on. 
        @param src_branch:          If not equal to dst_branch, the branch that is being built.
        @param dst_branch:          If not equal to src_branch, the destination branch for the PR being built.
        @param s3_bucket:           Location of S3 bucket to use for persistent storage, otherwise local disk storage will be used.
        @param s3_top_level_dir:    Top level directory to use in the S3 bucket.
        @param suite:               Test suite to run.
        @param test_failure_policy: Test failure policy for regular and test impact sequences (ignored when seeding).
        @param safe_mode:           Flag to run impact analysis tests in safe mode (ignored when seeding).
        @param test_timeout:        Maximum run time (in seconds) of any test target before being terminated (unlimited if None).
        @param global_timeout:      Maximum run time of the sequence before being terminated (unlimited if None).
        @param exclude_file:        Path to exclude file, containing a list of tests to exclude from this run.
        """

        args = []
        persistent_storage = None
        self._has_historic_data = False
        self._change_list = {}
        self._change_list["createdFiles"] = []
        self._change_list["updatedFiles"] = []
        self._change_list["deletedFiles"] = []

        # Branches
        self._src_branch = src_branch
        self._dst_branch = dst_branch
        logger.info(f"Src branch: '{self._src_branch}'.")
        logger.info(f"Dst branch: '{self._dst_branch}'.")

        # Source of truth (the branch from which the coverage data will be stored/retrieved from)
        if not self._dst_branch or self._src_branch == self._dst_branch:
            # Branch builds are their own source of truth and will update the coverage data for the source of truth after any instrumented sequences complete
            self._is_source_of_truth_branch = True
            self._source_of_truth_branch = self._src_branch
        else:
            # Pull request builds use their destination as the source of truth and never update the coverage data for the source of truth
            self._is_source_of_truth_branch = False
            self._source_of_truth_branch = self._dst_branch

        logger.info(f"Source of truth branch: '{self._source_of_truth_branch}'.")
        logger.info(f"Is source of truth branch: '{self._is_source_of_truth_branch}'.")

        # Commit
        self._dst_commit = commit
        logger.info(f"Commit: '{self._dst_commit}'.")
        self._src_commit = None
        self._commit_distance = None

        # Generate a unique ID to be used as part of the file name for required runtime dynamic artifacts.
        self._instance_id = uuid.uuid4().hex
        
        if self._use_test_impact_analysis:
            logger.info("Test impact analysis is enabled.")
            try:
                # Persistent storage location
                if s3_bucket:
                    persistent_storage = PersistentStorageS3(self._config, suite, self._dst_commit, s3_bucket, s3_top_level_dir, self._source_of_truth_branch)
                else:
                    persistent_storage = PersistentStorageLocal(self._config, suite, self._dst_commit)
            except SystemError as e:
                logger.warning(f"The persistent storage encountered an irrecoverable error, test impact analysis will be disabled: '{e}'")
                persistent_storage = None

            if persistent_storage:
                
                # Flag for corner case where:
                # 1. TIAF was already run previously for this commit.
                # 2. There was no last commit hash when TIAF last ran on this commit (due to no coverage data existing yet for this branch)
                # 3. TIAF has not been run on any other commits between the run for this commit and the last run for this commit.
                # The above results in TIAF being stuck in a state of generating an empty change list (and thus doing no work until another
                # commit comes in) which is problematic if the commit needs to be re-run for whatever reason so in these conditions we revert
                # back to a regular test run until another commit comes in
                can_rerun_with_instrumentation = True

                if persistent_storage.has_historic_data:
                    logger.info("Historic data found.")
                    self._src_commit = persistent_storage.last_commit_hash
                    # NOTE: need to draft in failing tests or only update upon success otherwise reruns for failed runs will have the same last commit
                    # hash as the commit and generate an empty changelist

                    # Check to see if this is a re-run for this commit before any other changes have come in
                    if persistent_storage.is_repeat_sequence:
                        if persistent_storage.can_rerun_sequence:
                            logger.info(f"This sequence is being re-run before any other changes have come in so the last commit '{persistent_storage.this_commit_last_commit_hash}' used for the previous sequence will be used instead.")
                            self._src_commit = persistent_storage.this_commit_last_commit_hash
                        else:
                            logger.info(f"This sequence is being re-run before any other changes have come in but there is no useful historic data. A regular sequence will be performed instead.")
                            persistent_storage = None
                            can_rerun_with_instrumentation = False
                    else:
                        self._attempt_to_generate_change_list()
                else:
                    logger.info("No historic data found.")
                    
                # Sequence type
                if self._has_change_list:
                    if self._is_source_of_truth_branch:
                        # Use TIA sequence (instrumented subset of tests) for coverage updating branches so we can update the coverage data with the generated coverage
                        sequence_type = "tia"
                    else:
                        # Use TIA no-write sequence (regular subset of tests) for non coverage updating branche
                        sequence_type = "tianowrite"
                        # Ignore integrity failures for non coverage updating branches as our confidence in the
                        args.append("--ipolicy=continue")
                        logger.info("Integration failure policy is set to 'continue'.")
                    # Safe mode
                    if safe_mode:
                        args.append("--safemode=on")
                        logger.info("Safe mode set to 'on'.")
                    else:
                        args.append("--safemode=off")
                        logger.info("Safe mode set to 'off'.")
                    # Change list
                    args.append(f"--changelist={self._change_list_path}")
                    logger.info(f"Change list is set to '{self._change_list_path}'.")
                else:
                    if self._is_source_of_truth_branch and can_rerun_with_instrumentation:
                        # Use seed sequence (instrumented all tests) for coverage updating branches so we can generate the coverage bed for future sequences
                        sequence_type = "seed"
                        # We always continue after test failures when seeding to ensure we capture the coverage for all test targets
                        test_failure_policy = "continue"
                    else:
                        # Use regular sequence (regular all tests) for non coverage updating branches as we have no coverage to use nor coverage to update
                        sequence_type = "regular"
                        # Ignore integrity failures for non coverage updating branches as our confidence in the
                        args.append("--ipolicy=continue")
                        logger.info("Integration failure policy is set to 'continue'.")
            else:
                # Use regular sequence (regular all tests) when the persistent storage fails to avoid wasting time generating seed data that will not be preserved
                sequence_type = "regular"
        else:
            # Use regular sequence (regular all tests) when test impact analysis is disabled
            sequence_type = "regular"
        args.append(f"--sequence={sequence_type}")
        logger.info(f"Sequence type is set to '{sequence_type}'.")

        # Test failure policy
        args.append(f"--fpolicy={test_failure_policy}")
        logger.info(f"Test failure policy is set to '{test_failure_policy}'.")

        # Sequence report
        report_file = pathlib.PurePath(self._temp_workspace).joinpath(f"report.{self._instance_id}.json")
        args.append(f"--report={report_file}")
        logger.info(f"Sequence report file is set to '{report_file}'.")

        # Suite
        args.append(f"--suite={suite}")
        logger.info(f"Test suite is set to '{suite}'.")

        # Exclude tests
        if exclude_file:
            args.append(f"--exclude_file={exclude_file}")
            logger.info(f"Exclude file found, excluding the tests stored at '{exclude_file}'.")
        else:
            logger.info(f'Exclude file not found, skipping.')
=======
    def run(self):
        """
        Builds our runtime argument string based on the initialisation state, then executes the runtime with those arguments.
        Stores the report of this run locally.
        Updates and stores historic data if storage is intialized and source branch is source of truth.
        Returns the runtime result as a dictionary.
>>>>>>> 68847e4e

        @return: Runtime results in a dictionary.
        """

        unpacked_args = " ".join(self._runtime_args)
        logger.info(f"Args: {unpacked_args}")
        runtime_result = subprocess.run(
            [str(self._tiaf_bin)] + self._runtime_args)
        report = None
        # If the sequence completed (with or without failures) we will update the historical meta-data
        if runtime_result.returncode == 0 or runtime_result.returncode == 7:
            logger.info("Test impact analysis runtime returned successfully.")

            # Get the sequence report the runtime generated
            with open(self._report_file) as json_file:
                report = json.load(json_file)

            # Grab the list of failing test targets for this sequence
            test_runs = self._extract_test_runs_from_sequence_report(report)

            # Attempt to store the historic data for this branch and sequence
            if self._is_source_of_truth_branch and self._persistent_storage:
                self._persistent_storage.update_and_store_historic_data()
        else:
            logger.error(
                f"The test impact analysis runtime returned with error: '{runtime_result.returncode}'.")

        return self._generate_result(self._s3_bucket, self._suite, runtime_result.returncode, report, self._runtime_args)

    @property
    def _is_source_of_truth_branch(self):
        """
        True if the source branch the source of truth.
        False otherwise.
        """
        return self._source_of_truth_branch == self._src_branch

    @property
    def _has_historic_data(self):
        """
        True if persistent storage is not None and it has historic data.
        False otherwise.
        """
        if self._persistent_storage:
            return self._persistent_storage.has_historic_data
        return False

    @property
    def source_branch(self):
        """
        The source branch for this TIAF run.
        """
        return self._src_branch

    @property
    def destination_branch(self):
        """
        The destination branch for this TIAF run.
        """
        return self._dst_branch

    @property
    def destination_commit(self):
        """
        The destination commit for this TIAF run.
        Destination commit is the commit that is being built.
        """
        return self._dst_commit

    @property
    def source_commit(self):
        """
        The source commit for this TIAF run.
        Source commit is the commit that we compare to for PR builds.
        """
        return self._src_commit

    @property
    def runtime_args(self):
        """
        The arguments to be passed to the TIAF runtime.
        """
        return self._runtime_args

    @property
    def has_change_list(self):
        """
        True if a change list has been generated for this TIAF run.
        """
        return self._has_change_list

    @property
    def instance_id(self):
        """
        The instance id of this TestImpact object.
        """
        return self._instance_id

    @property
    def test_suite(self):
        """
        The test suite being executed.
        """
        return self._suite

    @property
    def source_of_truth_branch(self):
        """
        The source of truth branch for this TIAF run.
        """
        return self._source_of_truth_branch<|MERGE_RESOLUTION|>--- conflicted
+++ resolved
@@ -72,6 +72,8 @@
 
                 # Historic Data Handling:
                 # This flag is used to help handle our corner cases if we have historic data.
+                # NOTE: need to draft in failing tests or only update upon success otherwise reruns for failed runs will have the same last commit
+                # hash as the commit and generate an empty changelist
                 self._can_rerun_with_instrumentation = True
                 if self._persistent_storage.has_historic_data:
                     logger.info("Historic data found.")
@@ -395,177 +397,15 @@
         result["change_list"] = self._change_list
         return result
 
-<<<<<<< HEAD
-    def run(self, commit: str, src_branch: str, dst_branch: str, s3_bucket: str, s3_top_level_dir: str, suite: str, test_failure_policy: str, safe_mode: bool, test_timeout: int, global_timeout: int, exclude_file: str):
-        """
-        Determines the type of sequence to run based on the commit, source branch and test branch before running the
-        sequence with the specified values.
-
-        @param commit:              The commit hash of the changes to run test impact analysis on. 
-        @param src_branch:          If not equal to dst_branch, the branch that is being built.
-        @param dst_branch:          If not equal to src_branch, the destination branch for the PR being built.
-        @param s3_bucket:           Location of S3 bucket to use for persistent storage, otherwise local disk storage will be used.
-        @param s3_top_level_dir:    Top level directory to use in the S3 bucket.
-        @param suite:               Test suite to run.
-        @param test_failure_policy: Test failure policy for regular and test impact sequences (ignored when seeding).
-        @param safe_mode:           Flag to run impact analysis tests in safe mode (ignored when seeding).
-        @param test_timeout:        Maximum run time (in seconds) of any test target before being terminated (unlimited if None).
-        @param global_timeout:      Maximum run time of the sequence before being terminated (unlimited if None).
-        @param exclude_file:        Path to exclude file, containing a list of tests to exclude from this run.
-        """
-
-        args = []
-        persistent_storage = None
-        self._has_historic_data = False
-        self._change_list = {}
-        self._change_list["createdFiles"] = []
-        self._change_list["updatedFiles"] = []
-        self._change_list["deletedFiles"] = []
-
-        # Branches
-        self._src_branch = src_branch
-        self._dst_branch = dst_branch
-        logger.info(f"Src branch: '{self._src_branch}'.")
-        logger.info(f"Dst branch: '{self._dst_branch}'.")
-
-        # Source of truth (the branch from which the coverage data will be stored/retrieved from)
-        if not self._dst_branch or self._src_branch == self._dst_branch:
-            # Branch builds are their own source of truth and will update the coverage data for the source of truth after any instrumented sequences complete
-            self._is_source_of_truth_branch = True
-            self._source_of_truth_branch = self._src_branch
-        else:
-            # Pull request builds use their destination as the source of truth and never update the coverage data for the source of truth
-            self._is_source_of_truth_branch = False
-            self._source_of_truth_branch = self._dst_branch
-
-        logger.info(f"Source of truth branch: '{self._source_of_truth_branch}'.")
-        logger.info(f"Is source of truth branch: '{self._is_source_of_truth_branch}'.")
-
-        # Commit
-        self._dst_commit = commit
-        logger.info(f"Commit: '{self._dst_commit}'.")
-        self._src_commit = None
-        self._commit_distance = None
-
-        # Generate a unique ID to be used as part of the file name for required runtime dynamic artifacts.
-        self._instance_id = uuid.uuid4().hex
-        
-        if self._use_test_impact_analysis:
-            logger.info("Test impact analysis is enabled.")
-            try:
-                # Persistent storage location
-                if s3_bucket:
-                    persistent_storage = PersistentStorageS3(self._config, suite, self._dst_commit, s3_bucket, s3_top_level_dir, self._source_of_truth_branch)
-                else:
-                    persistent_storage = PersistentStorageLocal(self._config, suite, self._dst_commit)
-            except SystemError as e:
-                logger.warning(f"The persistent storage encountered an irrecoverable error, test impact analysis will be disabled: '{e}'")
-                persistent_storage = None
-
-            if persistent_storage:
-                
-                # Flag for corner case where:
-                # 1. TIAF was already run previously for this commit.
-                # 2. There was no last commit hash when TIAF last ran on this commit (due to no coverage data existing yet for this branch)
-                # 3. TIAF has not been run on any other commits between the run for this commit and the last run for this commit.
-                # The above results in TIAF being stuck in a state of generating an empty change list (and thus doing no work until another
-                # commit comes in) which is problematic if the commit needs to be re-run for whatever reason so in these conditions we revert
-                # back to a regular test run until another commit comes in
-                can_rerun_with_instrumentation = True
-
-                if persistent_storage.has_historic_data:
-                    logger.info("Historic data found.")
-                    self._src_commit = persistent_storage.last_commit_hash
-                    # NOTE: need to draft in failing tests or only update upon success otherwise reruns for failed runs will have the same last commit
-                    # hash as the commit and generate an empty changelist
-
-                    # Check to see if this is a re-run for this commit before any other changes have come in
-                    if persistent_storage.is_repeat_sequence:
-                        if persistent_storage.can_rerun_sequence:
-                            logger.info(f"This sequence is being re-run before any other changes have come in so the last commit '{persistent_storage.this_commit_last_commit_hash}' used for the previous sequence will be used instead.")
-                            self._src_commit = persistent_storage.this_commit_last_commit_hash
-                        else:
-                            logger.info(f"This sequence is being re-run before any other changes have come in but there is no useful historic data. A regular sequence will be performed instead.")
-                            persistent_storage = None
-                            can_rerun_with_instrumentation = False
-                    else:
-                        self._attempt_to_generate_change_list()
-                else:
-                    logger.info("No historic data found.")
-                    
-                # Sequence type
-                if self._has_change_list:
-                    if self._is_source_of_truth_branch:
-                        # Use TIA sequence (instrumented subset of tests) for coverage updating branches so we can update the coverage data with the generated coverage
-                        sequence_type = "tia"
-                    else:
-                        # Use TIA no-write sequence (regular subset of tests) for non coverage updating branche
-                        sequence_type = "tianowrite"
-                        # Ignore integrity failures for non coverage updating branches as our confidence in the
-                        args.append("--ipolicy=continue")
-                        logger.info("Integration failure policy is set to 'continue'.")
-                    # Safe mode
-                    if safe_mode:
-                        args.append("--safemode=on")
-                        logger.info("Safe mode set to 'on'.")
-                    else:
-                        args.append("--safemode=off")
-                        logger.info("Safe mode set to 'off'.")
-                    # Change list
-                    args.append(f"--changelist={self._change_list_path}")
-                    logger.info(f"Change list is set to '{self._change_list_path}'.")
-                else:
-                    if self._is_source_of_truth_branch and can_rerun_with_instrumentation:
-                        # Use seed sequence (instrumented all tests) for coverage updating branches so we can generate the coverage bed for future sequences
-                        sequence_type = "seed"
-                        # We always continue after test failures when seeding to ensure we capture the coverage for all test targets
-                        test_failure_policy = "continue"
-                    else:
-                        # Use regular sequence (regular all tests) for non coverage updating branches as we have no coverage to use nor coverage to update
-                        sequence_type = "regular"
-                        # Ignore integrity failures for non coverage updating branches as our confidence in the
-                        args.append("--ipolicy=continue")
-                        logger.info("Integration failure policy is set to 'continue'.")
-            else:
-                # Use regular sequence (regular all tests) when the persistent storage fails to avoid wasting time generating seed data that will not be preserved
-                sequence_type = "regular"
-        else:
-            # Use regular sequence (regular all tests) when test impact analysis is disabled
-            sequence_type = "regular"
-        args.append(f"--sequence={sequence_type}")
-        logger.info(f"Sequence type is set to '{sequence_type}'.")
-
-        # Test failure policy
-        args.append(f"--fpolicy={test_failure_policy}")
-        logger.info(f"Test failure policy is set to '{test_failure_policy}'.")
-
-        # Sequence report
-        report_file = pathlib.PurePath(self._temp_workspace).joinpath(f"report.{self._instance_id}.json")
-        args.append(f"--report={report_file}")
-        logger.info(f"Sequence report file is set to '{report_file}'.")
-
-        # Suite
-        args.append(f"--suite={suite}")
-        logger.info(f"Test suite is set to '{suite}'.")
-
-        # Exclude tests
-        if exclude_file:
-            args.append(f"--exclude_file={exclude_file}")
-            logger.info(f"Exclude file found, excluding the tests stored at '{exclude_file}'.")
-        else:
-            logger.info(f'Exclude file not found, skipping.')
-=======
     def run(self):
         """
         Builds our runtime argument string based on the initialisation state, then executes the runtime with those arguments.
         Stores the report of this run locally.
         Updates and stores historic data if storage is intialized and source branch is source of truth.
         Returns the runtime result as a dictionary.
->>>>>>> 68847e4e
 
         @return: Runtime results in a dictionary.
         """
-
         unpacked_args = " ".join(self._runtime_args)
         logger.info(f"Args: {unpacked_args}")
         runtime_result = subprocess.run(
