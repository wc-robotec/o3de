--- conflicted
+++ resolved
@@ -215,17 +215,9 @@
     response = ec2_client.delete_volume(VolumeId=volume_id)
     print(f'Volume {volume_id} deleted')
 
-
-<<<<<<< HEAD
 def find_snapshot_id(ec2_client, snapshot_hint, repository_name, project, pipeline, platform, build_type, disk_size):
     mount_name = get_mount_name(repository_name, project, pipeline, snapshot_hint, platform, build_type)
     response = ec2_client.describe_snapshots(Filters= [{
-=======
-def find_snapshot_id(ec2_client, repository_name, project, pipeline, platform, build_type, disk_size):
-    mount_name = get_mount_name(repository_name, project, pipeline, 'stabilization_2106', platform,
-                                build_type)  # we take snapshots out of stabilization_2106
-    response = ec2_client.describe_snapshots(Filters=[{
->>>>>>> 44846902
         'Name': 'tag:Name', 'Values': [mount_name]
     }])
 
@@ -240,25 +232,15 @@
                     snapshot_id = snapshot['SnapshotId']
     return snapshot_id
 
-<<<<<<< HEAD
 def create_volume(ec2_client, availability_zone, snapshot_hint, repository_name, project, pipeline, branch, platform, build_type, disk_size, disk_type):
     # The actual EBS default calculation for IOps is a floating point number, the closest approxmiation is 4x of the disk size for simplicity
-=======
-
-def create_volume(ec2_client, availability_zone, repository_name, project, pipeline, branch, platform, build_type,
-                  disk_size, disk_type):
->>>>>>> 44846902
     mount_name = get_mount_name(repository_name, project, pipeline, branch, platform, build_type)
     pipeline_and_branch = get_pipeline_and_branch(pipeline, branch)
     parameters = dict(
         AvailabilityZone=availability_zone,
         VolumeType=disk_type,
-<<<<<<< HEAD
         Encrypted=True,
         TagSpecifications= [{
-=======
-        TagSpecifications=[{
->>>>>>> 44846902
             'ResourceType': 'volume',
             'Tags': [
                 {'Key': 'Name', 'Value': mount_name},
@@ -407,16 +389,11 @@
             print(f"Volume {attachment['VolumeId']} {attachment['State']} to instance {attachment['InstanceId']}")
 
 
-<<<<<<< HEAD
 def mount_ebs(snapshot_hint, repository_name, project, pipeline, branch, platform, build_type, disk_size, disk_type):
     session = boto3.session.Session()
     region = session.region_name
     if region is None:
         region = DEFAULT_REGION
-=======
-def mount_ebs(repository_name, project, pipeline, branch, platform, build_type, disk_size, disk_type):
-    region = get_region_name()
->>>>>>> 44846902
     ec2_client = get_ec2_client(region)
     ec2_instance_id = get_ec2_instance_id()
     ec2_availability_zone = get_availability_zone()
@@ -442,12 +419,7 @@
     if 'Volumes' in response and not len(response['Volumes']):
         print(f'Volume for {mount_name} doesn\'t exist creating it...')
         # volume doesn't exist, create it
-<<<<<<< HEAD
         volume_id, created = create_volume(ec2_client, ec2_availability_zone, snapshot_hint, repository_name, project, pipeline, branch, platform, build_type, disk_size, disk_type)
-=======
-        volume_id, created = create_volume(ec2_client, ec2_availability_zone, repository_name, project, pipeline,
-                                           branch, platform, build_type, disk_size, disk_type)
->>>>>>> 44846902
     else:
         volume = response['Volumes'][0]
         volume_id = volume['VolumeId']
@@ -456,12 +428,7 @@
             print(
                 f'Override disk attributes does not match the existing volume, deleting {volume_id} and replacing the volume')
             delete_volume(ec2_client, volume_id)
-<<<<<<< HEAD
             volume_id, created = create_volume(ec2_client, ec2_availability_zone, snapshot_hint, repository_name, project, pipeline, branch, platform, build_type, disk_size, disk_type)
-=======
-            volume_id, created = create_volume(ec2_client, ec2_availability_zone, repository_name, project, pipeline,
-                                               branch, platform, build_type, disk_size, disk_type)
->>>>>>> 44846902
         if len(volume['Attachments']):
             # this is bad we shouldn't be attached, we should have detached at the end of a build
             attachment = volume['Attachments'][0]
@@ -487,14 +454,8 @@
         if new_disk_size > MAX_EBS_DISK_SIZE:
             print(f'Error: EBS disk size reached to the allowed maximum disk size {MAX_EBS_DISK_SIZE}MB, please contact ly-infra@ and ly-build@ to investigate.')
             exit(1)
-<<<<<<< HEAD
         print('Recreating the EBS with disk size {}'.format(new_disk_size))
         volume_id, created = create_volume(ec2_client, ec2_availability_zone, snapshot_hint, repository_name, project, pipeline, branch, platform, build_type, new_disk_size, disk_type)
-=======
-        print(f'Recreating the EBS with disk size {new_disk_size}')
-        volume_id, created = create_volume(ec2_client, ec2_availability_zone, repository_name, project, pipeline,
-                                           branch, platform, build_type, new_disk_size, disk_type)
->>>>>>> 44846902
         volume = ec2_resource.Volume(volume_id)
         attach_volume_to_ec2_instance(volume, volume_id, ec2_instance_id)
         mount_volume_to_device(created)
@@ -552,10 +513,5 @@
 
 if __name__ == "__main__":
     args = parse_args()
-<<<<<<< HEAD
     ret = main(args.action, args.snapshot_hint, args.repository_name, args.project, args.pipeline, args.branch, args.platform, args.build_type, args.disk_size, args.disk_type)
-    sys.exit(ret)
-=======
-    main(args.action, args.repository_name, args.project, args.pipeline, args.branch, args.platform,
-               args.build_type, args.disk_size, args.disk_type)
->>>>>>> 44846902
+    sys.exit(ret)