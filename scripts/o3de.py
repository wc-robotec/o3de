--- conflicted
+++ resolved
@@ -34,12 +34,8 @@
     sys.path.insert(0, str(o3de_package_dir))
     from o3de import engine_properties, engine_template, gem_properties, \
         global_project, register, print_registration, get_registration, \
-<<<<<<< HEAD
-        enable_gem, disable_gem, project_properties, sha256, download, export_project
-=======
         enable_gem, disable_gem, project_properties, sha256, download, \
-        repo
->>>>>>> 12594296
+        export_project, repo
     # Remove the temporarily added path
     sys.path = sys.path[1:]
 
@@ -79,14 +75,12 @@
     # download
     download.add_args(subparsers)
 
-<<<<<<< HEAD
     # export_project
     export_project.add_args(subparsers)
-=======
-    # repo 
+    
+    # repo
     repo.add_args(subparsers)
 
->>>>>>> 12594296
 
 if __name__ == "__main__":
     # parse the command line args
