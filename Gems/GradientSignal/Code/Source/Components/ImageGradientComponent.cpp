/*
 * Copyright (c) Contributors to the Open 3D Engine Project.
 * For complete copyright and license terms please see the LICENSE at the root of this distribution.
 *
 * SPDX-License-Identifier: Apache-2.0 OR MIT
 *
 */

#include <GradientSignal/Components/ImageGradientComponent.h>
#include <Atom/ImageProcessing/ImageProcessingDefines.h>
#include <Atom/RPI.Public/RPIUtils.h>
#include <AzCore/Asset/AssetManager.h>
#include <AzCore/Asset/AssetSerializer.h>
#include <AzCore/Debug/Profiler.h>
#include <AzCore/Math/MathUtils.h>
#include <AzCore/RTTI/BehaviorContext.h>
#include <AzCore/Serialization/EditContext.h>
#include <AzCore/Serialization/SerializeContext.h>
#include <GradientSignal/Ebuses/GradientTransformRequestBus.h>

namespace GradientSignal
{
    AZ::JsonSerializationResult::Result JsonImageGradientConfigSerializer::Load(
        void* outputValue, [[maybe_unused]] const AZ::Uuid& outputValueTypeId,
        const rapidjson::Value& inputValue, AZ::JsonDeserializerContext& context)
    {
        // We can distinguish between version 1 and 2 by the presence of the "ImageAsset" field,
        // which is only in version 1.
        // For version 2, we don't need to do any special processing, so just let the base class
        // load the JSON if we don't find the "ImageAsset" field.
        rapidjson::Value::ConstMemberIterator itr = inputValue.FindMember("ImageAsset");
        if (itr == inputValue.MemberEnd())
        {
            return AZ::BaseJsonSerializer::Load(outputValue, outputValueTypeId, inputValue, context);
        }

        namespace JSR = AZ::JsonSerializationResult;

        auto configInstance = reinterpret_cast<ImageGradientConfig*>(outputValue);
        AZ_Assert(configInstance, "Output value for JsonImageGradientConfigSerializer can't be null.");

        JSR::ResultCode result(JSR::Tasks::ReadField);

        result.Combine(ContinueLoadingFromJsonObjectField(
            &configInstance->m_tilingX, azrtti_typeid<decltype(configInstance->m_tilingX)>(), inputValue, "TilingX", context));

        result.Combine(ContinueLoadingFromJsonObjectField(
            &configInstance->m_tilingY, azrtti_typeid<decltype(configInstance->m_tilingY)>(), inputValue, "TilingY", context));

        // Version 1 stored a custom GradientSignal::ImageAsset as the image asset.
        // In Version 2, we changed the image asset to use the generic AZ::RPI::StreamingImageAsset,
        // so they are both AZ::Data::Asset but reference different types.
        // Using the assetHint, which will be something like "my_test_image.gradimage",
        // we need to find the valid streaming image asset product from the same source,
        // which will be something like "my_test_image.png.streamingimage"
        AZStd::string assetHint;
        AZ::Data::AssetId fixedAssetId;
        auto it = itr->value.FindMember("assetHint");
        if (it != itr->value.MemberEnd())
        {
            AZ::ScopedContextPath subPath(context, "assetHint");
            result.Combine(ContinueLoading(&assetHint, azrtti_typeid<AZStd::string>(), it->value, context));

            if (assetHint.ends_with(".gradimage"))
            {
                // We don't know what image format the original source was, so we need to loop through
                // all the supported image extensions to check if they have a valid corresponding
                // streaming image asset
                for (auto& supportedImageExtension : ImageProcessingAtom::s_SupportedImageExtensions)
                {
                    AZStd::string imageExtension(supportedImageExtension);

                    // The image extensions are stored with a wildcard (e.g. *.png) so we need to strip that off first
                    AZ::StringFunc::Replace(imageExtension, "*", "");

                    // Form potential streaming image path (e.g. my_test_image.png.streamingimage)
                    AZStd::string potentialStreamingImagePath(assetHint);
                    AZ::StringFunc::Replace(potentialStreamingImagePath, ".gradimage", "");
                    potentialStreamingImagePath += imageExtension + ".streamingimage";

                    // Check if there is a valid streaming image asset for this path
                    AZ::Data::AssetCatalogRequestBus::BroadcastResult(fixedAssetId, &AZ::Data::AssetCatalogRequestBus::Events::GetAssetIdByPath, potentialStreamingImagePath.c_str(), azrtti_typeid<AZ::Data::Asset<AZ::RPI::StreamingImageAsset>>(), false);
                    if (fixedAssetId.IsValid())
                    {
                        break;
                    }
                }
            }
        }

        // Replace the old gradimage with new AssetId for streaming image asset
        if (fixedAssetId.IsValid())
        {
            configInstance->m_imageAsset = AZ::Data::AssetManager::Instance().GetAsset<AZ::RPI::StreamingImageAsset>(fixedAssetId, AZ::Data::AssetLoadBehavior::QueueLoad);
        }

        return context.Report(result,
            result.GetProcessing() != JSR::Processing::Halted ?
            "Successfully loaded ImageGradientConfig information." :
            "Failed to load ImageGradientConfig information.");
    }

    AZ_CLASS_ALLOCATOR_IMPL(JsonImageGradientConfigSerializer, AZ::SystemAllocator, 0);

    AZStd::vector<AZ::Edit::EnumConstant<ChannelToUse>> SupportedChannelOptions()
    {
        AZStd::vector<AZ::Edit::EnumConstant<ChannelToUse>> options;

        options.push_back(AZ::Edit::EnumConstant<ChannelToUse>(ChannelToUse::Red, "Red"));
        options.push_back(AZ::Edit::EnumConstant<ChannelToUse>(ChannelToUse::Green, "Green"));
        options.push_back(AZ::Edit::EnumConstant<ChannelToUse>(ChannelToUse::Blue, "Blue"));
        options.push_back(AZ::Edit::EnumConstant<ChannelToUse>(ChannelToUse::Alpha, "Alpha"));
        options.push_back(AZ::Edit::EnumConstant<ChannelToUse>(ChannelToUse::Terrarium, "Terrarium"));

        return options;
    }

    AZStd::vector<AZ::Edit::EnumConstant<CustomScaleType>> SupportedScaleOptions()
    {
        AZStd::vector<AZ::Edit::EnumConstant<CustomScaleType>> options;

        options.push_back(AZ::Edit::EnumConstant<CustomScaleType>(CustomScaleType::None, "None"));
        options.push_back(AZ::Edit::EnumConstant<CustomScaleType>(CustomScaleType::Auto, "Auto"));
        options.push_back(AZ::Edit::EnumConstant<CustomScaleType>(CustomScaleType::Manual, "Manual"));

        return options;
    }

    bool DoesFormatSupportTerrarium(AZ::RHI::Format format)
    {
        // The terrarium type is only supported by 8-bit formats that have
        // at least RGB
        switch (format)
        {
        case AZ::RHI::Format::R8G8B8A8_UNORM:
        case AZ::RHI::Format::R8G8B8A8_UNORM_SRGB:
            return true;
        }

        return false;
    }

    void ImageGradientConfig::Reflect(AZ::ReflectContext* context)
    {
        if (auto jsonContext = azrtti_cast<AZ::JsonRegistrationContext*>(context))
        {
            jsonContext->Serializer<JsonImageGradientConfigSerializer>()->HandlesType<ImageGradientConfig>();
        }

        AZ::SerializeContext* serialize = azrtti_cast<AZ::SerializeContext*>(context);
        if (serialize)
        {
            serialize->Class<ImageGradientConfig, AZ::ComponentConfig>()
                ->Version(4)
                ->Field("TilingX", &ImageGradientConfig::m_tilingX)
                ->Field("TilingY", &ImageGradientConfig::m_tilingY)
                ->Field("StreamingImageAsset", &ImageGradientConfig::m_imageAsset)
                ->Field("AdvancedMode", &ImageGradientConfig::m_advancedMode)
                ->Field("ChannelToUse", &ImageGradientConfig::m_channelToUse)
                ->Field("CustomScale", &ImageGradientConfig::m_customScaleType)
                ->Field("ScaleRangeMin", &ImageGradientConfig::m_scaleRangeMin)
                ->Field("ScaleRangeMax", &ImageGradientConfig::m_scaleRangeMax)
                ->Field("MipIndex", &ImageGradientConfig::m_mipIndex)
                ;

            AZ::EditContext* edit = serialize->GetEditContext();
            if (edit)
            {
                edit->Class<ImageGradientConfig>(
                    "Image Gradient", "")
                    ->ClassElement(AZ::Edit::ClassElements::EditorData, "")
                    ->Attribute(AZ::Edit::Attributes::Visibility, AZ::Edit::PropertyVisibility::ShowChildrenOnly)
                    ->Attribute(AZ::Edit::Attributes::AutoExpand, true)
                    ->DataElement(0, &ImageGradientConfig::m_imageAsset, "Image Asset", "Image asset whose values will be mapped as gradient output.")
                    ->Attribute(AZ::Edit::Attributes::Handler, AZ_CRC_CE("GradientSignalStreamingImageAsset"))
                    ->DataElement(AZ::Edit::UIHandlers::Slider, &ImageGradientConfig::m_tilingX, "Tiling X", "Number of times to tile horizontally.")
                    ->Attribute(AZ::Edit::Attributes::Min, 0.01f)
                    ->Attribute(AZ::Edit::Attributes::SoftMin, 1.0f)
                    ->Attribute(AZ::Edit::Attributes::Max, std::numeric_limits<float>::max())
                    ->Attribute(AZ::Edit::Attributes::SoftMax, 1024.0f)
                    ->Attribute(AZ::Edit::Attributes::Step, 0.25f)
                    ->DataElement(AZ::Edit::UIHandlers::Slider, &ImageGradientConfig::m_tilingY, "Tiling Y", "Number of times to tile vertically.")
                    ->Attribute(AZ::Edit::Attributes::Min, 0.01f)
                    ->Attribute(AZ::Edit::Attributes::SoftMin, 1.0f)
                    ->Attribute(AZ::Edit::Attributes::Max, std::numeric_limits<float>::max())
                    ->Attribute(AZ::Edit::Attributes::SoftMax, 1024.0f)
                    ->Attribute(AZ::Edit::Attributes::Step, 0.25f)

                    ->GroupElementToggle("Advanced", &ImageGradientConfig::m_advancedMode)
                    ->Attribute(AZ::Edit::Attributes::AutoExpand, false)

                    ->DataElement(AZ::Edit::UIHandlers::ComboBox, &ImageGradientConfig::m_channelToUse, "Channel To Use", "The channel to use from the image.")
                    ->Attribute(AZ::Edit::Attributes::ReadOnly, &ImageGradientConfig::IsAdvancedModeReadOnly)
                    ->Attribute(AZ::Edit::Attributes::EnumValues, &SupportedChannelOptions)

                    ->DataElement(AZ::Edit::UIHandlers::ComboBox, &ImageGradientConfig::m_customScaleType, "Custom Scale", "Choose a type of scaling to be applied to the image data.")
                    ->Attribute(AZ::Edit::Attributes::ReadOnly, &ImageGradientConfig::IsAdvancedModeReadOnly)
                    ->Attribute(AZ::Edit::Attributes::ChangeNotify, AZ::Edit::PropertyRefreshLevels::EntireTree)
                    ->Attribute(AZ::Edit::Attributes::EnumValues, &SupportedScaleOptions)
                    ->DataElement(AZ::Edit::UIHandlers::Default, &ImageGradientConfig::m_scaleRangeMin, "Range Minimum", "The minimum range each value from the image data is scaled against.")
                    ->Attribute(AZ::Edit::Attributes::ReadOnly, &ImageGradientConfig::IsAdvancedModeReadOnly)
                    ->Attribute(AZ::Edit::Attributes::Visibility, &ImageGradientConfig::GetManualScaleVisibility)
                    ->DataElement(AZ::Edit::UIHandlers::Default, &ImageGradientConfig::m_scaleRangeMax, "Range Maximum", "The maximum range each value from the image data is scaled against.")
                    ->Attribute(AZ::Edit::Attributes::ReadOnly, &ImageGradientConfig::IsAdvancedModeReadOnly)
                    ->Attribute(AZ::Edit::Attributes::Visibility, &ImageGradientConfig::GetManualScaleVisibility)

                    ->DataElement(AZ::Edit::UIHandlers::Slider, &ImageGradientConfig::m_mipIndex, "Mip Index", "Mip index to sample from.")
                    ->Attribute(AZ::Edit::Attributes::ReadOnly, &ImageGradientConfig::IsAdvancedModeReadOnly)
                    ->Attribute(AZ::Edit::Attributes::Min, 0)
                    ->Attribute(AZ::Edit::Attributes::Max, AZ::RHI::Limits::Image::MipCountMax)
                    ;
            }
        }

        if (auto behaviorContext = azrtti_cast<AZ::BehaviorContext*>(context))
        {
            behaviorContext->Class<ImageGradientConfig>()
                ->Constructor()
                ->Attribute(AZ::Script::Attributes::Category, "Vegetation")
                ->Property("tilingX", BehaviorValueProperty(&ImageGradientConfig::m_tilingX))
                ->Property("tilingY", BehaviorValueProperty(&ImageGradientConfig::m_tilingY))
                ;
        }
    }

    bool ImageGradientConfig::IsAdvancedModeReadOnly() const
    {
        return !m_advancedMode;
    }

    AZ::Crc32 ImageGradientConfig::GetManualScaleVisibility() const
    {
        return (m_customScaleType == CustomScaleType::Manual) ? AZ::Edit::PropertyVisibility::Show : AZ::Edit::PropertyVisibility::Hide;
    }

    void ImageGradientComponent::GetProvidedServices(AZ::ComponentDescriptor::DependencyArrayType& services)
    {
        services.push_back(AZ_CRC("GradientService", 0x21c18d23));
    }

    void ImageGradientComponent::GetIncompatibleServices(AZ::ComponentDescriptor::DependencyArrayType& services)
    {
        services.push_back(AZ_CRC("GradientService", 0x21c18d23));
    }

    void ImageGradientComponent::GetRequiredServices(AZ::ComponentDescriptor::DependencyArrayType& services)
    {
        services.push_back(AZ_CRC("GradientTransformService", 0x8c8c5ecc));
    }

    void ImageGradientComponent::Reflect(AZ::ReflectContext* context)
    {
        ImageGradientConfig::Reflect(context);

        AZ::SerializeContext* serialize = azrtti_cast<AZ::SerializeContext*>(context);
        if (serialize)
        {
            serialize->Class<ImageGradientComponent, AZ::Component>()
                ->Version(0)
                ->Field("Configuration", &ImageGradientComponent::m_configuration)
                ;
        }

        if (auto behaviorContext = azrtti_cast<AZ::BehaviorContext*>(context))
        {
            behaviorContext->Constant("ImageGradientComponentTypeId", BehaviorConstant(ImageGradientComponentTypeId));

            behaviorContext->Class<ImageGradientComponent>()->RequestBus("ImageGradientRequestBus");

            behaviorContext->EBus<ImageGradientRequestBus>("ImageGradientRequestBus")
                ->Attribute(AZ::Script::Attributes::Category, "Vegetation")
                ->Attribute(AZ::Script::Attributes::Scope, AZ::Script::Attributes::ScopeFlags::Automation)
                ->Attribute(AZ::Script::Attributes::Module, "vegetation")
                ->Event("GetImageAssetPath", &ImageGradientRequestBus::Events::GetImageAssetPath)
                ->Event("SetImageAssetPath", &ImageGradientRequestBus::Events::SetImageAssetPath)
                ->VirtualProperty("ImageAssetPath", "GetImageAssetPath", "SetImageAssetPath")
                ->Event("GetTilingX", &ImageGradientRequestBus::Events::GetTilingX)
                ->Event("SetTilingX", &ImageGradientRequestBus::Events::SetTilingX)
                ->VirtualProperty("TilingX", "GetTilingX", "SetTilingX")
                ->Event("GetTilingY", &ImageGradientRequestBus::Events::GetTilingY)
                ->Event("SetTilingY", &ImageGradientRequestBus::Events::SetTilingY)
                ->VirtualProperty("TilingY", "GetTilingY", "SetTilingY")
                ;
        }
    }

    ImageGradientComponent::ImageGradientComponent(const ImageGradientConfig& configuration)
        : m_configuration(configuration)
    {
    }

    void ImageGradientComponent::SetupDependencies()
    {
        m_dependencyMonitor.Reset();
        m_dependencyMonitor.ConnectOwner(GetEntityId());
        m_dependencyMonitor.ConnectDependency(m_configuration.m_imageAsset.GetId());
    }

    void ImageGradientComponent::GetSubImageData()
    {
        if (!m_configuration.m_imageAsset || !m_configuration.m_imageAsset.IsReady())
        {
            return;
        }

        // If we have loaded in an old image asset with an unsupported pixel format,
        // don't try to access the image data because there will be spam of asserts,
        // so just log an error message and bail out
        AZ::RHI::Format format = m_configuration.m_imageAsset->GetImageDescriptor().m_format;
        bool isFormatSupported = AZ::RPI::IsImageDataPixelAPISupported(format);
        if (!isFormatSupported)
        {
            AZ_Error("GradientSignal", false, "Image asset (%s) has an unsupported pixel format: %s",
                m_configuration.m_imageAsset.GetHint().c_str(), AZ::RHI::ToString(format));
            return;
        }

        // Prevent loading of the image data if an invalid advanced configuration
        // was specified by the user
        if (m_configuration.m_advancedMode)
        {
            const auto numComponents = AZ::RHI::GetFormatComponentCount(format);
            const AZ::u8 channel = aznumeric_cast<AZ::u8>(m_configuration.m_channelToUse);
            if (m_configuration.m_channelToUse == ChannelToUse::Terrarium)
            {
                if (!DoesFormatSupportTerrarium(format))
                {
                    AZ_Error("GradientSignal", false, "Unable to interpret image as Terrarium because image asset (%s) has pixel format (%s), which only supports %d channels",
                        m_configuration.m_imageAsset.GetHint().c_str(), AZ::RHI::ToString(format), numComponents);
                    return;
                }
            }
            else if (channel >= numComponents)
            {
                const auto channelOptions = SupportedChannelOptions();
                AZ_Error("GradientSignal", false, "Unable to use channel (%s) because image asset (%s) has pixel format (%s), which only supports %d channels",
                    channelOptions[channel].m_description.c_str(), m_configuration.m_imageAsset.GetHint().c_str(), AZ::RHI::ToString(format), numComponents);
                return;
            }

            m_currentChannel = m_configuration.m_channelToUse;

            // Calculate the multiplier and offset based on our custom scale type
            switch (m_configuration.m_customScaleType)
            {
            case CustomScaleType::Auto:
                SetupAutoScaleMultiplierAndOffset();
                break;

            case CustomScaleType::Manual:
                SetupManualScaleMultiplierAndOffset();
                break;

            case CustomScaleType::None:
            default:
                SetupDefaultMultiplierAndOffset();
                break;
            }

            // Make sure the custom mip level doesn't exceed the available mip levels in this
            // image asset. If so, then just use the lowest available mip level.
            auto mipLevelCount = m_configuration.m_imageAsset->GetImageDescriptor().m_mipLevels;
            m_currentMipIndex = m_configuration.m_mipIndex;
            if (m_currentMipIndex >= mipLevelCount)
            {
                AZ_Warning("GradientSignal", false, "Mip level index (%d) out of bounds, only %d levels available. Using lowest available mip level",
                    m_currentMipIndex, mipLevelCount);

                m_currentMipIndex = aznumeric_cast<AZ::u32>(mipLevelCount) - 1;
            }
        }
        else
        {
            m_currentChannel = ChannelToUse::Red;
            m_currentMipIndex = 0;
            SetupDefaultMultiplierAndOffset();
        }

        // Update our cached image data
        m_imageDescriptor = m_configuration.m_imageAsset->GetImageDescriptorForMipLevel(m_currentMipIndex);
        m_imageData = m_configuration.m_imageAsset->GetSubImageData(m_currentMipIndex, 0);
    }

    float ImageGradientComponent::GetValueFromImageData(const AZ::Vector3& uvw, float defaultValue) const
    {
        if (!m_imageData.empty())
        {
            const auto& width = m_imageDescriptor.m_size.m_width;
            const auto& height = m_imageDescriptor.m_size.m_height;

            if (width > 0 && height > 0)
            {
                // When "rasterizing" from uvs, a range of 0-1 has slightly different meanings depending on the sampler state.
                // For repeating states (Unbounded/None, Repeat), a uv value of 1 should wrap around back to our 0th pixel.
                // For clamping states (Clamp to Zero, Clamp to Edge), a uv value of 1 should point to the last pixel.

                // We assume here that the code handling sampler states has handled this for us in the clamping cases
                // by reducing our uv by a small delta value such that anything that wants the last pixel has a value
                // just slightly less than 1.

                // Keeping that in mind, we scale our uv from 0-1 to 0-image size inclusive.  So a 4-pixel image will scale
                // uv values of 0-1 to 0-4, not 0-3 as you might expect.  This is because we want the following range mappings:
                // [0 - 1/4)   = pixel 0
                // [1/4 - 1/2) = pixel 1
                // [1/2 - 3/4) = pixel 2
                // [3/4 - 1)   = pixel 3
                // [1 - 1 1/4) = pixel 0
                // ...

                // Also, based on our tiling settings, we extend the size of our image virtually by a factor of tilingX and tilingY.  
                // A 16x16 pixel image and tilingX = tilingY = 1  maps the uv range of 0-1 to 0-16 pixels.  
                // A 16x16 pixel image and tilingX = tilingY = 1.5 maps the uv range of 0-1 to 0-24 pixels.

                const AZ::Vector3 tiledDimensions((width * m_configuration.m_tilingX),
                    (height * m_configuration.m_tilingY),
                    0.0f);

                // Convert from uv space back to pixel space
                AZ::Vector3 pixelLookup = (uvw * tiledDimensions);

                // UVs outside the 0-1 range are treated as infinitely tiling, so that we behave the same as the 
                // other gradient generators.  As mentioned above, if clamping is desired, we expect it to be applied
                // outside of this function.
                auto x = aznumeric_cast<AZ::u32>(pixelLookup.GetX()) % width;
                auto y = aznumeric_cast<AZ::u32>(pixelLookup.GetY()) % height;

                // Flip the y because images are stored in reverse of our world axes
                y = (height - 1) - y;

                // For terrarium, there is a separate algorithm for retrieving the value
<<<<<<< HEAD
                if (m_currentChannel == ChannelToUse::Terrarium)
                {
                    return GetTerrariumPixelValue(x, y);
                }

                const float value = AZ::RPI::GetImageDataPixelValue<float>(m_imageData, m_imageDescriptor, x, y, aznumeric_cast<AZ::u8>(m_currentChannel));
                return (value * m_multiplier) + m_offset;
=======
                const float value = (m_currentChannel == ChannelToUse::Terrarium)
                    ? GetTerrariumPixelValue(x, y, m_imageData)
                    : AZ::RPI::GetImageDataPixelValue<float>(
                        m_imageData, imageDescriptor, x, y, aznumeric_cast<AZ::u8>(m_currentChannel));

                // Scale (inverse lerp) the value into a 0 - 1 range. We also clamp it because manual scale values could cause
                // the result to fall outside of the expected output range.
                return AZStd::clamp((value - m_offset) * m_multiplier, 0.0f, 1.0f);
>>>>>>> 621d841d
            }
        }

        return defaultValue;
    }

    float ImageGradientComponent::GetTerrariumPixelValue(AZ::u32 x, AZ::u32 y, AZStd::span<const uint8_t> imageData) const
    {
        const AZ::RHI::ImageDescriptor& imageDescriptor = m_configuration.m_imageAsset->GetImageDescriptor();

        float r = AZ::RPI::GetImageDataPixelValue<float>(imageData, imageDescriptor, x, y, aznumeric_cast<AZ::u8>(ChannelToUse::Red));
        float g = AZ::RPI::GetImageDataPixelValue<float>(imageData, imageDescriptor, x, y, aznumeric_cast<AZ::u8>(ChannelToUse::Green));
        float b = AZ::RPI::GetImageDataPixelValue<float>(imageData, imageDescriptor, x, y, aznumeric_cast<AZ::u8>(ChannelToUse::Blue));

        /*
            "Terrarium" is an image-based terrain file format as defined here:  https://www.mapzen.com/blog/terrain-tile-service/
            According to the website:  "Terrarium format PNG tiles contain raw elevation data in meters, in Mercator projection (EPSG:3857).
            All values are positive with a 32,768 offset, split into the red, green, and blue channels, with 16 bits of integer and 8 bits of fraction. To decode:  (red * 256 + green + blue / 256) - 32768"
            This gives a range -32768 to 32768 meters at a constant 1/256 meter resolution. For reference, the lowest point on Earth (Mariana Trench) is at -10911 m, and the highest point (Mt Everest) is at 8848 m.
            The equation of (red * 256 + green + blue / 256) - 32768 is based on red/green/blue being u8 values, but we are getting float values back
            in the range of 0.0f - 1.0f, so the multipliers below have been modified slightly to account for that scaling
        */
        constexpr float redMultiplier = (255.0f * 256.0f) / 65536.0f;
        constexpr float greenMultiplier = 255.0f / 65536.0f;
        constexpr float blueMultiplier = (255.0f / 256.0f) / 65536.0f;
        return (r * redMultiplier) + (g * greenMultiplier) + (b * blueMultiplier);
    }

    void ImageGradientComponent::SetupMultiplierAndOffset(float min, float max)
    {
        // Pre-calculate values for scaling our input range to our output range of 0 - 1. Scaling just uses the standard inverse lerp
        // formula of "output = (input - min) / (max - min)", or "output = (input - offset) * multiplier" where
        // multiplier is 1 / (max - min) and offset is min. Precalculating this way lets us gracefully handle the case where min and
        // max are equal, since we don't want to divide by infinity, without needing to check for that case on every pixel.

        // If our range is equivalent, set our multiplier and offset so that
        // any input value > min goes to 1 and any input value <= min goes to 0. 
        m_multiplier = (min == max) ? AZStd::numeric_limits<float>::max() : (1.0f / (max - min));
        m_offset = min;
    }

    void ImageGradientComponent::SetupDefaultMultiplierAndOffset()
    {
        // By default, don't perform any scaling - assume the input range is from 0 - 1, same as the desired output.
        SetupMultiplierAndOffset(0.0f, 1.0f);
    }

    void ImageGradientComponent::SetupAutoScaleMultiplierAndOffset()
    {
        const AZ::RHI::ImageDescriptor& imageDescriptor = m_configuration.m_imageAsset->GetImageDescriptor();
        auto width = imageDescriptor.m_size.m_width;
        auto height = imageDescriptor.m_size.m_height;

        // Retrieve all the pixel values from our image data
        AZStd::vector<float> pixelValues(width * height);
<<<<<<< HEAD
        auto topLeft = AZStd::make_pair<uint32_t, uint32_t>(0, 0);
        auto bottomRight = AZStd::make_pair<uint32_t, uint32_t>(width, height);
        AZ::RPI::GetSubImagePixelValues(m_configuration.m_imageAsset, topLeft, bottomRight, pixelValues,
            aznumeric_cast<AZ::u8>(m_currentChannel), m_currentMipIndex);
=======
>>>>>>> 621d841d

        if (m_currentChannel == ChannelToUse::Terrarium)
        {
            const auto& imageData = m_configuration.m_imageAsset->GetSubImageData(0, 0);
            for (uint32_t y = 0; y < height; y++)
            {
                for (uint32_t x = 0; x < width; x++)
                {
                    pixelValues[(y * width) + x] = GetTerrariumPixelValue(x, y, imageData);
                }
            }
        }
        else
        {
            auto topLeft = AZStd::make_pair<uint32_t, uint32_t>(0, 0);
            auto bottomRight = AZStd::make_pair<uint32_t, uint32_t>(width, height);

            AZ::RPI::GetSubImagePixelValues(
                m_configuration.m_imageAsset, topLeft, bottomRight, pixelValues, aznumeric_cast<AZ::u8>(m_currentChannel));
        }

        // Retrieve the min/max values from our image data and set our multiplier and offset based on that
        auto [min, max] = AZStd::minmax_element(pixelValues.begin(), pixelValues.end());
        SetupMultiplierAndOffset(*min, *max);
    }

    void ImageGradientComponent::SetupManualScaleMultiplierAndOffset()
    {
        m_configuration.m_scaleRangeMin = AZStd::clamp(m_configuration.m_scaleRangeMin, 0.0f, 1.0f);
        m_configuration.m_scaleRangeMax = AZStd::clamp(m_configuration.m_scaleRangeMax, 0.0f, 1.0f);
        // Set our multiplier and offset based on the manual scale range. Note that the manual scale range might be less than the
        // input range and possibly even inverted.
        SetupMultiplierAndOffset(m_configuration.m_scaleRangeMin, m_configuration.m_scaleRangeMax);
    }

    void ImageGradientComponent::Activate()
    {
        // This will immediately call OnGradientTransformChanged and initialize m_gradientTransform.
        GradientTransformNotificationBus::Handler::BusConnect(GetEntityId());

        SetupDependencies();

        ImageGradientRequestBus::Handler::BusConnect(GetEntityId());
        GradientRequestBus::Handler::BusConnect(GetEntityId());

        // Invoke the QueueLoad before connecting to the AssetBus, so that
        // if the asset is already ready, then OnAssetReady will be triggered immediately
        m_imageData = AZStd::span<const uint8_t>();
        m_configuration.m_imageAsset.QueueLoad();

        AZ::Data::AssetBus::Handler::BusConnect(m_configuration.m_imageAsset.GetId());
    }

    void ImageGradientComponent::Deactivate()
    {
        AZ::Data::AssetBus::Handler::BusDisconnect();
        GradientRequestBus::Handler::BusDisconnect();
        ImageGradientRequestBus::Handler::BusDisconnect();
        GradientTransformNotificationBus::Handler::BusDisconnect();

        m_dependencyMonitor.Reset();

        AZStd::unique_lock<decltype(m_imageMutex)> imageLock(m_imageMutex);
        m_configuration.m_imageAsset.Release();
    }

    bool ImageGradientComponent::ReadInConfig(const AZ::ComponentConfig* baseConfig)
    {
        if (auto config = azrtti_cast<const ImageGradientConfig*>(baseConfig))
        {
            m_configuration = *config;
            return true;
        }
        return false;
    }

    bool ImageGradientComponent::WriteOutConfig(AZ::ComponentConfig* outBaseConfig) const
    {
        if (auto config = azrtti_cast<ImageGradientConfig*>(outBaseConfig))
        {
            *config = m_configuration;
            return true;
        }
        return false;
    }

    void ImageGradientComponent::OnAssetReady(AZ::Data::Asset<AZ::Data::AssetData> asset)
    {
        AZStd::unique_lock<decltype(m_imageMutex)> imageLock(m_imageMutex);
        m_configuration.m_imageAsset = asset;

        GetSubImageData();
    }

    void ImageGradientComponent::OnAssetMoved(AZ::Data::Asset<AZ::Data::AssetData> asset, [[maybe_unused]] void* oldDataPointer)
    {
        AZStd::unique_lock<decltype(m_imageMutex)> imageLock(m_imageMutex);
        m_configuration.m_imageAsset = asset;

        GetSubImageData();
    }

    void ImageGradientComponent::OnAssetReloaded(AZ::Data::Asset<AZ::Data::AssetData> asset)
    {
        AZStd::unique_lock<decltype(m_imageMutex)> imageLock(m_imageMutex);
        m_configuration.m_imageAsset = asset;

        GetSubImageData();
    }

    void ImageGradientComponent::OnGradientTransformChanged(const GradientTransform& newTransform)
    {
        AZStd::unique_lock<decltype(m_imageMutex)> lock(m_imageMutex);
        m_gradientTransform = newTransform;
    }

    float ImageGradientComponent::GetValue(const GradientSampleParams& sampleParams) const
    {
        AZ::Vector3 uvw = sampleParams.m_position;
        bool wasPointRejected = false;

        // Return immediately if our cached image data hasn't been retrieved yet
        if (m_imageData.empty())
        {
            return 0.0f;
        }

        {
            AZStd::shared_lock<decltype(m_imageMutex)> imageLock(m_imageMutex);

            m_gradientTransform.TransformPositionToUVWNormalized(sampleParams.m_position, uvw, wasPointRejected);

            if (!wasPointRejected)
            {
                return GetValueFromImageData(uvw, 0.0f);
            }
        }

        return 0.0f;
    }

    void ImageGradientComponent::GetValues(AZStd::span<const AZ::Vector3> positions, AZStd::span<float> outValues) const
    {
        if (positions.size() != outValues.size())
        {
            AZ_Assert(false, "input and output lists are different sizes (%zu vs %zu).", positions.size(), outValues.size());
            return;
        }

        // Return immediately if our cached image data hasn't been retrieved yet
        if (m_imageData.empty())
        {
            return;
        }

        AZ::Vector3 uvw;
        bool wasPointRejected = false;

        AZStd::shared_lock<decltype(m_imageMutex)> imageLock(m_imageMutex);

        for (size_t index = 0; index < positions.size(); index++)
        {
            m_gradientTransform.TransformPositionToUVWNormalized(positions[index], uvw, wasPointRejected);

            if (!wasPointRejected)
            {
                outValues[index] = GetValueFromImageData(uvw, 0.0f);
            }
            else
            {
                outValues[index] = 0.0f;
            }
        }
    }

    AZStd::string ImageGradientComponent::GetImageAssetPath() const
    {
        AZStd::string assetPathString;
        AZ::Data::AssetCatalogRequestBus::BroadcastResult(assetPathString, &AZ::Data::AssetCatalogRequests::GetAssetPathById, m_configuration.m_imageAsset.GetId());
        return assetPathString;
    }

    void ImageGradientComponent::SetImageAssetPath(const AZStd::string& assetPath)
    {
        AZ::Data::AssetId assetId;
        AZ::Data::AssetCatalogRequestBus::BroadcastResult(assetId, &AZ::Data::AssetCatalogRequests::GetAssetIdByPath, assetPath.c_str(), AZ::Data::s_invalidAssetType, false);
        if (assetId.IsValid() || assetPath.empty())
        {
            // If we were given a valid asset, then make sure it is the right type
            if (assetId.IsValid())
            {
                AZ::Data::AssetInfo assetInfo;
                AZ::Data::AssetCatalogRequestBus::BroadcastResult(assetInfo, &AZ::Data::AssetCatalogRequests::GetAssetInfoById, assetId);

                if (assetInfo.m_assetType != azrtti_typeid<AZ::RPI::StreamingImageAsset>())
                {
                    AZ_Warning("GradientSignal", false, "Asset type for %s is not AZ::RPI::StreamingImageAsset, will be ignored", assetPath.c_str());
                    return;
                }
            }

            AZ::Data::AssetBus::Handler::BusDisconnect(m_configuration.m_imageAsset.GetId());

            {
                AZStd::unique_lock<decltype(m_imageMutex)> imageLock(m_imageMutex);

                // Clear our cached image data
                m_imageData = AZStd::span<const uint8_t>();

                if (assetPath.empty())
                {
                    m_configuration.m_imageAsset.Reset();
                }
                else
                {
                    m_configuration.m_imageAsset = AZ::Data::AssetManager::Instance().FindOrCreateAsset(assetId, azrtti_typeid<AZ::RPI::StreamingImageAsset>(), m_configuration.m_imageAsset.GetAutoLoadBehavior());
                }
            }

            SetupDependencies();
            m_configuration.m_imageAsset.QueueLoad();
            AZ::Data::AssetBus::Handler::BusConnect(m_configuration.m_imageAsset.GetId());
            LmbrCentral::DependencyNotificationBus::Event(GetEntityId(), &LmbrCentral::DependencyNotificationBus::Events::OnCompositionChanged);
        }
    }

    float ImageGradientComponent::GetTilingX() const
    {
        return m_configuration.m_tilingX;
    }

    void ImageGradientComponent::SetTilingX(float tilingX)
    {
        m_configuration.m_tilingX = tilingX;
        LmbrCentral::DependencyNotificationBus::Event(GetEntityId(), &LmbrCentral::DependencyNotificationBus::Events::OnCompositionChanged);
    }

    float ImageGradientComponent::GetTilingY() const
    {
        return m_configuration.m_tilingY;
    }

    void ImageGradientComponent::SetTilingY(float tilingY)
    {
        m_configuration.m_tilingY = tilingY;
        LmbrCentral::DependencyNotificationBus::Event(GetEntityId(), &LmbrCentral::DependencyNotificationBus::Events::OnCompositionChanged);
    }
}<|MERGE_RESOLUTION|>--- conflicted
+++ resolved
@@ -428,24 +428,14 @@
                 y = (height - 1) - y;
 
                 // For terrarium, there is a separate algorithm for retrieving the value
-<<<<<<< HEAD
-                if (m_currentChannel == ChannelToUse::Terrarium)
-                {
-                    return GetTerrariumPixelValue(x, y);
-                }
-
-                const float value = AZ::RPI::GetImageDataPixelValue<float>(m_imageData, m_imageDescriptor, x, y, aznumeric_cast<AZ::u8>(m_currentChannel));
-                return (value * m_multiplier) + m_offset;
-=======
                 const float value = (m_currentChannel == ChannelToUse::Terrarium)
                     ? GetTerrariumPixelValue(x, y, m_imageData)
                     : AZ::RPI::GetImageDataPixelValue<float>(
-                        m_imageData, imageDescriptor, x, y, aznumeric_cast<AZ::u8>(m_currentChannel));
+                        m_imageData, m_imageDescriptor, x, y, aznumeric_cast<AZ::u8>(m_currentChannel));
 
                 // Scale (inverse lerp) the value into a 0 - 1 range. We also clamp it because manual scale values could cause
                 // the result to fall outside of the expected output range.
                 return AZStd::clamp((value - m_offset) * m_multiplier, 0.0f, 1.0f);
->>>>>>> 621d841d
             }
         }
 
@@ -501,13 +491,6 @@
 
         // Retrieve all the pixel values from our image data
         AZStd::vector<float> pixelValues(width * height);
-<<<<<<< HEAD
-        auto topLeft = AZStd::make_pair<uint32_t, uint32_t>(0, 0);
-        auto bottomRight = AZStd::make_pair<uint32_t, uint32_t>(width, height);
-        AZ::RPI::GetSubImagePixelValues(m_configuration.m_imageAsset, topLeft, bottomRight, pixelValues,
-            aznumeric_cast<AZ::u8>(m_currentChannel), m_currentMipIndex);
-=======
->>>>>>> 621d841d
 
         if (m_currentChannel == ChannelToUse::Terrarium)
         {
