/*
 * Copyright (c) Contributors to the Open 3D Engine Project.
 * For complete copyright and license terms please see the LICENSE at the root of this distribution.
 *
 * SPDX-License-Identifier: Apache-2.0 OR MIT
 *
 */

#include <AzCore/Asset/AssetManagerBus.h>
#include <AzCore/Component/ComponentApplicationBus.h>
#include <AzCore/Component/NamedEntityId.h>
#include <AzCore/IO/FileIO.h>
#include <AzCore/Script/ScriptSystemBus.h>
#include <AzCore/Serialization/EditContext.h>
#include <AzCore/Serialization/IdUtils.h>
#include <AzCore/Serialization/Json/RegistrationContext.h>
#include <AzCore/Serialization/Utils.h>
#include <AzFramework/Asset/AssetSystemBus.h>
#include <AzFramework/StringFunc/StringFunc.h>
#include <AzToolsFramework/API/EditorAssetSystemAPI.h>
#include <AzToolsFramework/API/ToolsApplicationAPI.h>
#include <Core/ScriptCanvasBus.h>
#include <Editor/Assets/ScriptCanvasAssetTrackerBus.h>
#include <LyViewPaneNames.h>
#include <ScriptCanvas/Asset/RuntimeAsset.h>
#include <ScriptCanvas/Asset/RuntimeAsset.h>
#include <ScriptCanvas/Assets/ScriptCanvasAsset.h>
#include <ScriptCanvas/Assets/ScriptCanvasFileHandling.h>
#include <ScriptCanvas/Bus/RequestBus.h>
#include <ScriptCanvas/Components/EditorGraph.h>
#include <ScriptCanvas/Components/EditorGraphVariableManagerComponent.h>
#include <ScriptCanvas/Components/EditorScriptCanvasComponent.h>
#include <ScriptCanvas/Components/EditorScriptCanvasComponentSerializer.h>
#include <ScriptCanvas/Components/EditorUtils.h>
#include <ScriptCanvas/Core/Node.h>
#include <ScriptCanvas/PerformanceStatisticsBus.h>

namespace EditorScriptCanvasComponentCpp
{
    enum Version
    {
        PrefabIntegration = 10,
        InternalDev,
        AddSourceHandle,
        // add description above
        Current
    };
}

namespace ScriptCanvasEditor
{
    static bool EditorScriptCanvasComponentVersionConverter(AZ::SerializeContext& serializeContext, AZ::SerializeContext::DataElementNode& rootElement)
    {
        if (rootElement.GetVersion() <= 4)
        {
            int assetElementIndex = rootElement.FindElement(AZ::Crc32("m_asset"));
            if (assetElementIndex == -1)
            {
                return false;
            }

            auto assetElement = rootElement.GetSubElement(assetElementIndex);
            AZ::Data::Asset<ScriptCanvasAsset> scriptCanvasAsset;
            if (!assetElement.GetData(scriptCanvasAsset))
            {
                AZ_Error("Script Canvas", false, "Unable to find Script Canvas Asset on a Version %u Editor ScriptCanvas Component", rootElement.GetVersion());
                return false;
            }

            ScriptCanvasAssetHolder assetHolder;
            assetHolder.SetAsset(scriptCanvasAsset.GetId());

            if (!rootElement.AddElementWithData(serializeContext, "m_assetHolder", assetHolder))
            {
                AZ_Error("Script Canvas", false, "Unable to add ScriptCanvas Asset Holder element when converting from version %u", rootElement.GetVersion())
            }

            rootElement.RemoveElementByName(AZ_CRC("m_asset", 0x4e58e538));
            rootElement.RemoveElementByName(AZ_CRC("m_openEditorButton", 0x9bcb3d5b));
        }

        if (rootElement.GetVersion() <= 6)
        {
            rootElement.RemoveElementByName(AZ_CRC("m_originalData", 0x2aee5989));
        }

        if (rootElement.GetVersion() <= 7)
        {
            rootElement.RemoveElementByName(AZ_CRC("m_variableEntityIdMap", 0xdc6c75a8));
        }

        if (rootElement.GetVersion() <= EditorScriptCanvasComponentCpp::Version::PrefabIntegration)
        {
            auto variableDataElementIndex = rootElement.FindElement(AZ_CRC_CE("m_variableData"));
            if (variableDataElementIndex == -1)
            {
                AZ_Error("ScriptCanvas", false, "EditorScriptCanvasComponent conversion failed: 'm_variableData' index was missing");
                return false;
            }

            auto& variableDataElement = rootElement.GetSubElement(variableDataElementIndex);

            ScriptCanvas::EditableVariableData editableData;
            if (!variableDataElement.GetData(editableData))
            {
                AZ_Error("ScriptCanvas", false, "EditorScriptCanvasComponent conversion failed: could not retrieve old 'm_variableData'");
                return false;
            }

            auto scriptCanvasAssetHolderElementIndex = rootElement.FindElement(AZ_CRC_CE("m_assetHolder"));
            if (scriptCanvasAssetHolderElementIndex == -1)
            {
                AZ_Error("ScriptCanvas", false, "EditorScriptCanvasComponent conversion failed: 'm_assetHolder' index was missing");
                return false;
            }

            auto& scriptCanvasAssetHolderElement = rootElement.GetSubElement(scriptCanvasAssetHolderElementIndex);

            ScriptCanvasAssetHolder assetHolder;
            if (!scriptCanvasAssetHolderElement.GetData(assetHolder))
            {
                AZ_Error("ScriptCanvas", false, "EditorScriptCanvasComponent conversion failed: could not retrieve old 'm_assetHolder'");
                return false;
            }

            rootElement.RemoveElement(variableDataElementIndex);

            if (!rootElement.AddElementWithData(serializeContext, "runtimeDataIsValid", true))
            {
                AZ_Error("ScriptCanvas", false, "EditorScriptCanvasComponent conversion failed: failed to add 'runtimeDataIsValid'");
                return false;
            }

            ScriptCanvasBuilder::BuildVariableOverrides overrides;
            overrides.m_source = SourceHandle(nullptr, assetHolder.GetAssetId().m_guid, {});

            for (auto& variable : editableData.GetVariables())
            {
                overrides.m_overrides.push_back(variable.m_graphVariable);
            }

            if (!rootElement.AddElementWithData(serializeContext, "runtimeDataOverrides", overrides))
            {
                AZ_Error("ScriptCanvas", false, "EditorScriptCanvasComponent conversion failed: failed to add 'runtimeDataOverrides'");
                return false;
            }
        }

        if (rootElement.GetVersion() < EditorScriptCanvasComponentCpp::Version::AddSourceHandle)
        {
            ScriptCanvasAssetHolder assetHolder;
            if (!rootElement.FindSubElementAndGetData(AZ_CRC_CE("m_assetHolder"), assetHolder))
            {
                AZ_Error("ScriptCanvas", false, "EditorScriptCanvasComponent conversion failed: could not retrieve old 'm_assetHolder'");
                return false;
            }

            auto assetId = assetHolder.GetAssetId();
            auto path = assetHolder.GetAssetHint();

            if (!rootElement.AddElementWithData(serializeContext, "runtimeDataOverrides", SourceHandle(nullptr, assetId.m_guid, path)))
            {
                AZ_Error("ScriptCanvas", false, "EditorScriptCanvasComponent conversion failed: failed to add 'sourceHandle'");
                return false;
            }
        }

        return true;
    }

    //=========================================================================
    void EditorScriptCanvasComponent::Reflect(AZ::ReflectContext* context)
    {
        if (auto serializeContext = azrtti_cast<AZ::SerializeContext*>(context))
        {
            serializeContext->Class<EditorScriptCanvasComponent, EditorComponentBase>()
                ->Version(EditorScriptCanvasComponentCpp::Version::Current, &EditorScriptCanvasComponentVersionConverter)
                ->Field("m_name", &EditorScriptCanvasComponent::m_name)
                ->Field("runtimeDataIsValid", &EditorScriptCanvasComponent::m_runtimeDataIsValid)
                ->Field("runtimeDataOverrides", &EditorScriptCanvasComponent::m_variableOverrides)
                ->Field("sourceHandle", &EditorScriptCanvasComponent::m_sourceHandle)
                ;

            if (AZ::EditContext* editContext = serializeContext->GetEditContext())
            {
                editContext->Class<EditorScriptCanvasComponent>("Script Canvas", "The Script Canvas component allows you to add a Script Canvas asset to a component, and have it execute on the specified entity.")
                    ->ClassElement(AZ::Edit::ClassElements::EditorData, "")
                    ->Attribute(AZ::Edit::Attributes::Category, "Scripting")
                    ->Attribute(AZ::Edit::Attributes::Icon, "Icons/ScriptCanvas/ScriptCanvas.svg")
                    ->Attribute(AZ::Edit::Attributes::ViewportIcon, "Icons/ScriptCanvas/Viewport/ScriptCanvas.svg")
                    ->Attribute(AZ::Edit::Attributes::AutoExpand, true)
                    ->Attribute(AZ::Edit::Attributes::PrimaryAssetType, ScriptCanvasAssetHandler::GetAssetTypeStatic())
                    ->Attribute(AZ::Edit::Attributes::AppearsInAddComponentMenu, AZ_CRC("Game", 0x232b318c))
                    ->Attribute(AZ::Edit::Attributes::AppearsInAddComponentMenu, AZ_CRC("UI", 0x27ff46b0))
                    ->Attribute(AZ::Edit::Attributes::AppearsInAddComponentMenu, AZ_CRC("Level", 0x9aeacc13))
                    ->Attribute(AZ::Edit::Attributes::HelpPageURL, "https://o3de.org/docs/user-guide/components/reference/scripting/script-canvas/")
                    ->DataElement(AZ::Edit::UIHandlers::Default, &EditorScriptCanvasComponent::m_sourceHandle, "Script Canvas Source File", "Script Canvas source file associated with this component")
                        ->Attribute("BrowseIcon", ":/stylesheet/img/UI20/browse-edit-select-files.svg")
                        ->Attribute("EditButton", "")
                        ->Attribute("EditDescription", "Open in Script Canvas Editor")
                        ->Attribute("EditCallback", &EditorScriptCanvasComponent::OpenEditor)
                        ->Attribute(AZ::Edit::Attributes::AssetPickerTitle, "Script Canvas")
                        ->Attribute(AZ::Edit::Attributes::SourceAssetFilterPattern, "*.scriptcanvas")
                        ->Attribute(AZ::Edit::Attributes::ChangeNotify, &EditorScriptCanvasComponent::OnFileSelectionChanged)
                    ->DataElement(AZ::Edit::UIHandlers::Default, &EditorScriptCanvasComponent::m_variableOverrides, "Properties", "Script Canvas Graph Properties")
                        ->Attribute(AZ::Edit::Attributes::Visibility, AZ::Edit::PropertyVisibility::ShowChildrenOnly)
                    ;
            }
        }

        if (AZ::JsonRegistrationContext* jsonContext = azrtti_cast<AZ::JsonRegistrationContext*>(context))
        {
            jsonContext->Serializer<AZ::EditorScriptCanvasComponentSerializer>()->HandlesType<EditorScriptCanvasComponent>();
        }
    }

    EditorScriptCanvasComponent::EditorScriptCanvasComponent()
        : EditorScriptCanvasComponent(SourceHandle())
    {
    }

    EditorScriptCanvasComponent::EditorScriptCanvasComponent(const SourceHandle& sourceHandle)
        : m_sourceHandle(sourceHandle)
    {
    }

    EditorScriptCanvasComponent::~EditorScriptCanvasComponent()
    {
        AzToolsFramework::EditorEntityContextNotificationBus::Handler::BusDisconnect();
        AzFramework::AssetCatalogEventBus::Handler::BusDisconnect();
    }

    const AZStd::string& EditorScriptCanvasComponent::GetName() const
    {
        return m_name;
    }

    void EditorScriptCanvasComponent::UpdateName()
    {
        SetName(m_sourceHandle.Path().Filename().Native());
    }

    void EditorScriptCanvasComponent::OpenEditor(const AZ::Data::AssetId&, const AZ::Data::AssetType&)
    {
        AzToolsFramework::OpenViewPane(LyViewPane::ScriptCanvas);
         
        AZ::Outcome<int, AZStd::string> openOutcome = AZ::Failure(AZStd::string());
         
        if (m_sourceHandle.IsDescriptionValid())
        {
            GeneralRequestBus::BroadcastResult(openOutcome, &GeneralRequests::OpenScriptCanvasAsset, m_sourceHandle, Tracker::ScriptCanvasFileState::UNMODIFIED, -1);
         
            if (!openOutcome)
            {
                AZ_Warning("Script Canvas", openOutcome, "%s", openOutcome.GetError().data());
            }
        }
        else if (GetEntityId().IsValid())
        {
            AzToolsFramework::EntityIdList selectedEntityIds;
            AzToolsFramework::ToolsApplicationRequestBus::BroadcastResult(selectedEntityIds, &AzToolsFramework::ToolsApplicationRequests::GetSelectedEntities);
         
            // Going to bypass the multiple selected entities flow for right now.
            if (selectedEntityIds.size() == 1)
            {
                GeneralRequestBus::Broadcast(&GeneralRequests::CreateScriptCanvasAssetFor, AZStd::make_pair(GetEntityId(), GetId()));
            }
        }
    }

    void EditorScriptCanvasComponent::Init()
    {
        EditorComponentBase::Init();
        AzFramework::AssetCatalogEventBus::Handler::BusConnect();
        AzToolsFramework::EditorEntityContextNotificationBus::Handler::BusConnect();
    }

    void EditorScriptCanvasComponent::InitializeSource(const SourceHandle& sourceHandle)
    {
        m_sourceHandle = sourceHandle;
    }

    //=========================================================================
    void EditorScriptCanvasComponent::Activate()
    {
        EditorComponentBase::Activate();

        AzToolsFramework::AssetSystemBus::Handler::BusConnect();

        AZ::EntityId entityId = GetEntityId();

        EditorContextMenuRequestBus::Handler::BusConnect(entityId);
        EditorScriptCanvasComponentRequestBus::Handler::BusConnect(entityId);

        EditorScriptCanvasComponentLoggingBus::Handler::BusConnect(entityId);
        EditorLoggingComponentNotificationBus::Broadcast(&EditorLoggingComponentNotifications::OnEditorScriptCanvasComponentActivated, GetNamedEntityId(), GetGraphIdentifier());

        AzToolsFramework::ToolsApplicationNotificationBus::Broadcast(&AzToolsFramework::ToolsApplicationEvents::InvalidatePropertyDisplay, AzToolsFramework::Refresh_EntireTree_NewContent);
    }

    //=========================================================================
    void EditorScriptCanvasComponent::Deactivate()
    {
        AzToolsFramework::AssetSystemBus::Handler::BusDisconnect();

        EditorScriptCanvasComponentLoggingBus::Handler::BusDisconnect();
        EditorLoggingComponentNotificationBus::Broadcast(&EditorLoggingComponentNotifications::OnEditorScriptCanvasComponentDeactivated, GetNamedEntityId(), GetGraphIdentifier());

        EditorComponentBase::Deactivate();

        EditorScriptCanvasComponentRequestBus::Handler::BusDisconnect();
        EditorContextMenuRequestBus::Handler::BusDisconnect();
    }

    void EditorScriptCanvasComponent::BuildGameEntityData()
    {
        using namespace ScriptCanvasBuilder;

        m_runtimeDataIsValid = false;

        auto assetTreeOutcome = LoadEditorAssetTree(m_sourceHandle);
        if (!assetTreeOutcome.IsSuccess())
        {
            AZ_Warning("ScriptCanvas", false, "EditorScriptCanvasComponent::BuildGameEntityData failed: %s", assetTreeOutcome.GetError().c_str());
            return;
        }

        EditorAssetTree& editorAssetTree = assetTreeOutcome.GetValue();

        auto parseOutcome = ParseEditorAssetTree(editorAssetTree);
        if (!parseOutcome.IsSuccess())
        {
            AZ_Warning("ScriptCanvas", false, "EditorScriptCanvasComponent::BuildGameEntityData failed: %s", parseOutcome.GetError().c_str());
            return;
        }

        if (!m_variableOverrides.IsEmpty())
        {
            parseOutcome.GetValue().CopyPreviousOverriddenValues(m_variableOverrides);
        }

        m_variableOverrides = parseOutcome.TakeValue();
        m_runtimeDataIsValid = true;
    }

    void EditorScriptCanvasComponent::BuildGameEntity(AZ::Entity* gameEntity)
    {
        if (!m_runtimeDataIsValid)
        {
            // this is fine, there could have been no graph set, or set to a graph that failed to compile
            return;
        }

        // build everything again as a sanity check against dependencies. All of the variable overrides that were valid will be copied over
        BuildGameEntityData();

        if (!m_runtimeDataIsValid)
        {
            AZ_Error("ScriptCanvasBuilder", false, "Runtime information did not build for ScriptCanvas Component using asset: %s"
                , m_sourceHandle.ToString().c_str());
            return;
        }

        auto runtimeComponent = gameEntity->CreateComponent<ScriptCanvas::RuntimeComponent>();
        runtimeComponent->TakeRuntimeDataOverrides(ConvertToRuntime(m_variableOverrides));
    }

    void EditorScriptCanvasComponent::SetPrimaryAsset(const AZ::Data::AssetId& assetId)
    {
        m_sourceHandle = SourceHandle(nullptr, assetId.m_guid, {});

        auto completeAsset = CompleteDescription(m_sourceHandle);
        if (completeAsset)
        {
            m_sourceHandle = *completeAsset;
        }

        OnScriptCanvasAssetChanged(SourceChangeDescription::SelectionChanged);
        SetName(m_sourceHandle.Path().Filename().Native());
        AzToolsFramework::ToolsApplicationEvents::Bus::Broadcast(&AzToolsFramework::ToolsApplicationEvents::InvalidatePropertyDisplay, AzToolsFramework::Refresh_AttributesAndValues);
    }

    AZ::Data::AssetId EditorScriptCanvasComponent::GetAssetId() const
    {
        return m_sourceHandle.Id();
    }

    AZ::u32 EditorScriptCanvasComponent::OnFileSelectionChanged()
    {
        m_sourceHandle = SourceHandle(nullptr, m_sourceHandle.Path());
        CompleteDescriptionInPlace(m_sourceHandle);
        m_previousHandle = {};
        m_removedHandle = {};
        OnScriptCanvasAssetChanged(SourceChangeDescription::SelectionChanged);
        return AZ::Edit::PropertyRefreshLevels::EntireTree;
    }
    
    void EditorScriptCanvasComponent::OnScriptCanvasAssetChanged(SourceChangeDescription changeDescription)
    {
        ScriptCanvas::GraphIdentifier newIdentifier = GetGraphIdentifier();
        newIdentifier.m_assetId = m_sourceHandle.Id();

        ScriptCanvas::GraphIdentifier oldIdentifier = GetGraphIdentifier();
        oldIdentifier.m_assetId = m_previousHandle.Id();

        EditorLoggingComponentNotificationBus::Broadcast(&EditorLoggingComponentNotifications::OnAssetSwitched, GetNamedEntityId(), newIdentifier, oldIdentifier);

        m_previousHandle = m_sourceHandle.Describe();

        if (changeDescription == SourceChangeDescription::SelectionChanged)
        {
            ClearVariables();
        }

        if (m_sourceHandle.IsDescriptionValid())
        {
            if (!m_sourceHandle.Get())
            {
                if (auto loaded = LoadFromFile(m_sourceHandle.Path().c_str()); loaded.IsSuccess())
                {
                    m_sourceHandle = SourceHandle(loaded.TakeValue(), m_sourceHandle.Id(), m_sourceHandle.Path().c_str());
                }
            }

            if (m_sourceHandle.Get())
            {
                UpdatePropertyDisplay(m_sourceHandle);
            }
        }

        AzToolsFramework::ToolsApplicationNotificationBus::Broadcast(&AzToolsFramework::ToolsApplicationEvents::InvalidatePropertyDisplay, AzToolsFramework::Refresh_EntireTree_NewContent);
    }

<<<<<<< HEAD
    void EditorScriptCanvasComponent::SetAssetId(const AZ::Data::AssetId& assetId)
=======
    void EditorScriptCanvasComponent::OnStartPlayInEditor()
    {
        ScriptCanvas::Execution::PerformanceStatisticsEBus::Broadcast(&ScriptCanvas::Execution::PerformanceStatisticsBus::ClearSnaphotStatistics);
    }

    void EditorScriptCanvasComponent::OnStopPlayInEditor()
    {
        AZ::ScriptSystemRequestBus::Broadcast(&AZ::ScriptSystemRequests::GarbageCollect);
    }

    void EditorScriptCanvasComponent::SetAssetId(const SourceHandle& assetId)
>>>>>>> 6e6845db
    {
        if (m_sourceHandle.Describe() != assetId.Describe())
        {
            // Invalidate the previously removed catalog id if we are setting a new asset id
            m_removedHandle = {};
            SetPrimaryAsset(assetId.Id());
        }
    }

    void EditorScriptCanvasComponent::SourceFileChanged([[maybe_unused]] AZStd::string relativePath
        , [[maybe_unused]] AZStd::string scanFolder, [[maybe_unused]] AZ::Uuid fileAssetId)
    {
        if (fileAssetId == m_sourceHandle.Id())
        {
            if (auto handle = CompleteDescription(SourceHandle(nullptr, fileAssetId, {})))
            {
                m_sourceHandle = *handle;
                // consider queueing on tick bus
                OnScriptCanvasAssetChanged(SourceChangeDescription::Modified);
            }
        }
    }

    void EditorScriptCanvasComponent::SourceFileRemoved([[maybe_unused]] AZStd::string relativePath
        , [[maybe_unused]] AZStd::string scanFolder, [[maybe_unused]] AZ::Uuid fileAssetId)
    {
        if (fileAssetId == m_sourceHandle.Id())
        {
            m_removedHandle = m_sourceHandle;
            OnScriptCanvasAssetChanged(SourceChangeDescription::Removed);
        }
    }

    void EditorScriptCanvasComponent::SourceFileFailed([[maybe_unused]] AZStd::string relativePath
        , [[maybe_unused]] AZStd::string scanFolder, [[maybe_unused]] AZ::Uuid fileAssetId)
    {
        if (fileAssetId == m_sourceHandle.Id())
        {
            m_removedHandle = m_sourceHandle;
            OnScriptCanvasAssetChanged(SourceChangeDescription::Error);
        }
    }

    bool EditorScriptCanvasComponent::HasAssetId() const
    {
        return !m_sourceHandle.Id().IsNull();
    }

    ScriptCanvas::GraphIdentifier EditorScriptCanvasComponent::GetGraphIdentifier() const
    {
        // For now we don't want to deal with disambiguating duplicates of the same script running on one entity.
        // Should that change we need to add the component id back into this.
        return ScriptCanvas::GraphIdentifier(m_sourceHandle.Id(), 0);
    }

    void EditorScriptCanvasComponent::UpdatePropertyDisplay(const SourceHandle& sourceHandle)
    {
        if (sourceHandle.IsGraphValid())
        {
            BuildGameEntityData();
            UpdateName();
            AzToolsFramework::ToolsApplicationNotificationBus::Broadcast(&AzToolsFramework::ToolsApplicationEvents::InvalidatePropertyDisplay, AzToolsFramework::Refresh_EntireTree_NewContent);
        }
    }

    void EditorScriptCanvasComponent::ClearVariables()
    {
        m_variableOverrides.Clear();
    }
}<|MERGE_RESOLUTION|>--- conflicted
+++ resolved
@@ -431,21 +431,7 @@
         AzToolsFramework::ToolsApplicationNotificationBus::Broadcast(&AzToolsFramework::ToolsApplicationEvents::InvalidatePropertyDisplay, AzToolsFramework::Refresh_EntireTree_NewContent);
     }
 
-<<<<<<< HEAD
-    void EditorScriptCanvasComponent::SetAssetId(const AZ::Data::AssetId& assetId)
-=======
-    void EditorScriptCanvasComponent::OnStartPlayInEditor()
-    {
-        ScriptCanvas::Execution::PerformanceStatisticsEBus::Broadcast(&ScriptCanvas::Execution::PerformanceStatisticsBus::ClearSnaphotStatistics);
-    }
-
-    void EditorScriptCanvasComponent::OnStopPlayInEditor()
-    {
-        AZ::ScriptSystemRequestBus::Broadcast(&AZ::ScriptSystemRequests::GarbageCollect);
-    }
-
     void EditorScriptCanvasComponent::SetAssetId(const SourceHandle& assetId)
->>>>>>> 6e6845db
     {
         if (m_sourceHandle.Describe() != assetId.Describe())
         {
