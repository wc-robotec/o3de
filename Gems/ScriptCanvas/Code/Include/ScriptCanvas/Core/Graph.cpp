/*
 * Copyright (c) Contributors to the Open 3D Engine Project.
 * For complete copyright and license terms please see the LICENSE at the root of this distribution.
 *
 * SPDX-License-Identifier: Apache-2.0 OR MIT
 *
 */

#include <stdarg.h>
#include <AzCore/Asset/AssetManager.h>
#include <AzCore/Component/EntityUtils.h>
#include <AzCore/Debug/Profiler.h>
#include <AzCore/Serialization/IdUtils.h>
#include <AzCore/Serialization/SerializeContext.h>
#include <AzCore/Serialization/Utils.h>
#include <AzFramework/Entity/EntityContextBus.h>
#include <ScriptCanvas/Asset/RuntimeAsset.h>
#include <ScriptCanvas/Core/Connection.h>
#include <ScriptCanvas/Core/Core.h>
#include <ScriptCanvas/Core/Datum.h>
#include <ScriptCanvas/Core/Graph.h>
#include <ScriptCanvas/Core/Node.h>
#include <ScriptCanvas/Data/BehaviorContextObject.h>
#include <ScriptCanvas/Data/PropertyTraits.h>
#include <ScriptCanvas/Debugger/StatusBus.h>
#include <ScriptCanvas/Debugger/ValidationEvents/DataValidation/DataValidationEvents.h>
#include <ScriptCanvas/Debugger/ValidationEvents/DataValidation/DataValidationIds.h>
#include <ScriptCanvas/Debugger/ValidationEvents/ExecutionValidation/ExecutionValidationEvents.h>
#include <ScriptCanvas/Debugger/ValidationEvents/ExecutionValidation/ExecutionValidationIds.h>
#include <ScriptCanvas/Grammar/AbstractCodeModel.h>
#include <ScriptCanvas/Libraries/Core/BinaryOperator.h>
#include <ScriptCanvas/Libraries/Core/EBusEventHandler.h>
#include <ScriptCanvas/Libraries/Core/FunctionDefinitionNode.h>
#include <ScriptCanvas/Libraries/Core/Method.h>
#include <ScriptCanvas/Libraries/Core/ReceiveScriptEvent.h>
#include <ScriptCanvas/Libraries/Core/ScriptEventBase.h>
#include <ScriptCanvas/Libraries/Core/SendScriptEvent.h>
#include <ScriptCanvas/Libraries/Core/Start.h>
#include <ScriptCanvas/Libraries/Core/UnaryOperator.h>
#include <ScriptCanvas/Translation/Translation.h>
#include <ScriptCanvas/Variable/VariableBus.h>
#include <ScriptCanvas/Variable/VariableData.h>

namespace GraphCpp
{
    enum GraphVersion
    {
        RemoveUniqueId = 12,
        MergeScriptEventsAndFunctions,
        MergeScriptAssetDescriptions,
        VariablePanelSymantics,
        AddVersionData,
        RemoveFunctionGraphMarker,
        FixupVersionDataTypeId,
        // label your version above
        Current
    };
}

namespace ScriptCanvas
{
    bool GraphComponentVersionConverter(AZ::SerializeContext& context, AZ::SerializeContext::DataElementNode& componentElementNode)
    {
        if (componentElementNode.GetVersion() < 12)
        {
            componentElementNode.RemoveElementByName(AZ_CRC("m_uniqueId", 0x52157a7a));
        }

        if (componentElementNode.GetVersion() < 13)
        {
            componentElementNode.AddElementWithData(context, "m_assetType", azrtti_typeid<RuntimeAsset>());
        }

<<<<<<< HEAD
        if (componentElementNode.GetVersion() <= GraphCpp::GraphVersion::RemoveFunctionGraphMarker)
=======
        if (auto subElement = componentElementNode.FindElement(AZ_CRC_CE("isFunctionGraph")); subElement > 0)
>>>>>>> 6e6845db
        {
            componentElementNode.RemoveElement(subElement);
        }

        if (auto subElement = componentElementNode.FindSubElement(AZ_CRC_CE("versionData")))
        {
            if (subElement->GetId() == azrtti_typeid<SlotId>())
            {
                componentElementNode.RemoveElementByName(AZ_CRC_CE("versionData"));
            }
        }

        if (componentElementNode.GetVersion() < GraphCpp::GraphVersion::FixupVersionDataTypeId)
        {
            if (auto subElement = componentElementNode.FindSubElement(AZ_CRC_CE("versionData")))
            {
                if (subElement->GetId() == azrtti_typeid<SlotId>())
                {
                    componentElementNode.RemoveElementByName(AZ_CRC_CE("versionData"));
                    componentElementNode.AddElementWithData(context, "versionData", VersionData());
                }
            }
        }
        
        return true;
    }

    Graph::Graph(const ScriptCanvasId& scriptCanvasId)
        : m_scriptCanvasId(scriptCanvasId)
        , m_isObserved(false)
        , m_batchAddingData(false)
    {
    }

    Graph::~Graph()
    {
        GraphRequestBus::Handler::BusDisconnect(GetScriptCanvasId());
        const bool deleteData{ true };
        m_graphData.Clear(deleteData);
    }

    void Graph::Reflect(AZ::ReflectContext* context)
    {
        Data::PropertyMetadata::Reflect(context);
        Data::Type::Reflect(context);
        Nodes::UnaryOperator::Reflect(context);
        Nodes::UnaryExpression::Reflect(context);
        Nodes::BinaryOperator::Reflect(context);
        Nodes::ArithmeticExpression::Reflect(context);
        Nodes::BooleanExpression::Reflect(context);
        Nodes::EqualityExpression::Reflect(context);
        Nodes::ComparisonExpression::Reflect(context);
        Datum::Reflect(context);
        BehaviorContextObjectPtrReflect(context);
        GraphData::Reflect(context);

        if (AZ::SerializeContext* serializeContext = azrtti_cast<AZ::SerializeContext*>(context))
        {
            serializeContext->Class<Graph, AZ::Component>()
                ->Version(GraphCpp::GraphVersion::Current, &GraphComponentVersionConverter)
                ->Field("m_graphData", &Graph::m_graphData)
                ->Field("executionMode", &Graph::m_executionMode)
                ->Field("m_assetType", &Graph::m_assetType)
                ->Field("versionData", &Graph::m_versionData)
                ;
        }
    }

    void Graph::Init()
    {
        const auto& scriptCanvasId = GetScriptCanvasId();
        GraphRequestBus::Handler::BusConnect(scriptCanvasId);
        ValidationRequestBus::Handler::BusConnect(scriptCanvasId);

        for (auto& nodeEntity : m_graphData.m_nodes)
        {
            if (nodeEntity)
            {
                ScriptCanvas::ScopedAuxiliaryEntityHandler entityHandler(nodeEntity);

                if (auto* node = AZ::EntityUtils::FindFirstDerivedComponent<Node>(nodeEntity))
                {
                    node->SetOwningScriptCanvasId(scriptCanvasId);

                    m_nodeMapping[node->GetEntityId()] = node;
                }
            }
        }

        m_graphData.BuildEndpointMap();

        for (auto& connectionEntity : m_graphData.m_connections)
        {
            if (connectionEntity)
            {
                ScriptCanvas::ScopedAuxiliaryEntityHandler entityHandler(connectionEntity);
            }
        }

        StatusRequestBus::Handler::BusConnect(scriptCanvasId);
    }

    void Graph::MarkVersion()
    {
        m_versionData.MarkLatest();
    }

    const VersionData& Graph::GetVersion() const
    {
        return m_versionData;
    }

    void Graph::Activate()
    {
        m_variableRequests = nullptr;

        RefreshConnectionValidity(true);

        for (auto& nodeEntity : m_graphData.m_nodes)
        {
            if (nodeEntity)
            {
                if (nodeEntity->GetState() == AZ::Entity::State::Init)
                {
                    nodeEntity->Activate();
                }
            }
        }

        for (auto& connectionEntity : m_graphData.m_connections)
        {
            if (connectionEntity)
            {
                if (connectionEntity->GetState() == AZ::Entity::State::Init)
                {
                    connectionEntity->Activate();
                }
            }
        }

        PostActivate();
    }

    void Graph::Deactivate()
    {
        // Unit tests don't create an entity
        if (GetEntity())
        {
            AZ::EntityBus::Handler::BusDisconnect(GetEntityId());
        }

        for (auto& nodeEntity : m_graphData.m_nodes)
        {
            if (nodeEntity)
            {
                if (nodeEntity->GetState() == AZ::Entity::State::Active)
                {
                    nodeEntity->Deactivate();
                }
            }
        }

        for (auto& connectionEntity : m_graphData.m_connections)
        {
            if (connectionEntity)
            {
                if (connectionEntity->GetState() == AZ::Entity::State::Active)
                {
                    connectionEntity->Deactivate();
                }
            }
        }
    }

    bool Graph::AddItem(AZ::Entity* itemRef)
    {
        AZ::Entity* elementEntity = itemRef;
        if (!elementEntity)
        {
            return false;
        }

        if (elementEntity->GetState() == AZ::Entity::State::Constructed)
        {
            elementEntity->Init();
        }

        if (auto* node = AZ::EntityUtils::FindFirstDerivedComponent<Node>(elementEntity))
        {
            return AddNode(elementEntity->GetId());
        }

        if (auto* connection = AZ::EntityUtils::FindFirstDerivedComponent<Connection>(elementEntity))
        {
            return AddConnection(elementEntity->GetId());
        }

        return false;
    }

    bool Graph::RemoveItem(AZ::Entity* itemRef)
    {
        if (AZ::EntityUtils::FindFirstDerivedComponent<Node>(itemRef))
        {
            return RemoveNode(itemRef->GetId());
        }
        else if (AZ::EntityUtils::FindFirstDerivedComponent<Connection>(itemRef))
        {
            return RemoveConnection(itemRef->GetId());
        }

        return false;
    }

    AZStd::pair<ScriptCanvas::ScriptCanvasId, ValidationResults> Graph::GetValidationResults()
    {
        ValidationResults validationResults;
        ValidateGraph(validationResults);
        return AZStd::make_pair(m_scriptCanvasId, validationResults);
    }

    void Graph::Parse(ValidationResults& validationResults)
    {
        Grammar::Request request;
        request.graph = this;
        request.name = "editorValidation";

        request.rawSaveDebugOutput = Grammar::g_saveRawTranslationOuputToFile;
        request.printModelToConsole = Grammar::g_printAbstractCodeModel;

        const Translation::Result result = Translation::ToLua(request);

        if (!result.IsModelValid())
        {
            // Gets the parser errors, if any
            for (const auto& eventList : result.m_model->GetValidationEvents())
            {
                validationResults.AddValidationEvent(eventList.get());
            }

            if (validationResults.HasResults())
            {
                AZ_Error("ScriptCanvas", result.IsModelValid(), "Script Canvas parsing failed");
            }
        }
    }

    void Graph::ValidateGraph(ValidationResults& validationResults)
    {
        validationResults.ClearResults();

        if (!Grammar::g_disableParseOnGraphValidation)
        {
            Parse(validationResults);
        }

        for (auto& connectionEntity : m_graphData.m_connections)
        {
            auto outcome = ValidateConnection(connectionEntity);

            if (!outcome.IsSuccess())
            {
                if (Connection* connection = AZ::EntityUtils::FindFirstDerivedComponent<Connection>(connectionEntity))
                {
                    ValidationEvent* validationEvent = nullptr;

                    if (outcome.GetError().m_validationEventId == DataValidationIds::UnknownTargetEndpointCrc)
                    {
                        validationEvent = aznew UnknownTargetEndpointEvent(connection->GetTargetEndpoint());
                    }
                    else if (outcome.GetError().m_validationEventId == DataValidationIds::UnknownSourceEndpointCrc)
                    {
                        validationEvent = aznew UnknownSourceEndpointEvent(connection->GetSourceEndpoint());
                    }
                    else if (outcome.GetError().m_validationEventId == DataValidationIds::ScopedDataConnectionCrc)
                    {
                        validationEvent = aznew ScopedDataConnectionEvent(connection->GetEntityId());
                    }

                    if (validationEvent)
                    {
                        validationEvent->SetDescription(outcome.GetError().m_errorDescription);
                        validationResults.m_validationEvents.push_back(validationEvent);
                    }
                }
            }
        }

        for (auto& nodeEntity : m_graphData.m_nodes)
        {
            auto outcome = ValidateNode(nodeEntity, validationResults);

            if (!outcome.IsSuccess())
            {
                const auto& validationErrors = outcome.GetError();

                for (const auto& validationStruct : validationErrors)
                {
                    if (Node* node = AZ::EntityUtils::FindFirstDerivedComponent<Node>(nodeEntity))
                    {
                        ValidationEvent* validationEvent = nullptr;

                        if (validationStruct.m_validationEventId == ExecutionValidationIds::UnusedNodeCrc)
                        {
                            validationEvent = aznew UnusedNodeEvent(node->GetEntityId());
                        }

                        if (validationEvent)
                        {
                            validationEvent->SetDescription(validationStruct.m_errorDescription);
                            validationResults.m_validationEvents.push_back(validationEvent);
                        }
                    }
                }
            }
        }

        ValidateVariables(validationResults);
        ValidateScriptEvents(validationResults);
    }

    void Graph::PostActivate()
    {
        // Unit tests don't create a valid entity
        if (GetEntity())
        {
            GraphConfigurationNotificationBus::Event(GetEntityId(), &GraphConfigurationNotifications::ConfigureScriptCanvasId, GetScriptCanvasId());
        }

        m_variableRequests = GraphVariableManagerRequestBus::FindFirstHandler(GetScriptCanvasId());

        for (auto& nodePair : m_nodeMapping)
        {
            nodePair.second->PostActivate();
        }
    }

    void Graph::ValidateVariables(ValidationResults& validationResults)
    {
        const VariableData* variableData = GetVariableData();

        if (!variableData)
        {
            return;
        }

        for (const auto& variable : variableData->GetVariables())
        {
            const VariableId& variableId = variable.first;
            Data::Type variableType = GetVariableType(variableId);

            AZStd::string errorDescription;

            if (variableType.GetType() == Data::eType::BehaviorContextObject)
            {
                AZ::BehaviorContext* behaviorContext{};
                AZ::ComponentApplicationBus::BroadcastResult(behaviorContext, &AZ::ComponentApplicationRequests::GetBehaviorContext);

                if (behaviorContext->m_typeToClassMap.find(variableType.GetAZType()) == behaviorContext->m_typeToClassMap.end())
                {
                    errorDescription = AZStd::string::format("Variable %s has an invalid type %s.", GetVariableName(variableId).data(), variableType.GetAZType().ToString<AZStd::string>().c_str());
                }
            }
            else if (variableType == Data::Type::Invalid())
            {
                errorDescription = AZStd::string::format("Variable %s has an invalid type.", GetVariableName(variableId).data());
            }

            if (!errorDescription.empty())
            {
                ValidationEvent* validationEvent = aznew InvalidVariableTypeEvent(variableId);
                validationEvent->SetDescription(errorDescription);
                validationResults.m_validationEvents.push_back(validationEvent);
            }
        }
    }

    void Graph::ValidateScriptEvents(ValidationResults& validationResults)
    {
        for (auto& nodeEntity : m_graphData.m_nodes)
        {
            if (nodeEntity)
            {
                ValidationEvent* validationEvent = nullptr;
                if (auto scriptEventNode = AZ::EntityUtils::FindFirstDerivedComponent<Nodes::Core::Internal::ScriptEventBase>(nodeEntity))
                {
                    AZ::Data::Asset<ScriptEvents::ScriptEventsAsset> assetData = AZ::Data::AssetManager::Instance().GetAsset<ScriptEvents::ScriptEventsAsset>(scriptEventNode->GetAssetId(), AZ::Data::AssetLoadBehavior::PreLoad);
                    if (assetData)
                    {
                        assetData.BlockUntilLoadComplete();
                        ScriptEvents::ScriptEvent& definition = assetData.Get()->m_definition;

                        if (scriptEventNode->GetVersion() != definition.GetVersion())
                        {
                            validationEvent = aznew ScriptEventVersionMismatch(scriptEventNode->GetVersion(), scriptEventNode->GetScriptEvent(), nodeEntity->GetId());
                            validationResults.m_validationEvents.push_back(validationEvent);
                        }
                    }
                }
            }
        }
    }

    void Graph::ReportError(const Node& /*node*/, const AZStd::string& /*errorSource*/, const AZStd::string& /*errorMessage*/)
    {
    }

    bool Graph::AddNode(const AZ::EntityId& nodeId)
    {
        if (nodeId.IsValid())
        {
            auto entry = AZStd::find_if(m_graphData.m_nodes.begin(), m_graphData.m_nodes.end(), [nodeId](const AZ::Entity* node) { return node->GetId() == nodeId; });
            if (entry == m_graphData.m_nodes.end())
            {
                AZ::Entity* nodeEntity = nullptr;
                AZ::ComponentApplicationBus::BroadcastResult(nodeEntity, &AZ::ComponentApplicationRequests::FindEntity, nodeId);
                AZ_Assert(nodeEntity, "Failed to add node to Graph, did you initialize the node entity?");
                if (nodeEntity)
                {
                    auto node = AZ::EntityUtils::FindFirstDerivedComponent<Node>(nodeEntity);
                    if (node)
                    {
                        m_graphData.m_nodes.emplace(nodeEntity);
                        m_nodeMapping[nodeId] = node;

                        node->SetOwningScriptCanvasId(m_scriptCanvasId);
                        node->Configure();
                        GraphNotificationBus::Event(m_scriptCanvasId, &GraphNotifications::OnNodeAdded, nodeId);
                        return true;
                    }

                }
            }
        }
        return false;
    }

    bool Graph::RemoveNode(const AZ::EntityId& nodeId)
    {
        if (nodeId.IsValid())
        {
            Node* node = FindNode(nodeId);
            if (node)
            {
                auto entry = m_graphData.m_nodes.find(node->GetEntity());
                if (entry != m_graphData.m_nodes.end())
                {
                    m_nodeMapping.erase(nodeId);
                    m_graphData.m_nodes.erase(entry);
                    GraphNotificationBus::Event(GetScriptCanvasId(), &GraphNotifications::OnNodeRemoved, nodeId);

                    RemoveDependentAsset(nodeId);
                    return true;
                }
            }
        }
        return false;
    }

    Node* Graph::FindNode(AZ::EntityId nodeID) const
    {
        auto nodeIter = m_nodeMapping.find(nodeID);

        if (nodeIter == m_nodeMapping.end())
        {
            return nullptr;
        }

        return nodeIter->second;
    }

    AZStd::vector<AZ::EntityId> Graph::GetNodes() const
    {
        AZStd::vector<AZ::EntityId> entityIds;
        for (auto& nodeRef : m_graphData.m_nodes)
        {
            entityIds.push_back(nodeRef->GetId());
        }

        return entityIds;
    }

    const AZStd::vector<AZ::EntityId> Graph::GetNodesConst() const
    {
        return GetNodes();
    }

    Slot* Graph::FindSlot(const ScriptCanvas::Endpoint& endpoint) const
    {
        Node* node = FindNode(endpoint.GetNodeId());

        if (node)
        {
            return node->GetSlot(endpoint.GetSlotId());
        }

        return nullptr;
    }

    bool Graph::AddConnection(const AZ::EntityId& connectionId)
    {
        if (connectionId.IsValid())
        {
            auto entry = AZStd::find_if(m_graphData.m_connections.begin(), m_graphData.m_connections.end(), [connectionId](const AZ::Entity* connection) { return connection->GetId() == connectionId; });
            if (entry == m_graphData.m_connections.end())
            {
                AZ::Entity* connectionEntity{};
                AZ::ComponentApplicationBus::BroadcastResult(connectionEntity, &AZ::ComponentApplicationRequests::FindEntity, connectionId);
                auto connection = connectionEntity ? AZ::EntityUtils::FindFirstDerivedComponent<Connection>(connectionEntity) : nullptr;
                AZ_Warning("Script Canvas", connection, "Failed to add connection to Graph, did you initialize the connection entity?");
                if (connection)
                {
                    m_graphData.m_connections.emplace_back(connectionEntity);
                    m_graphData.m_endpointMap.emplace(connection->GetSourceEndpoint(), connection->GetTargetEndpoint());
                    m_graphData.m_endpointMap.emplace(connection->GetTargetEndpoint(), connection->GetSourceEndpoint());
                    GraphNotificationBus::Event(GetScriptCanvasId(), &GraphNotifications::OnConnectionAdded, connectionId);

                    if (connection->GetSourceEndpoint().IsValid())
                    {
                        EndpointNotificationBus::Event(connection->GetSourceEndpoint(), &EndpointNotifications::OnEndpointConnected, connection->GetTargetEndpoint());
                    }
                    if (connection->GetTargetEndpoint().IsValid())
                    {
                        EndpointNotificationBus::Event(connection->GetTargetEndpoint(), &EndpointNotifications::OnEndpointConnected, connection->GetSourceEndpoint());
                    }

                    return true;
                }
            }
        }
        return false;
    }


    void Graph::RemoveAllConnections()
    {
        for (auto connectionEntity : m_graphData.m_connections)
        {
            if (auto connection = connectionEntity ? AZ::EntityUtils::FindFirstDerivedComponent<Connection>(connectionEntity) : nullptr)
            {
                if (connection->GetSourceEndpoint().IsValid())
                {
                    EndpointNotificationBus::Event(connection->GetSourceEndpoint(), &EndpointNotifications::OnEndpointDisconnected, connection->GetTargetEndpoint());
                }
                if (connection->GetTargetEndpoint().IsValid())
                {
                    EndpointNotificationBus::Event(connection->GetTargetEndpoint(), &EndpointNotifications::OnEndpointDisconnected, connection->GetSourceEndpoint());
                }
            }

            GraphNotificationBus::Event(GetScriptCanvasId(), &GraphNotifications::OnConnectionRemoved, connectionEntity->GetId());
        }

        for (auto& connectionRef : m_graphData.m_connections)
        {
            delete connectionRef;
        }

        m_graphData.m_connections.clear();
    }

    bool Graph::RemoveConnection(const AZ::EntityId& connectionId)
    {
        if (connectionId.IsValid())
        {
            auto entry = AZStd::find_if(m_graphData.m_connections.begin(), m_graphData.m_connections.end(), [connectionId](const AZ::Entity* connection) { return connection->GetId() == connectionId; });
            if (entry != m_graphData.m_connections.end())
            {
                auto connection = *entry ? AZ::EntityUtils::FindFirstDerivedComponent<Connection>(*entry) : nullptr;
                if (connection)
                {
                    const ScriptCanvas::Endpoint& sourceEndpoint = connection->GetSourceEndpoint();
                    const ScriptCanvas::Endpoint& targetEndpoint = connection->GetTargetEndpoint();

                    auto sourceRange = m_graphData.m_endpointMap.equal_range(sourceEndpoint);

                    for (auto mapIter = sourceRange.first; mapIter != sourceRange.second; ++mapIter)
                    {
                        if (mapIter->second == targetEndpoint)
                        {
                            m_graphData.m_endpointMap.erase(mapIter);
                            break;
                        }
                    }

                    auto targetRange = m_graphData.m_endpointMap.equal_range(targetEndpoint);

                    for (auto mapIter = targetRange.first; mapIter != targetRange.second; ++mapIter)
                    {
                        if (mapIter->second == sourceEndpoint)
                        {
                            m_graphData.m_endpointMap.erase(mapIter);
                            break;
                        }
                    }
                }
                m_graphData.m_connections.erase(entry);
                GraphNotificationBus::Event(GetScriptCanvasId(), &GraphNotifications::OnConnectionRemoved, connectionId);

                if (connection->GetSourceEndpoint().IsValid())
                {
                    EndpointNotificationBus::Event(connection->GetSourceEndpoint(), &EndpointNotifications::OnEndpointDisconnected, connection->GetTargetEndpoint());
                }
                if (connection->GetTargetEndpoint().IsValid())
                {
                    EndpointNotificationBus::Event(connection->GetTargetEndpoint(), &EndpointNotifications::OnEndpointDisconnected, connection->GetSourceEndpoint());
                }

                return true;
            }
        }
        return false;
    }

    AZStd::vector<AZ::EntityId> Graph::GetConnections() const
    {
        AZStd::vector<AZ::EntityId> entityIds;
        entityIds.reserve(m_graphData.m_connections.size());

        for (auto& connectionRef : m_graphData.m_connections)
        {
            entityIds.push_back(connectionRef->GetId());
        }

        return entityIds;
    }

    AZStd::vector<Endpoint> Graph::GetConnectedEndpoints(const Endpoint& firstEndpoint) const
    {
        AZStd::vector<Endpoint> connectedEndpoints;
        auto otherEndpointsRange = m_graphData.m_endpointMap.equal_range(firstEndpoint);

        for (auto otherIt = otherEndpointsRange.first; otherIt != otherEndpointsRange.second; ++otherIt)
        {
            connectedEndpoints.emplace_back(otherIt->second);
        }

        return connectedEndpoints;
    }

    AZStd::pair< EndpointMapConstIterator, EndpointMapConstIterator > Graph::GetConnectedEndpointIterators(const Endpoint& firstEndpoint) const
    {
        return m_graphData.m_endpointMap.equal_range(firstEndpoint);
    }

    bool Graph::IsEndpointConnected(const Endpoint& endpoint) const
    {
        size_t connectionCount = m_graphData.m_endpointMap.count(endpoint);
        return connectionCount > 0;
    }

    bool Graph::FindConnection(AZ::Entity*& connectionEntity, const Endpoint& firstEndpoint, const Endpoint& otherEndpoint) const
    {
        if (!firstEndpoint.IsValid() || !otherEndpoint.IsValid())
        {
            return false;
        }

        AZ::Entity* foundEntity{};
        for (auto connectionRefIt = m_graphData.m_connections.begin(); connectionRefIt != m_graphData.m_connections.end(); ++connectionRefIt)
        {
            auto* connection = *connectionRefIt ? AZ::EntityUtils::FindFirstDerivedComponent<Connection>(*connectionRefIt) : nullptr;
            if (connection)
            {
                if ((connection->GetSourceEndpoint() == firstEndpoint && connection->GetTargetEndpoint() == otherEndpoint)
                    || (connection->GetSourceEndpoint() == otherEndpoint && connection->GetTargetEndpoint() == firstEndpoint))
                {
                    foundEntity = connection->GetEntity();
                    break;
                }
            }
        }

        if (foundEntity)
        {
            connectionEntity = foundEntity;
            return true;
        }

        return false;
    }


    bool Graph::Connect(const AZ::EntityId& sourceNodeId, const SlotId& sourceSlotId, const AZ::EntityId& targetNodeId, const SlotId& targetSlotId)
    {
        return ConnectByEndpoint({ sourceNodeId, sourceSlotId }, { targetNodeId, targetSlotId });
    }

    bool Graph::ConnectByEndpoint(const Endpoint& sourceEndpoint, const Endpoint& targetEndpoint)
    {
        AZ::Outcome<void, AZStd::string> outcome = CanCreateConnectionBetween(sourceEndpoint, targetEndpoint);

        if (outcome.IsSuccess())
        {
            auto* connectionEntity = aznew AZ::Entity("Connection");
            connectionEntity->CreateComponent<Connection>(sourceEndpoint, targetEndpoint);

            AZ::Entity* nodeEntity{};
            AZ::ComponentApplicationBus::BroadcastResult(nodeEntity, &AZ::ComponentApplicationRequests::FindEntity, sourceEndpoint.GetNodeId());
            auto node = nodeEntity ? AZ::EntityUtils::FindFirstDerivedComponent<Node>(nodeEntity) : nullptr;
            AZStd::string sourceNodeName = node ? node->GetNodeName() : "";
            AZStd::string sourceSlotName = node ? node->GetSlotName(sourceEndpoint.GetSlotId()) : "";

            nodeEntity = {};
            AZ::ComponentApplicationBus::BroadcastResult(nodeEntity, &AZ::ComponentApplicationRequests::FindEntity, targetEndpoint.GetNodeId());
            node = nodeEntity ? AZ::EntityUtils::FindFirstDerivedComponent<Node>(nodeEntity) : nullptr;
            AZStd::string targetNodeName = node ? node->GetNodeName() : "";
            AZStd::string targetSlotName = node ? node->GetSlotName(targetEndpoint.GetSlotId()) : "";
            connectionEntity->SetName(AZStd::string::format("srcEndpoint=(%s: %s), destEndpoint=(%s: %s)",
                sourceNodeName.data(),
                sourceSlotName.data(),
                targetNodeName.data(),
                targetSlotName.data()));

            connectionEntity->Init();
            connectionEntity->Activate();

            return AddConnection(connectionEntity->GetId());
        }
        else
        {
            AZ_Warning("Script Canvas", false, "Failed to create connection: %s", outcome.GetError().c_str());
        }

        return false;
    }

    bool Graph::AddDependentAsset(AZ::EntityId nodeId, const AZ::TypeId, const AZ::Data::AssetId)
    {
        AZ::Entity* nodeEntity = nullptr;
        AZ::ComponentApplicationBus::BroadcastResult(nodeEntity, &AZ::ComponentApplicationRequests::FindEntity, nodeId);
        AZ_Assert(nodeEntity, "Failed to add node to Graph, did you initialize the node entity?");
        if (nodeEntity)
        {
            auto node = AZ::EntityUtils::FindFirstDerivedComponent<Node>(nodeEntity);
            if (node)
            {
                if (Nodes::Core::Internal::ScriptEventBase* scriptEventBase = azrtti_cast<Nodes::Core::Internal::ScriptEventBase*>(node))
                {
                    m_graphData.m_scriptEventAssets.push_back(AZStd::make_pair(nodeId, scriptEventBase->GetAsset()));
                    return true;
                }
            }
        }
        return false;
    }

    bool Graph::RemoveDependentAsset(AZ::EntityId nodeId)
    {
        auto assetIter = AZStd::find_if(m_graphData.m_scriptEventAssets.begin(), m_graphData.m_scriptEventAssets.end(), [nodeId](const GraphData::DependentScriptEvent::value_type& value) { return nodeId == value.first; });
        if (assetIter != m_graphData.m_scriptEventAssets.end())
        {
            assetIter->second = ScriptEvents::ScriptEventsAssetPtr();
            m_graphData.m_scriptEventAssets.erase(assetIter);
            return true;
        }

        return false;
    }

    bool Graph::IsInDataFlowPath(const Node* sourceNode, const Node* targetNode) const
    {
        return sourceNode && sourceNode->IsTargetInDataFlowPath(targetNode);
    }

    AZ::Outcome<void, AZStd::vector<Graph::ValidationStruct>> Graph::ValidateNode(AZ::Entity* nodeEntity, ValidationResults& validationEvents) const
    {
        AZStd::vector< ValidationStruct > errorResults;

        ScriptCanvas::Node* nodeComponent = AZ::EntityUtils::FindFirstDerivedComponent<ScriptCanvas::Node>(nodeEntity);

        if (nodeComponent == nullptr)
        {
            errorResults.emplace_back();
            return AZ::Failure(errorResults);
        }

        // If the node is disabled. Just ignore any validation issues that it might throw.
        if (!nodeComponent->IsNodeEnabled())
        {
            return AZ::Success();
        }

        if (!nodeComponent->ValidateNode(validationEvents))
        {
            ValidationStruct validationStruct;
            validationStruct.m_validationEventId = DataValidationIds::InternalValidationErrorCrc;

            errorResults.emplace_back(validationStruct);
        }

        if (!nodeComponent->IsEntryPoint())
        {
            if (nodeComponent->FindConnectedNodesByDescriptor(SlotDescriptors::ExecutionIn()).empty())
            {
                ValidationStruct validationStruct;
                validationStruct.m_validationEventId = ExecutionValidationIds::UnusedNodeCrc;
                validationStruct.m_errorDescription = AZStd::string::format("Node (%s) will not be triggered during graph execution", nodeComponent->GetNodeName().c_str());

                errorResults.emplace_back(validationStruct);
            }
        }

        if (errorResults.empty())
        {
            return AZ::Success();
        }
        else
        {
            return AZ::Failure(errorResults);
        }
    }

    AZ::Outcome<void, Graph::ValidationStruct> Graph::ValidateConnection(AZ::Entity* connectionEntity) const
    {
        ScriptCanvas::Connection* connectionComponent = AZ::EntityUtils::FindFirstDerivedComponent<ScriptCanvas::Connection>(connectionEntity);

        if (connectionComponent == nullptr)
        {
            return AZ::Failure(ValidationStruct());
        }

        Endpoint sourceEndpoint = connectionComponent->GetSourceEndpoint();
        Endpoint targetEndpoint = connectionComponent->GetTargetEndpoint();

        auto sourceEntity = AZStd::find_if(m_graphData.m_nodes.begin(), m_graphData.m_nodes.end(), [&sourceEndpoint](const AZ::Entity* node) { return node->GetId() == sourceEndpoint.GetNodeId(); });
        if (sourceEntity == m_graphData.m_nodes.end())
        {
            ValidationStruct validationStruct;
            validationStruct.m_validationEventId = DataValidationIds::UnknownSourceEndpointCrc;
            validationStruct.m_errorDescription = AZStd::string::format("The source node with id %s is not a part of this graph, a connection cannot be made", sourceEndpoint.GetNodeId().ToString().data());

            return AZ::Failure(validationStruct);
        }

        auto targetEntity = AZStd::find_if(m_graphData.m_nodes.begin(), m_graphData.m_nodes.end(), [&targetEndpoint](const AZ::Entity* node) { return node->GetId() == targetEndpoint.GetNodeId(); });
        if (targetEntity == m_graphData.m_nodes.end())
        {
            ValidationStruct validationStruct;
            validationStruct.m_validationEventId = DataValidationIds::UnknownTargetEndpointCrc;
            validationStruct.m_errorDescription = AZStd::string::format("The target node with id %s is not a part of this graph, a connection cannot be made", targetEndpoint.GetNodeId().ToString().data());

            return AZ::Failure(validationStruct);
        }

        Node* sourceNode = AZ::EntityUtils::FindFirstDerivedComponent<Node>((*sourceEntity));
        Node* targetNode = AZ::EntityUtils::FindFirstDerivedComponent<Node>((*targetEntity));

        Slot* sourceSlot = sourceNode ? sourceNode->GetSlot(sourceEndpoint.GetSlotId()) : nullptr;
        Slot* targetSlot = targetNode ? targetNode->GetSlot(targetEndpoint.GetSlotId()) : nullptr;

        if (sourceSlot == nullptr)
        {
            ValidationStruct validationStruct;
            validationStruct.m_validationEventId = DataValidationIds::UnknownSourceEndpointCrc;
            validationStruct.m_errorDescription = AZStd::string::format("Source Slot could not be found on Node %s", (*sourceEntity)->GetName().c_str());

            return AZ::Failure(validationStruct);
        }
        else if (targetSlot == nullptr)
        {
            ValidationStruct validationStruct;
            validationStruct.m_validationEventId = DataValidationIds::UnknownTargetEndpointCrc;
            validationStruct.m_errorDescription = AZStd::string::format("Target Slot could not be found on Node %s", (*targetEntity)->GetName().c_str());

            return AZ::Failure(validationStruct);
        }

        return AZ::Success();
    }

    AZ::Outcome<void, AZStd::string> Graph::CanCreateConnectionBetween(const Endpoint& sourceEndpoint, const Endpoint& targetEndpoint) const
    {
        AZ::Entity* foundEntity = nullptr;
        if (FindConnection(foundEntity, sourceEndpoint, targetEndpoint))
        {
            return AZ::Failure(AZStd::string::format("Attempting to create duplicate connection between source endpoint (%s, %s) and target endpoint(%s, %s)",
                sourceEndpoint.GetNodeId().ToString().data(), sourceEndpoint.GetSlotId().m_id.ToString<AZStd::string>().data(),
                targetEndpoint.GetNodeId().ToString().data(), targetEndpoint.GetSlotId().m_id.ToString<AZStd::string>().data()));
        }

        return CanConnectionExistBetween(sourceEndpoint, targetEndpoint);
    }

    AZ::Outcome<void, AZStd::string> Graph::CanConnectionExistBetween(const Endpoint& sourceEndpoint, const Endpoint& targetEndpoint) const
    {
        auto sourceNode = FindNode(sourceEndpoint.GetNodeId());
        if (sourceNode == nullptr)
        {
            return AZ::Failure(AZStd::string::format("The source node with id %s is not a part of this graph, a connection cannot be made", sourceEndpoint.GetNodeId().ToString().data()));
        }

        Slot* sourceSlot = sourceNode->GetSlot(sourceEndpoint.GetSlotId());

        if (sourceSlot == nullptr)
        {
            return AZ::Failure(AZStd::string::format("The target slot with id %s is not a part of this node %s, a connection cannot be made", sourceEndpoint.GetSlotId().ToString().data(), sourceEndpoint.GetNodeId().ToString().data()));
        }

        auto targetNode = FindNode(targetEndpoint.GetNodeId());
        if (targetNode == nullptr)
        {
            return AZ::Failure(AZStd::string::format("The target node with id %s is not a part of this graph, a connection cannot be made", targetEndpoint.GetNodeId().ToString().data()));
        }

        Slot* targetSlot = targetNode->GetSlot(targetEndpoint.GetSlotId());

        if (targetSlot == nullptr)
        {
            return AZ::Failure(AZStd::string::format("The target slot with id %s is not a part of this node %s, a connection cannot be made", sourceEndpoint.GetSlotId().ToString().data(), sourceEndpoint.GetNodeId().ToString().data()));
        }

        auto outcome = Connection::ValidateConnection((*sourceSlot), (*targetSlot));
        return outcome;
    }

    bool Graph::Disconnect(const AZ::EntityId& sourceNodeId, const SlotId& sourceSlotId, const AZ::EntityId& targetNodeId, const SlotId& targetSlotId)
    {
        return DisconnectByEndpoint({ sourceNodeId, sourceSlotId }, { targetNodeId, targetSlotId });
    }

    bool Graph::DisconnectByEndpoint(const Endpoint& sourceEndpoint, const Endpoint& targetEndpoint)
    {
        AZ::Entity* connectionEntity{};
        if (FindConnection(connectionEntity, sourceEndpoint, targetEndpoint) && RemoveConnection(connectionEntity->GetId()))
        {
            delete connectionEntity;
            return true;
        }
        return false;
    }

    bool Graph::DisconnectById(const AZ::EntityId& connectionId)
    {
        if (RemoveConnection(connectionId))
        {
            AZ::ComponentApplicationBus::Broadcast(&AZ::ComponentApplicationRequests::DeleteEntity, connectionId);
            return true;
        }

        return false;
    }

    void Graph::RefreshConnectionValidity([[maybe_unused]] bool warnOnRemoval)
    {
        AZStd::vector<AZ::EntityId> removableConnections;

        for (auto& connectionEntity : m_graphData.m_connections)
        {
            auto outcome = ValidateConnection(connectionEntity);

            if (!outcome.IsSuccess())
            {
                AZ_Warning("ScriptCanvas", !warnOnRemoval, outcome.GetError().m_errorDescription.data());
                removableConnections.emplace_back(connectionEntity->GetId());
            }
        }

        //         for (auto connectionId : removableConnections)
        //         {
        //             DisconnectById(connectionId);
        //         }

        if (!removableConnections.empty())
        {
            // RefreshConnectionValidity(warnOnRemoval);
        }
    }

    void Graph::OnEntityActivated(const AZ::EntityId&)
    {
    }

    bool Graph::AddGraphData(const GraphData& graphData)
    {
        bool success = true;

        m_batchAddingData = true;
        GraphNotificationBus::Event(GetScriptCanvasId(), &GraphNotifications::OnBatchAddBegin);

        for (auto&& nodeItem : graphData.m_nodes)
        {
            success = AddItem(nodeItem) && success;
        }

        for (auto&& nodeItem : graphData.m_connections)
        {
            success = AddItem(nodeItem) && success;
        }

        for (auto&& nodeItem : graphData.m_nodes)
        {
            if (auto scriptEventNode = AZ::EntityUtils::FindFirstDerivedComponent<Nodes::Core::Internal::ScriptEventBase>(nodeItem))
            {
                AZ::Data::AssetManager::Instance().GetAsset<ScriptEvents::ScriptEventsAsset>(scriptEventNode->GetAssetId(), AZ::Data::AssetLoadBehavior::Default);
            }
        }

        m_batchAddingData = false;
        GraphNotificationBus::Event(GetScriptCanvasId(), &GraphNotifications::OnBatchAddComplete);

        return success;
    }

    void Graph::RemoveGraphData(const GraphData& graphData)
    {
        RemoveItems(graphData.m_connections);
        RemoveItems(graphData.m_nodes);
    }

    bool Graph::IsBatchAddingGraphData() const
    {
        return m_batchAddingData;
    }

    AZStd::unordered_set<AZ::Entity*> Graph::CopyItems(const AZStd::unordered_set<AZ::Entity*>& entities)
    {
        AZStd::unordered_set<AZ::Entity*> elementsToCopy;
        for (const auto& nodeElement : m_graphData.m_nodes)
        {
            if (entities.find(nodeElement) != entities.end())
            {
                elementsToCopy.emplace(nodeElement);
            }
        }

        for (const auto& connectionElement : m_graphData.m_connections)
        {
            if (entities.find(connectionElement) != entities.end())
            {
                elementsToCopy.emplace(connectionElement);
            }
        }

        return elementsToCopy;
    }

    void Graph::AddItems(const AZStd::unordered_set<AZ::Entity*>& graphField)
    {
        for (auto& graphElementRef : graphField)
        {
            AddItem(graphElementRef);
        }
    }

    void Graph::RemoveItems(const AZStd::unordered_set<AZ::Entity*>& graphField)
    {
        for (auto& graphElementRef : graphField)
        {
            RemoveItem(graphElementRef);
        }
    }

    void Graph::RemoveItems(const AZStd::vector<AZ::Entity*>& graphField)
    {
        for (auto& graphElementRef : graphField)
        {
            RemoveItem(graphElementRef);
        }
    }

    bool Graph::ValidateConnectionEndpoints(const AZ::EntityId& connectionRef, const AZStd::unordered_set<AZ::EntityId>& nodeRefs)
    {
        AZ::Entity* entity{};
        AZ::ComponentApplicationBus::BroadcastResult(entity, &AZ::ComponentApplicationRequests::FindEntity, connectionRef);
        auto* connection = entity ? AZ::EntityUtils::FindFirstDerivedComponent<Connection>(entity) : nullptr;
        if (connection)
        {
            auto sourceIt = nodeRefs.find(connection->GetSourceNode());
            auto targetIt = nodeRefs.find(connection->GetTargetNode());
            return sourceIt != nodeRefs.end() && targetIt != nodeRefs.end();
        }

        return false;
    }

    AZStd::unordered_set<AZ::Entity*> Graph::GetItems() const
    {
        AZStd::unordered_set<AZ::Entity*> result;

        for (auto& nodeEntity : m_graphData.m_nodes)
        {
            if (nodeEntity)
            {
                result.emplace(nodeEntity);
            }
        }

        for (auto& connectionEntity : m_graphData.m_connections)
        {
            if (connectionEntity)
            {
                result.emplace(connectionEntity);
            }
        }
        return result;
    }

    VariableData* Graph::GetVariableData()
    {
        return m_variableRequests ? m_variableRequests->GetVariableData() : nullptr;
    }

    const GraphVariableMapping* Graph::GetVariables() const
    {
        return m_variableRequests ? m_variableRequests->GetVariables() : nullptr;
    }

    GraphVariable* Graph::FindVariable(AZStd::string_view propName)
    {
        return m_variableRequests ? m_variableRequests->FindVariable(propName) : nullptr;
    }

    GraphVariable* Graph::FindVariableById(const VariableId& variableId)
    {
        return m_variableRequests ? m_variableRequests->FindVariableById(variableId) : nullptr;
    }

    Data::Type Graph::GetVariableType(const VariableId& variableId) const
    {
        return m_variableRequests->GetVariableType(variableId);
    }

    AZStd::string_view Graph::GetVariableName(const VariableId& variableId) const
    {
        return m_variableRequests->GetVariableName(variableId);
    }

    bool Graph::IsGraphObserved() const
    {
        return m_isObserved;
    }

    void Graph::SetIsGraphObserved(bool isObserved)
    {
        m_isObserved = isObserved;
    }

    void Graph::VersioningRemoveSlot(ScriptCanvas::Node& scriptCanvasNode, const SlotId& slotId)
    {
        bool deletedSlot = true;

        // Will suppress warnings based on the slotId being disconnected.
        scriptCanvasNode.RemoveConnectionsForSlot(slotId, deletedSlot);
        scriptCanvasNode.SignalSlotRemoved(slotId);
    }
}<|MERGE_RESOLUTION|>--- conflicted
+++ resolved
@@ -71,11 +71,7 @@
             componentElementNode.AddElementWithData(context, "m_assetType", azrtti_typeid<RuntimeAsset>());
         }
 
-<<<<<<< HEAD
-        if (componentElementNode.GetVersion() <= GraphCpp::GraphVersion::RemoveFunctionGraphMarker)
-=======
         if (auto subElement = componentElementNode.FindElement(AZ_CRC_CE("isFunctionGraph")); subElement > 0)
->>>>>>> 6e6845db
         {
             componentElementNode.RemoveElement(subElement);
         }
@@ -88,17 +84,6 @@
             }
         }
 
-        if (componentElementNode.GetVersion() < GraphCpp::GraphVersion::FixupVersionDataTypeId)
-        {
-            if (auto subElement = componentElementNode.FindSubElement(AZ_CRC_CE("versionData")))
-            {
-                if (subElement->GetId() == azrtti_typeid<SlotId>())
-                {
-                    componentElementNode.RemoveElementByName(AZ_CRC_CE("versionData"));
-                    componentElementNode.AddElementWithData(context, "versionData", VersionData());
-                }
-            }
-        }
         
         return true;
     }
