/*
 * Copyright (c) Contributors to the Open 3D Engine Project.
 * For complete copyright and license terms please see the LICENSE at the root of this distribution.
 *
 * SPDX-License-Identifier: Apache-2.0 OR MIT
 *
 */

#include <AzCore/EBus/EBus.h>
#include <AzCore/Math/MathReflection.h>
#include <AzCore/RTTI/BehaviorContext.h>
#include <AzCore/Serialization/SerializeContext.h>
#include <ScriptCanvas/Core/EBusHandler.h>
#include <ScriptCanvas/Core/SubgraphInterfaceUtility.h>
#include <ScriptCanvas/Core/Nodeable.h>
#include <ScriptCanvas/Execution/Interpreted/ExecutionInterpretedAPI.h>
#include <ScriptCanvas/Execution/NodeableOut/NodeableOutNative.h>
#include <Source/Framework/ScriptCanvasTestFixture.h>
#include <Source/Framework/ScriptCanvasTestNodes.h>
#include <Source/Framework/ScriptCanvasTestUtilities.h>
#include <Source/ScriptCanvasTestBus.h>

using namespace ScriptCanvas;
using namespace ScriptCanvasTests;
using namespace TestNodes;
using namespace ScriptCanvas::Execution;
using namespace ScriptCanvasEditor;

class GlobalHandler : ScriptCanvasTesting::GlobalEBus::Handler
{
public:
    AZ_CLASS_ALLOCATOR(GlobalHandler, AZ::SystemAllocator, 0);

    AZ::Event<> m_zeroParam;
    AZ::Event<AZStd::vector<AZStd::string>&> m_byReference;
    AZ::Event<int, bool, AZStd::string> m_byValue;

    GlobalHandler()
    {
        ScriptCanvasTesting::GlobalEBus::Handler::BusConnect();
    }

    AZStd::string AppendSweet(AZStd::string_view) override
    {
        AZStd::string result{};
        return result;
    }

    int Increment(int ) override
    {
        int result{};
        return result;
    }

    bool Not(bool ) override
    {
        bool result{};
        return result;
    }

    int Sum(int, int ) override
    {
        int result(0);
        return result;
    }

    void Void(AZStd::string_view) override
    {
    }

    AZ::Event<>* GetZeroParamEvent() override
    {
        return &m_zeroParam;
    }

    AZ::Event<AZStd::vector<AZStd::string>&>* GetByReferenceEvent() override
    {
        return &m_byReference;
    }

    AZ::Event<int, bool, AZStd::string>* GetByValueEvent() override
    {
        return &m_byValue;
    }
};

<<<<<<< HEAD
=======
TEST_F(ScriptCanvasTestFixture, ProveError)
{
    EXPECT_TRUE(false);
}

TEST_F(ScriptCanvasTestFixture, EntityIdInputForOnGraphStart)
{
    RunUnitTestGraph("LY_SC_UnitTest_EntityIdInputForOnGraphStart");
}

>>>>>>> 54a28352
TEST_F(ScriptCanvasTestFixture, ParseErrorOnKnownNull)
{
    ExpectParseError("LY_SC_UnitTest_ParseErrorOnKnownNull");
}

TEST_F(ScriptCanvasTestFixture, UseBehaviorContextClassConstant)
{
    RunUnitTestGraph("LY_SC_UnitTest_UseBehaviorContextClassConstant");
}

TEST_F(ScriptCanvasTestFixture, ParseFunctionIfBranchWithConnectedInput)
{
    RunUnitTestGraph("LY_SC_UnitTest_ParseFunctionIfBranchWithConnectedInput");
}

TEST_F(ScriptCanvasTestFixture, UseRawBehaviorProperties)
{
    RunUnitTestGraph("LY_SC_UnitTest_UseRawBehaviorProperties");
}

TEST_F(ScriptCanvasTestFixture, StringSanitization)
{
    RunUnitTestGraph("LY_SC_UnitTest_StringSanitization");
}

TEST_F(ScriptCanvasTestFixture, InterpretedHelloWorld)
{
    RunUnitTestGraph("LY_SC_UnitTest_HelloWorld");
}

TEST_F(ScriptCanvasTestFixture, InterpretedReadEnumConstant)
{
    RunUnitTestGraph("LY_SC_UnitTest_ReadEnumConstant");
}

TEST_F(ScriptCanvasTestFixture, UserBranchSanityCheck)
{
    RunUnitTestGraph("LY_SC_UnitTest_UserBranchSanityCheck");
}

TEST_F(ScriptCanvasTestFixture, InterpretedEventHandlerNoDisconnect)
{
    GlobalHandler handler;
    ScriptCanvasEditor::RunSpec runSpec;
    runSpec.m_onPostSimulate = [&handler]()
    {
        AZStd::vector<AZStd::string> reference{ "one", "two", "three" };
        handler.m_byReference.Signal(reference);
        handler.m_byValue.Signal(7, true, "CCC");
        handler.m_zeroParam.Signal();
    };

    RunUnitTestGraph("LY_SC_UnitTest_EventHandlerNoDisconnect", runSpec);
}

TEST_F(ScriptCanvasTestFixture, InterpretedEventHandlerDisconnect)
{
    GlobalHandler handler;
    ScriptCanvasEditor::RunSpec runSpec;
    runSpec.m_onPostSimulate = [&handler]()
    {
        AZStd::vector<AZStd::string> reference{ "one", "two", "three" };
        handler.m_byReference.Signal(reference);
        handler.m_byValue.Signal(7, true, "CCC");
        handler.m_zeroParam.Signal();
    };

    RunUnitTestGraph("LY_SC_UnitTest_EventHandlerDisconnect", runSpec);
}

TEST_F(ScriptCanvasTestFixture, FunctionLocalStaticsUnique)
{
    RunUnitTestGraph("LY_SC_UnitTest_FunctionLocalStaticsUnique");
}

TEST_F(ScriptCanvasTestFixture, FunctionContainerInputTest)
{
    RunUnitTestGraph("LY_SC_UnitTest_FunctionContainerInputTest");
}

TEST_F(ScriptCanvasTestFixture, InterpretedFixBoundMultipleResults)
{
    RunUnitTestGraph("LY_SC_UnitTest_FixBoundMultipleResults");
}

TEST_F(ScriptCanvasTestFixture, InterpretedDetectSelfDeactivation)
{
    ExpectParseError("LY_SC_UnitTest_DetectSelfDeactivation");
}

TEST_F(ScriptCanvasTestFixture, InterpretedDetectSelfDeactivationSequence)
{
    ExpectParseError("LY_SC_UnitTest_DetectSelfDeactivationSequence");
}

TEST_F(ScriptCanvasTestFixture, InterpretedEraseFrontUntilEmpty)
{
    RunUnitTestGraph("LY_SC_UnitTest_EraseFrontUntilEmpty");
}

TEST_F(ScriptCanvasTestFixture, InterpretedMathRunAllAABBNodes)
{
    RunUnitTestGraph("LY_SC_UnitTest_RunAllAABBNodes");
}

TEST_F(ScriptCanvasTestFixture, InterpretedMathRunAllCRC32Nodes)
{
    RunUnitTestGraph("LY_SC_UnitTest_RunAllCRC32Nodes");
}

TEST_F(ScriptCanvasTestFixture, InterpretedMathRunAllColorNodes)
{
    RunUnitTestGraph("LY_SC_UnitTest_RunAllColorNodes");
}

TEST_F(ScriptCanvasTestFixture, InterpretedMathRunAllMatrix3x3Nodes)
{
    RunUnitTestGraph("LY_SC_UnitTest_RunAllMatrix3x3Nodes");
}

TEST_F(ScriptCanvasTestFixture, InterpretedMathRunAllMatrix4x4Nodes)
{
    RunUnitTestGraph("LY_SC_UnitTest_RunAllMatrix4x4Nodes");
}

TEST_F(ScriptCanvasTestFixture, InterpretedMathRunAllNumberNodes)
{
    RunUnitTestGraph("LY_SC_UnitTest_RunAllNumberNodes");
}

TEST_F(ScriptCanvasTestFixture, InterpretedMathRunAllOBBNodes)
{
    RunUnitTestGraph("LY_SC_UnitTest_RunAllOBBNodes");
}

TEST_F(ScriptCanvasTestFixture, InterpretedMathRunAllPlaneNodes)
{
    RunUnitTestGraph("LY_SC_UnitTest_RunAllPlaneNodes");
}

TEST_F(ScriptCanvasTestFixture, InterpretedMathRunAllQuaternionNodes)
{
    RunUnitTestGraph("LY_SC_UnitTest_RunAllQuaternionNodes");
}

TEST_F(ScriptCanvasTestFixture, InterpretedMathRunAllRandomNodes)
{
    RunUnitTestGraph("LY_SC_UnitTest_RunAllRandomNodes");
}

TEST_F(ScriptCanvasTestFixture, InterpretedMathRunAllTransformNodes)
{
    RunUnitTestGraph("LY_SC_UnitTest_RunAllTransformNodes");
}

TEST_F(ScriptCanvasTestFixture, InterpretedMathRunAllTrigonometryNodes)
{
    RunUnitTestGraph("LY_SC_UnitTest_RunAllTrigonometryNodes");
}

TEST_F(ScriptCanvasTestFixture, InterpretedMathRunAllVector2Nodes)
{
    RunUnitTestGraph("LY_SC_UnitTest_RunAllVector2Nodes");
}

TEST_F(ScriptCanvasTestFixture, InterpretedMathRunAllVector3Nodes)
{
    RunUnitTestGraph("LY_SC_UnitTest_RunAllVector3Nodes");
}

TEST_F(ScriptCanvasTestFixture, InterpretedMathRunAllVector4Nodes)
{
    RunUnitTestGraph("LY_SC_UnitTest_RunAllVector4Nodes");
}

TEST_F(ScriptCanvasTestFixture, InterpretedSelfDeactivateParseError1)
{
    ExpectParseError("LY_SC_UnitTest_SelfDeactivateParseError");
}

TEST_F(ScriptCanvasTestFixture, InterpretedSelfDeactivateParseErrorFromHandler2)
{
    ExpectParseError("LY_SC_UnitTest_SelfDeactivateParseErrorFromHandler");
}

TEST_F(ScriptCanvasTestFixture, InterpretedSelfDeactivateParse3)
{
    ExpectParse("LY_SC_UnitTest_SelfDeactivateParse");
}

TEST_F(ScriptCanvasTestFixture, InterpretedSelfDeactivateParseFromHandler4)
{
    ExpectParse("LY_SC_UnitTest_SelfDeactivateParseFromHandler");
}

TEST_F(ScriptCanvasTestFixture, InterpretedAddMatrix)
{
    RunUnitTestGraph("LY_SC_UnitTest_AddMatrix");
}

TEST_F(ScriptCanvasTestFixture, InterpretedContainerEraseCheck)
{
    RunUnitTestGraph("LY_SC_UnitTest_ContainerEraseCheck");
}

TEST_F(ScriptCanvasTestFixture, InterpretedChainedInfiniteLoop)
{
    ScriptCanvasEditor::RunSpec spec;
    spec.release = false;
    spec.expectRuntimeFailure = true;
    RunUnitTestGraph("LY_SC_UnitTest_ChainedInfiniteLoop", spec);
}

TEST_F(ScriptCanvasTestFixture, InterpretedGetTimeAtCurrentTickRegression)
{
    RunUnitTestGraph("LY_SC_UnitTest_GetTimeAtCurrentTickRegression");
}

TEST_F(ScriptCanvasTestFixture, InterpretedUnhandledEventReturnValueTypeChange)
{
    RunUnitTestGraph("LY_SC_UnitTest_UnhandledEventReturnValueTypeChange");
}

TEST_F(ScriptCanvasTestFixture, InterpretedUnhandledEventReturnValueTypeChangeTuple)
{
    RunUnitTestGraph("LY_SC_UnitTest_UnhandledEventReturnValueTypeChangeTuple");
}

TEST_F(ScriptCanvasTestFixture, NodeableDurationFunction)
{
    ExpectParse("LY_SC_UnitTest_NodeableDurationFunction");
}

TEST_F(ScriptCanvasTestFixture, LatentCallOfPureUserFunction)
{
    RunUnitTestGraph("LY_SC_UnitTest_LatentCallOfPureUserFunction", ExecutionMode::Interpreted, DurationSpec::Ticks(3));
}

TEST_F(ScriptCanvasTestFixture, LatentCallOfNotPureUserFunction)
{
    RunUnitTestGraph("LY_SC_UnitTest_LatentCallOfNotPureUserFunction", ExecutionMode::Interpreted, DurationSpec::Ticks(3));
}

TEST_F(ScriptCanvasTestFixture, NodeableDurationSubgraph)
{
    RunUnitTestGraph("LY_SC_UnitTest_NodeableDurationSubgraph", ExecutionMode::Interpreted, DurationSpec::Ticks(3));
}
 
TEST_F(ScriptCanvasTestFixture, NodeableDurationFunctionDirectExposeOut)
{
    ExpectParse("LY_SC_UnitTest_NodeableDurationFunctionDirectExposeOut");
}

TEST_F(ScriptCanvasTestFixture, NodeableDurationSubgraphDirectExposedOut)
{
    RunUnitTestGraph("LY_SC_UnitTest_NodeableDurationSubgraphDirectExposedOut", ExecutionMode::Interpreted, DurationSpec::Ticks(3));
}

TEST_F(ScriptCanvasTestFixture, ForEachNodeNoInputParseError)
{
    ExpectParseError("LY_SC_UnitTest_ForEachNodeNoInputParseError");
}

TEST_F(ScriptCanvasTestFixture, InterpretedCycleDetectError)
{
    ExpectParseError("LY_SC_UnitTest_CycleDetectError");
}

TEST_F(ScriptCanvasTestFixture, InterpretedCycleDetectSimple)
{
    ExpectParseError("LY_SC_UnitTest_CycleDetectSimple");
}

TEST_F(ScriptCanvasTestFixture, InterpretedMultipleOutDataFlowParseError)
{
    ExpectParseError("LY_SC_UnitTest_MultipleOutDataFlowParseError");
}

TEST_F(ScriptCanvasTestFixture, InterpretedSimultaneousDataInputError)
{
    ExpectParseError("LY_SC_UnitTest_SimultaneousDataInputError");
}

TEST_F(ScriptCanvasTestFixture, InterpretedAnyAsTailNoOp)
{
    RunUnitTestGraph("LY_SC_UnitTest_AnyAsTailNoOp");
}

TEST_F(ScriptCanvasTestFixture, InterpretedConstructionVariableOrder)
{
     RunUnitTestGraph("LY_SC_UnitTest_ConstructionVariableOrder", ExecutionMode::Interpreted);
}

TEST_F(ScriptCanvasTestFixture, InterpretedCycleDetectCleanGraph)
{
    RunUnitTestGraph("LY_SC_UnitTest_CycleDetectCleanGraph", ExecutionMode::Interpreted);
}

TEST_F(ScriptCanvasTestFixture, ParseErrorCycleDetectErrorPastIfBranch)
{
    ExpectParseError("LY_SC_UnitTest_CycleDetectErrorPastIfBranch");
}

TEST_F(ScriptCanvasTestFixture, ParseErrorCycleDetectErrorPastOnce)
{
    ExpectParseError("LY_SC_UnitTest_CycleDetectErrorPastOnce");
}

TEST_F(ScriptCanvasTestFixture, InterpretedCycleDetectErrorPostLatent)
{
    ExpectParseError("LY_SC_UnitTest_CycleDetectErrorPostLatent");
}

TEST_F(ScriptCanvasTestFixture, InterpretedCycleDetectCleanGraphSequenceVersion)
{
    RunUnitTestGraph("LY_SC_UnitTest_CycleDetectCleanGraphSequenceVersion", ExecutionMode::Interpreted);
}

TEST_F(ScriptCanvasTestFixture, InterpretedCycleDetectWorksWithSequence)
{
    RunUnitTestGraph("LY_SC_UnitTest_CycleDetectWorksWithSequence", ExecutionMode::Interpreted);
}

TEST_F(ScriptCanvasTestFixture, InterpretedAndBranch)
{
    RunUnitTestGraph("LY_SC_UnitTest_AndBranch", ExecutionMode::Interpreted);
}

TEST_F(ScriptCanvasTestFixture, InterpretedAny)
{
    RunUnitTestGraph("LY_SC_UnitTest_Any", ExecutionMode::Interpreted);
}

TEST_F(ScriptCanvasTestFixture, InterpretedCompareEqual)
{
    RunUnitTestGraph("LY_SC_UnitTest_CompareEqual", ExecutionMode::Interpreted);
}

TEST_F(ScriptCanvasTestFixture, InterpretedCompareGreater)
{
    RunUnitTestGraph("LY_SC_UnitTest_CompareGreater", ExecutionMode::Interpreted);
}

TEST_F(ScriptCanvasTestFixture, InterpretedCompareGreaterEqual)
{
    RunUnitTestGraph("LY_SC_UnitTest_CompareGreaterEqual", ExecutionMode::Interpreted);
}

TEST_F(ScriptCanvasTestFixture, InterpretedCompareLess)
{
    RunUnitTestGraph("LY_SC_UnitTest_CompareLess", ExecutionMode::Interpreted);
}

TEST_F(ScriptCanvasTestFixture, InterpretedCompareLessEqual)
{
    RunUnitTestGraph("LY_SC_UnitTest_CompareLessEqual", ExecutionMode::Interpreted);
}

TEST_F(ScriptCanvasTestFixture, InterpretedCompareNotEqual)
{
    RunUnitTestGraph("LY_SC_UnitTest_CompareNotEqual", ExecutionMode::Interpreted);
}

TEST_F(ScriptCanvasTestFixture, InterpretedContainerBasicOperators)
{
    RunUnitTestGraph("LY_SC_UnitTest_ContainerBasicOperators", ExecutionMode::Interpreted);
}

TEST_F(ScriptCanvasTestFixture, InterpretedCycle)
{
    RunUnitTestGraph("LY_SC_UnitTest_Cycle", ExecutionMode::Interpreted);
}

TEST_F(ScriptCanvasTestFixture, InterpretedCycleData)
{
    RunUnitTestGraph("LY_SC_UnitTest_CycleData", ExecutionMode::Interpreted);
}

TEST_F(ScriptCanvasTestFixture, InterpretedDataConversionsBooleanNumber)
{
    RunUnitTestGraph("LY_SC_UnitTest_DataConversionsBooleanNumber", ExecutionMode::Interpreted);
}

TEST_F(ScriptCanvasTestFixture, InterpretedDataConversionsColor)
{
    RunUnitTestGraph("LY_SC_UnitTest_DataConversionsColor", ExecutionMode::Interpreted);
}

// restore this test after conversions are restored
//
// TEST_F(ScriptCanvasTestFixture, InterpretedDataConversionsMatrix)
// {
//     RunUnitTestGraph("LY_SC_UnitTest_DataConversionsMatrix", ExecutionMode::Interpreted);
// }
// 
//  TEST_F(ScriptCanvasTestFixture, InterpretedDataConversionsString)
//  { 
//      RunUnitTestGraph("LY_SC_UnitTest_DataConversionsString", ExecutionMode::Interpreted);
//  }
// 
//  TEST_F(ScriptCanvasTestFixture, InterpretedDataConversionsTransformQuaternion)
//  {
//      RunUnitTestGraph("LY_SC_UnitTest_DataConversionsTransformQuaternion", ExecutionMode::Interpreted);
//  }

TEST_F(ScriptCanvasTestFixture, InterpretedDataConversionsVector)
{
    RunUnitTestGraph("LY_SC_UnitTest_DataConversionsVector", ExecutionMode::Interpreted);
}

TEST_F(ScriptCanvasTestFixture, InterpretedDisabledNode)
{
    RunUnitTestGraph("LY_SC_UnitTest_DisabledNode", ExecutionMode::Interpreted);
}

TEST_F(ScriptCanvasTestFixture, InterpretedEventHandling)
{
    RunUnitTestGraph("LY_SC_UnitTest_EventHandling", ExecutionMode::Interpreted);
}

TEST_F(ScriptCanvasTestFixture, InterpretedEventHandlingAddressUpdate)
{
    RunUnitTestGraph("LY_SC_UnitTest_EventHandlingAddressUpdate", ExecutionMode::Interpreted);
}

TEST_F(ScriptCanvasTestFixture, InterpretedEventHandlingAddressUpdateReference)
{
    RunUnitTestGraph("LY_SC_UnitTest_EventHandlingAddressUpdateReference", ExecutionMode::Interpreted);
}

TEST_F(ScriptCanvasTestFixture, InterpretedEventHandlingDataConversion)
{
    RunUnitTestGraph("LY_SC_UnitTest_EventHandlingDataConversion", ExecutionMode::Interpreted);
}

TEST_F(ScriptCanvasTestFixture, InterpretedEventHandlingDataOnly)
{
    RunUnitTestGraph("LY_SC_UnitTest_EventHandlingDataOnly", ExecutionMode::Interpreted);
}

TEST_F(ScriptCanvasTestFixture, InterpretedEventHandlingDetectInfiniteLoop)
{
    ScriptCanvasEditor::RunSpec spec;
    spec.release = false;
    spec.expectRuntimeFailure = true;
    RunUnitTestGraph("LY_SC_UnitTest_EventHandlingDetectInfiniteLoop", spec);
}

TEST_F(ScriptCanvasTestFixture, InterpretedEventHandlingLocal)
{
    RunUnitTestGraph("LY_SC_UnitTest_EventHandlingLocal", ExecutionMode::Interpreted);
}

TEST_F(ScriptCanvasTestFixture, InterpretedEventHandlingLocalAddressByConnection)
{
    RunUnitTestGraph("LY_SC_UnitTest_EventHandlingLocalAddressByConnection", ExecutionMode::Interpreted);
}

TEST_F(ScriptCanvasTestFixture, InterpretedEventHandlingLocalVoid)
{
    RunUnitTestGraph("LY_SC_UnitTest_EventHandlingLocalVoid", ExecutionMode::Interpreted);
}

TEST_F(ScriptCanvasTestFixture, InterpretedEventHandlingVoid)
{
    RunUnitTestGraph("LY_SC_UnitTest_EventHandlingVoid", ExecutionMode::Interpreted);
}

TEST_F(ScriptCanvasTestFixture, InterpretedScriptEventGlobal)
{
    RunUnitTestGraph("LY_SC_UnitTest_GlobalScriptEvent", ExecutionMode::Interpreted, "globalscriptevents");
}

TEST_F(ScriptCanvasTestFixture, InterpretedScriptEventLocal)
{
    RunUnitTestGraph("LY_SC_UnitTest_LocalScriptEvent", ExecutionMode::Interpreted, "localscriptevents");
}

TEST_F(ScriptCanvasTestFixture, InterpretedScriptEventAddressUpdate)
{
    RunUnitTestGraph("LY_SC_UnitTest_ScriptEventAddressUpdate", ExecutionMode::Interpreted, "localscriptevents");
}

TEST_F(ScriptCanvasTestFixture, InterpretedScriptEventAddressUpdateReference)
{
    RunUnitTestGraph("LY_SC_UnitTest_ScriptEventAddressUpdateReference", ExecutionMode::Interpreted, "localscriptevents");
}

TEST_F(ScriptCanvasTestFixture, InterpretedScriptEventLocalAddressByConnection)
{
    RunUnitTestGraph("LY_SC_UnitTest_ScriptEventLocalAddressByConnection", ExecutionMode::Interpreted, "localscriptevents");
}

TEST_F(ScriptCanvasTestFixture, InterpretedExplicitOverloadDivideByNumber)
{
    RunUnitTestGraph("LY_SC_UnitTest_ExplicitOverloadDivideByNumber", ExecutionMode::Interpreted);
}

TEST_F(ScriptCanvasTestFixture, InterpretedExplicitOverloadLength)
{
    RunUnitTestGraph("LY_SC_UnitTest_ExplicitOverloadLength", ExecutionMode::Interpreted);
}

TEST_F(ScriptCanvasTestFixture, InterpretedForEachIterationArray)
{
    RunUnitTestGraph("LY_SC_UnitTest_ForEachIterationArray", ExecutionMode::Interpreted);
}

TEST_F(ScriptCanvasTestFixture, InterpretedForEachIterationArrayUseValueAsInputAfterBreak)
{
    RunUnitTestGraph("LY_SC_UnitTest_ForEachIterationArrayUseValueAsInputAfterBreak", ExecutionMode::Interpreted);
}

TEST_F(ScriptCanvasTestFixture, InterpretedForEachIterationArrayUseValueAsInputAfterBreakNested)
{
    RunUnitTestGraph("LY_SC_UnitTest_ForEachIterationArrayUseValueAsInputAfterBreakNested", ExecutionMode::Interpreted);
}

TEST_F(ScriptCanvasTestFixture, InterpretedForEachIterationMap)
{
    RunUnitTestGraph("LY_SC_UnitTest_ForEachIterationMap", ExecutionMode::Interpreted);
}

TEST_F(ScriptCanvasTestFixture, InterpretedGetElementMap)
{
    RunUnitTestGraph("LY_SC_UnitTest_GetElementMap", ExecutionMode::Interpreted);
}

TEST_F(ScriptCanvasTestFixture, InterpretedIfBranch)
{
    RunUnitTestGraph("LY_SC_UnitTest_IfBranch", ExecutionMode::Interpreted);
}

TEST_F(ScriptCanvasTestFixture, InterpretedIsEmptyMap)
{
    RunUnitTestGraph("LY_SC_UnitTest_IsEmptyMap", ExecutionMode::Interpreted);
}

TEST_F(ScriptCanvasTestFixture, InterpretedIsNull)
{
    RunUnitTestGraph("LY_SC_UnitTest_IsNull", ExecutionMode::Interpreted);
}

TEST_F(ScriptCanvasTestFixture, InterpretedLerpBetween)
{
    RunUnitTestGraph("LY_SC_UnitTest_LerpBetween", ExecutionMode::Interpreted);
}

TEST_F(ScriptCanvasTestFixture, InterpretedMathExpression)
{
    RunUnitTestGraph("LY_SC_UnitTest_MathExpression", ExecutionMode::Interpreted);
}

TEST_F(ScriptCanvasTestFixture, InterpretedMultipleOut)
{
    RunUnitTestGraph("LY_SC_UnitTest_MultipleOut", ExecutionMode::Interpreted);
}

TEST_F(ScriptCanvasTestFixture, InterpretedMultipleOutDataFlow)
{
    RunUnitTestGraph("LY_SC_UnitTest_MultipleOutDataFlow", ExecutionMode::Interpreted);
}

TEST_F(ScriptCanvasTestFixture, InterpretedMultipleOutInputBugFix)
{
    RunUnitTestGraph("LY_SC_UnitTest_MultipleOutInputBugFix", ExecutionMode::Interpreted);
}

TEST_F(ScriptCanvasTestFixture, InterpretedMultipleOutFromIf)
{
    RunUnitTestGraph("LY_SC_UnitTest_MultipleOutFromIf", ExecutionMode::Interpreted);
}

TEST_F(ScriptCanvasTestFixture, InterpretedMultipleOutFromRoot)
{
    RunUnitTestGraph("LY_SC_UnitTest_MultipleOutFromRoot", ExecutionMode::Interpreted);
}

TEST_F(ScriptCanvasTestFixture, InterpretedMultipleOutSyntaxSugar)
{
    RunUnitTestGraph("LY_SC_UnitTest_MultipleOutSyntaxSugar", ExecutionMode::Interpreted);
}

TEST_F(ScriptCanvasTestFixture, InterpretedMultipleReturnResults)
{
    RunUnitTestGraph("LY_SC_UnitTest_MultipleReturnResults", ExecutionMode::Interpreted);
}

TEST_F(ScriptCanvasTestFixture, InterpretedMultipleReturnResultsGeneric)
{
    RunUnitTestGraph("LY_SC_UnitTest_MultipleReturnResultsGeneric", ExecutionMode::Interpreted);
}

TEST_F(ScriptCanvasTestFixture, InterpretedMultipleReturnResultsGenericByValue)
{
    RunUnitTestGraph("LY_SC_UnitTest_MultipleReturnResultsGenericByValue", ExecutionMode::Interpreted);
}

TEST_F(ScriptCanvasTestFixture, InterpretedMultipleStartNodes)
{
    RunUnitTestGraph("LY_SC_UnitTest_MultipleStartNodes");
}

TEST_F(ScriptCanvasTestFixture, InterpretedNodeableDuration)
{
    RunUnitTestGraph("LY_SC_UnitTest_NodeableDuration", ExecutionMode::Interpreted, DurationSpec::Seconds(1.1f));
}

TEST_F(ScriptCanvasTestFixture, InterpretedNodeableDelay)
{
    RunUnitTestGraph("LY_SC_UnitTest_NodeableDelay", ExecutionMode::Interpreted, DurationSpec::Seconds(3.1f));
}

TEST_F(ScriptCanvasTestFixture, InterpretedNodeableDelayWithLooping)
{
    RunUnitTestGraph("LY_SC_UnitTest_NodeableDelayWithLooping", ExecutionMode::Interpreted, DurationSpec::Seconds(3.1f));
}

TEST_F(ScriptCanvasTestFixture, InterpretedNodeableTimer)
{
    RunUnitTestGraph("LY_SC_UnitTest_NodeableTimer", ExecutionMode::Interpreted, DurationSpec::Ticks(6));
}

TEST_F(ScriptCanvasTestFixture, InterpretedNodeableTimeDelay)
{
    RunUnitTestGraph("LY_SC_UnitTest_NodeableTimeDelay", ExecutionMode::Interpreted, DurationSpec::Ticks(6));
}

TEST_F(ScriptCanvasTestFixture, InterpretedNodeableHeartBeat)
{
    RunUnitTestGraph("LY_SC_UnitTest_NodeableHeartBeat", ExecutionMode::Interpreted, DurationSpec::Ticks(31));
}

TEST_F(ScriptCanvasTestFixture, InterpretedNodeableRepeater)
{
    RunUnitTestGraph("LY_SC_UnitTest_NodeableRepeater", ExecutionMode::Interpreted, DurationSpec::Ticks(11));
}

TEST_F(ScriptCanvasTestFixture, InterpretedNotBranch)
{
    RunUnitTestGraph("LY_SC_UnitTest_NotBranch", ExecutionMode::Interpreted);
}

TEST_F(ScriptCanvasTestFixture, InterpretedOnce)
{
    RunUnitTestGraph("LY_SC_UnitTest_Once", ExecutionMode::Interpreted);
}

TEST_F(ScriptCanvasTestFixture, InterpretedOperatorAdd)
{
    RunUnitTestGraph("LY_SC_UnitTest_OperatorAdd", ExecutionMode::Interpreted);
}

TEST_F(ScriptCanvasTestFixture, InterpretedOperatorDiv)
{
    RunUnitTestGraph("LY_SC_UnitTest_OperatorDiv", ExecutionMode::Interpreted);
}

TEST_F(ScriptCanvasTestFixture, InterpretedOperatorMul)
{
    RunUnitTestGraph("LY_SC_UnitTest_OperatorMul", ExecutionMode::Interpreted);
}

TEST_F(ScriptCanvasTestFixture, InterpretedOperatorSub)
{
    RunUnitTestGraph("LY_SC_UnitTest_OperatorSub", ExecutionMode::Interpreted);
}

TEST_F(ScriptCanvasTestFixture, InterpretedOrBranch)
{
    RunUnitTestGraph("LY_SC_UnitTest_OrBranch", ExecutionMode::Interpreted);
}

TEST_F(ScriptCanvasTestFixture, InterpretedOrderedSequencer)
{
    RunUnitTestGraph("LY_SC_UnitTest_OrderedSequencer", ExecutionMode::Interpreted);
}

TEST_F(ScriptCanvasTestFixture, InterpretedPerformance)
{
    RunUnitTestGraph("LY_SC_UnitTest_Performance", ExecutionMode::Interpreted);
}

TEST_F(ScriptCanvasTestFixture, InterpretedPrint)
{
    RunUnitTestGraph("LY_SC_UnitTest_Print", ExecutionMode::Interpreted);
}

TEST_F(ScriptCanvasTestFixture, InterpretedPrintConnectedInput)
{
    RunUnitTestGraph("LY_SC_UnitTest_PrintConnectedInput", ExecutionMode::Interpreted);
}

TEST_F(ScriptCanvasTestFixture, InterpretedPrintFormatEmptyValue)
{
    RunUnitTestGraph("LY_SC_UnitTest_PrintFormatEmptyValue", ExecutionMode::Interpreted);
}

TEST_F(ScriptCanvasTestFixture, InterpretedProperties)
{
    RunUnitTestGraph("LY_SC_UnitTest_Properties", ExecutionMode::Interpreted);
}
 
TEST_F(ScriptCanvasTestFixture, InterpretedPropertiesLiteReference)
{
    RunUnitTestGraph("LY_SC_UnitTest_PropertiesLite", ExecutionMode::Interpreted);
}
 
TEST_F(ScriptCanvasTestFixture, InterpretedPropertiesLiteConnection)
{
    RunUnitTestGraph("LY_SC_UnitTest_PropertiesByConnection", ExecutionMode::Interpreted);
}
 
TEST_F(ScriptCanvasTestFixture, InterpretedPropertiesRecursion)
{
    RunUnitTestGraph("LY_SC_UnitTest_PropertiesRecursion", ExecutionMode::Interpreted);
}
 
TEST_F(ScriptCanvasTestFixture, InterpretedPropertiesSet)
{
    RunUnitTestGraph("LY_SC_UnitTest_PropertiesSet", ExecutionMode::Interpreted);
}

TEST_F(ScriptCanvasTestFixture, InterpretedRandomSignal)
{
    RunUnitTestGraph("LY_SC_UnitTest_RandomSignal", ExecutionMode::Interpreted);
}

TEST_F(ScriptCanvasTestFixture, InterpretedStringFormat)
{
    RunUnitTestGraph("LY_SC_UnitTest_StringFormat", ExecutionMode::Interpreted);
}

TEST_F(ScriptCanvasTestFixture, InterpretedStringFormatEmptyValue)
{
    RunUnitTestGraph("LY_SC_UnitTest_StringFormatEmptyValue", ExecutionMode::Interpreted);
}

TEST_F(ScriptCanvasTestFixture, InterpretedStringFormatWithRepeatedValueName)
{
    RunUnitTestGraph("LY_SC_UnitTest_StringFormatWithRepeatedValueName", ExecutionMode::Interpreted);
}

TEST_F(ScriptCanvasTestFixture, InterpretedSwitch)
{
    RunUnitTestGraph("LY_SC_UnitTest_Switch", ExecutionMode::Interpreted);
}

TEST_F(ScriptCanvasTestFixture, InterpretedVariableChangeEvent)
{
    RunUnitTestGraph("LY_SC_UnitTest_VariableChangeEvent", ExecutionMode::Interpreted);
}
 
TEST_F(ScriptCanvasTestFixture, InterpretedVariableChangeEventConnectionControl)
{
    RunUnitTestGraph("LY_SC_UnitTest_VariableChangeEventConnectionControl", ExecutionMode::Interpreted);
}

TEST_F(ScriptCanvasTestFixture, InterpretedVariableChangeEventWithCheck)
{
    RunUnitTestGraph("LY_SC_UnitTest_VariableChangeEventWithCheck", ExecutionMode::Interpreted);
}

TEST_F(ScriptCanvasTestFixture, InterpretedVariableChangeEventInfiniteLoopCheckError)
{
    ExpectParseError("LY_SC_UnitTest_VariableChangeEventInfiniteLoopCheckError");
}

TEST_F(ScriptCanvasTestFixture, InterpretedVariableReferences)
{
    RunUnitTestGraph("LY_SC_UnitTest_VariableReferences", ExecutionMode::Interpreted);
}

TEST_F(ScriptCanvasTestFixture, InterpretedVariableReferenceChangeEventWithCheck)
{
    RunUnitTestGraph("LY_SC_UnitTest_VariableReferenceChangeEventWithCheck", ExecutionMode::Interpreted);
}

TEST_F(ScriptCanvasTestFixture, InterpretedVector)
{
    RunUnitTestGraph("LY_SC_UnitTest_Vector", ExecutionMode::Interpreted);
}

TEST_F(ScriptCanvasTestFixture, InterpretedWhile)
{
    RunUnitTestGraph("LY_SC_UnitTest_While", ExecutionMode::Interpreted);
}

TEST_F(ScriptCanvasTestFixture, InterpretedWhileDetectInfiniteLoop)
{
    ScriptCanvasEditor::RunSpec spec;
    spec.release = false;
    spec.expectRuntimeFailure = true;
    RunUnitTestGraph("LY_SC_UnitTest_WhileDetectInfiniteLoop", spec);
}

TEST_F(ScriptCanvasTestFixture, InterpretedWhileBreak)
{
    RunUnitTestGraph("LY_SC_UnitTest_WhileBreak", ExecutionMode::Interpreted);
}

TEST_F(ScriptCanvasTestFixture, InterpretedDivideByNumber)
{
    RunUnitTestGraph("LY_SC_UnitTest_DivideByNumber");
}

TEST_F(ScriptCanvasTestFixture, InterpretedPathologicalFlowOfControl)
{
    RunUnitTestGraph("LY_SC_UnitTest_PathologicalFlowOfControl");
}

TEST_F(ScriptCanvasTestFixture, InterpretedPathologicalFlowOfControlFixSwitchLite)
{
    RunUnitTestGraph("LY_SC_UnitTest_PathologicalFlowOfControlFixSwitchLite");
}

TEST_F(ScriptCanvasTestFixture, InterpretedPathologicalFlowOfControlFixSwitch)
{
    RunUnitTestGraph("LY_SC_UnitTest_PathologicalFlowOfControlFixSwitch");
}

TEST_F(ScriptCanvasTestFixture, InterpretedInputValuePointerReferenceType)
{
    RunUnitTestGraph("LY_SC_UnitTest_InputValuePointerReferenceType");
}

TEST_F(ScriptCanvasTestFixture, InterpretedReturnValuePointerReferenceType)
{
    RunUnitTestGraph("LY_SC_UnitTest_ReturnValuePointerReferenceType");
}

TEST_F(ScriptCanvasTestFixture, InterpretedBranchInputValuePointerReferenceType)
{
    RunUnitTestGraph("LY_SC_UnitTest_BranchInputValuePointerReferenceType");
}

// \todo formal support of shared slots
// TEST_F(ScriptCanvasTestFixture, InterpretedNodeableBranchMethodSharedDataSlot)
// {
//     RunUnitTestGraph("LY_SC_UnitTest_NodeableBranchMethodSharedDataSlot", ExecutionMode::Interpreted);
// }

TEST_F(ScriptCanvasTestFixture, InterpretedNodeableInputMethodSharedDataSlot)
{
    RunUnitTestGraph("LY_SC_UnitTest_NodeableInputMethodSharedDataSlot", ExecutionMode::Interpreted);
}

TEST_F(ScriptCanvasTestFixture, InterpretedExecutionOutPerformance)
{
    RunUnitTestGraph("LY_SC_UnitTest_ExecutionOutPerformance", ExecutionMode::Interpreted);
}<|MERGE_RESOLUTION|>--- conflicted
+++ resolved
@@ -84,19 +84,11 @@
     }
 };
 
-<<<<<<< HEAD
-=======
-TEST_F(ScriptCanvasTestFixture, ProveError)
-{
-    EXPECT_TRUE(false);
-}
-
 TEST_F(ScriptCanvasTestFixture, EntityIdInputForOnGraphStart)
 {
     RunUnitTestGraph("LY_SC_UnitTest_EntityIdInputForOnGraphStart");
 }
 
->>>>>>> 54a28352
 TEST_F(ScriptCanvasTestFixture, ParseErrorOnKnownNull)
 {
     ExpectParseError("LY_SC_UnitTest_ParseErrorOnKnownNull");
