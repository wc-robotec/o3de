/*
 * Copyright (c) Contributors to the Open 3D Engine Project.
 * For complete copyright and license terms please see the LICENSE at the root of this distribution.
 *
 * SPDX-License-Identifier: Apache-2.0 OR MIT
 *
 */

#pragma once

#include "MultiplayerDebugAuditTrail.h"
#include "MultiplayerDebugHierarchyReporter.h"
#include "MultiplayerDebugPerEntityReporter.h"

#include <AzCore/Component/Component.h>
#include <AzCore/Interface/Interface.h>
<<<<<<< HEAD
#include <Debug/MultiplayerDebugPerEntityReporter.h>
#include <Debug/MultiplayerDebugNetworkMetrics.h>
#include <Debug/MultiplayerDebugMultiplayerMetrics.h>
=======
#include <AzFramework/Input/Buses/Requests/InputSystemCursorRequestBus.h>
>>>>>>> 1ec4916b
#include <Multiplayer/IMultiplayerDebug.h>

#ifdef IMGUI_ENABLED
#   include <imgui/imgui.h>
#   include <ImGuiBus.h>
#   include <LYImGuiUtils/HistogramContainer.h>
#endif

namespace Multiplayer
{
    class MultiplayerDebugSystemComponent final
        : public AZ::Component
        , public AZ::Interface<IMultiplayerDebug>::Registrar
#ifdef IMGUI_ENABLED
        , public ImGui::ImGuiUpdateListenerBus::Handler
#endif
    {
    public:
        static constexpr char HOST_BUTTON_TITLE[] = "Host";
        static constexpr char LAUNCH_LOCAL_CLIENT_BUTTON_TITLE[] = "Launch Local Client";

        AZ_COMPONENT(MultiplayerDebugSystemComponent, "{060BF3F1-0BFE-4FCE-9C3C-EE991F0DA581}");

        static void Reflect(AZ::ReflectContext* context);
        static void GetProvidedServices(AZ::ComponentDescriptor::DependencyArrayType& provided);
        static void GetRequiredServices(AZ::ComponentDescriptor::DependencyArrayType& required);
        static void GetIncompatibleServices(AZ::ComponentDescriptor::DependencyArrayType& incompatible);

        ~MultiplayerDebugSystemComponent() override = default;

        //! AZ::Component overrides
        //! @{
        void Activate() override;
        void Deactivate() override;
        //! @}

#ifdef IMGUI_ENABLED
        //! IMultiplayerDebug overrides
        //! @{
        void ShowEntityBandwidthDebugOverlay() override;
        void HideEntityBandwidthDebugOverlay() override;
        void AddAuditEntry(
            const AuditCategory category,
            const ClientInputId inputId,
            const HostFrameId frameId,
            const AZStd::string& name,
            AZStd::vector<MultiplayerAuditingElement>&& entryDetails) override;
        //! @}

        //! ImGui::ImGuiUpdateListenerBus overrides
        //! @{
        void OnImGuiMainMenuUpdate() override;
        void OnImGuiUpdate() override;
        //! @}
    private:

        //! Constructs a filtered version of the audit trail based on a search string
        void FilterAuditTrail();

        bool m_displayNetworkingStats = false;
        AZStd::unique_ptr<MultiplayerDebugNetworkMetrics> m_networkMetrics;

        bool m_displayMultiplayerStats = false;
        AZStd::unique_ptr<MultiplayerDebugMultiplayerMetrics> m_multiplayerMetrics;

        bool m_displayPerEntityStats = false;
        AZStd::unique_ptr<MultiplayerDebugPerEntityReporter> m_reporter;

        bool m_displayHierarchyDebugger = false;
        AZStd::unique_ptr<MultiplayerDebugHierarchyReporter> m_hierarchyDebugger;
<<<<<<< HEAD
#endif
=======

        bool m_displayNetAuditTrail = false;
        AZStd::unique_ptr<MultiplayerDebugAuditTrail> m_auditTrail;

        AzFramework::SystemCursorState m_previousSystemCursorState = AzFramework::SystemCursorState::Unknown; //! The last system cursor state.

        AZStd::string m_lastFilter;
        AZStd::deque<AuditTrailInput> m_auditTrailElems;
        AZStd::deque<AuditTrailInput> m_committedAuditTrail;
        AZStd::deque<AuditTrailInput> m_pendingAuditTrail;
        AZStd::deque<AuditTrailInput> m_filteredAuditTrail;

        AZ::ApplicationTypeQuery m_applicationType;
>>>>>>> 1ec4916b
    };
}<|MERGE_RESOLUTION|>--- conflicted
+++ resolved
@@ -14,13 +14,9 @@
 
 #include <AzCore/Component/Component.h>
 #include <AzCore/Interface/Interface.h>
-<<<<<<< HEAD
-#include <Debug/MultiplayerDebugPerEntityReporter.h>
+#include <AzFramework/Input/Buses/Requests/InputSystemCursorRequestBus.h>
 #include <Debug/MultiplayerDebugNetworkMetrics.h>
 #include <Debug/MultiplayerDebugMultiplayerMetrics.h>
-=======
-#include <AzFramework/Input/Buses/Requests/InputSystemCursorRequestBus.h>
->>>>>>> 1ec4916b
 #include <Multiplayer/IMultiplayerDebug.h>
 
 #ifdef IMGUI_ENABLED
@@ -91,9 +87,6 @@
 
         bool m_displayHierarchyDebugger = false;
         AZStd::unique_ptr<MultiplayerDebugHierarchyReporter> m_hierarchyDebugger;
-<<<<<<< HEAD
-#endif
-=======
 
         bool m_displayNetAuditTrail = false;
         AZStd::unique_ptr<MultiplayerDebugAuditTrail> m_auditTrail;
@@ -107,6 +100,6 @@
         AZStd::deque<AuditTrailInput> m_filteredAuditTrail;
 
         AZ::ApplicationTypeQuery m_applicationType;
->>>>>>> 1ec4916b
+#endif
     };
 }