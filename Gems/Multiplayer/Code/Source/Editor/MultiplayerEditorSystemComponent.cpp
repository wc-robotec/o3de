--- conflicted
+++ resolved
@@ -146,15 +146,10 @@
         // Start the configured server if it's available
         AzFramework::ProcessLauncher::ProcessLaunchInfo processLaunchInfo;
         processLaunchInfo.m_commandlineParameters = AZStd::string::format(
-<<<<<<< HEAD
-            R"("%s" --project-path "%s" --editorsv_isDedicated true --sv_defaultPlayerSpawnAsset "%s")", serverPath.c_str(),
-            AZ::Utils::GetProjectPath().c_str(), static_cast<AZ::CVarFixedString>(sv_defaultPlayerSpawnAsset).c_str());
-=======
             R"("%s" --project-path "%s" --editorsv_isDedicated true --sv_defaultPlayerSpawnAsset "%s")",
             serverPath.c_str(),
             AZ::Utils::GetProjectPath().c_str(),
             static_cast<AZ::CVarFixedString>(sv_defaultPlayerSpawnAsset).c_str());
->>>>>>> cef41261
         processLaunchInfo.m_showWindow = true;
         processLaunchInfo.m_processPriority = AzFramework::ProcessPriority::PROCESSPRIORITY_NORMAL;
 
