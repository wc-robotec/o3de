--- conflicted
+++ resolved
@@ -861,11 +861,7 @@
     {
         m_tickFactor += deltaTime / serverRateSeconds;
         // Linear close to the origin, but asymptote at y = 1
-<<<<<<< HEAD
-        const float renderBlendFactor = AZStd::clamp(1.0f - (std::pow(cl_renderTickBlendBase, m_tickFactor)), 0.0f, m_tickFactor);
-=======
-        m_renderBlendFactor = AZStd::clamp(1.0f - (std::pow(cl_renderTickBlendBase, m_tickFactor)), 0.0f, 1.0f);
->>>>>>> 69bde80d
+        m_renderBlendFactor = AZStd::clamp(1.0f - (std::pow(cl_renderTickBlendBase, m_tickFactor)), 0.0f, m_tickFactor);
         AZLOG
         (
             NET_Blending,
