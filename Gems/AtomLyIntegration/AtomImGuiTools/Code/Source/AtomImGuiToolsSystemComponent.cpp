/*
 * Copyright (c) Contributors to the Open 3D Engine Project.
 * For complete copyright and license terms please see the LICENSE at the root of this distribution.
 *
 * SPDX-License-Identifier: Apache-2.0 OR MIT
 *
 */

#include <AtomImGuiToolsSystemComponent.h>

#include <AzCore/Serialization/SerializeContext.h>
#include <AzCore/Serialization/EditContext.h>
#include <AzCore/Serialization/EditContextConstants.inl>
#include <Atom/RPI.Public/Pass/PassSystemInterface.h>
#include <AzFramework/Components/ConsoleBus.h>
#include <ImGuiBus.h>

namespace AtomImGuiTools
{
    void AtomImGuiToolsSystemComponent::Reflect(AZ::ReflectContext* context)
    {
        if (AZ::SerializeContext* serialize = azrtti_cast<AZ::SerializeContext*>(context))
        {
            serialize->Class<AtomImGuiToolsSystemComponent, AZ::Component>()
                ->Version(0)
                ;

            if (AZ::EditContext* ec = serialize->GetEditContext())
            {
                ec->Class<AtomImGuiToolsSystemComponent>("AtomImGuiTools", "[Manager of various Atom ImGui tools.]")
                    ->ClassElement(AZ::Edit::ClassElements::EditorData, "")
                    ->Attribute(AZ::Edit::Attributes::AppearsInAddComponentMenu, AZ_CRC("System"))
                    ->Attribute(AZ::Edit::Attributes::AutoExpand, true)
                    ;
            }
        }
    }

    void AtomImGuiToolsSystemComponent::GetProvidedServices(AZ::ComponentDescriptor::DependencyArrayType& provided)
    {
        provided.push_back(AZ_CRC("AtomImGuiToolsService"));
    }

    void AtomImGuiToolsSystemComponent::GetIncompatibleServices(AZ::ComponentDescriptor::DependencyArrayType& incompatible)
    {
        incompatible.push_back(AZ_CRC("AtomImGuiToolsService"));
    }

    void AtomImGuiToolsSystemComponent::GetRequiredServices(AZ::ComponentDescriptor::DependencyArrayType& required)
    {
        AZ_UNUSED(required);
    }

    void AtomImGuiToolsSystemComponent::GetDependentServices(AZ::ComponentDescriptor::DependencyArrayType& dependent)
    {
        AZ_UNUSED(dependent);
    }

    void AtomImGuiToolsSystemComponent::Activate()
    {
#if defined(IMGUI_ENABLED)
        ImGui::ImGuiUpdateListenerBus::Handler::BusConnect();
        AtomImGuiToolsRequestBus::Handler::BusConnect();
#endif
        CrySystemEventBus::Handler::BusConnect();
    }

    void AtomImGuiToolsSystemComponent::Deactivate()
    {
#if defined(IMGUI_ENABLED)
        m_imguiPassTree.Reset();
        ImGui::ImGuiUpdateListenerBus::Handler::BusDisconnect();
        AtomImGuiToolsRequestBus::Handler::BusDisconnect();
#endif

        CrySystemEventBus::Handler::BusDisconnect();
    }

#if defined(IMGUI_ENABLED)
    void AtomImGuiToolsSystemComponent::OnImGuiUpdate()
    {
        if (m_showPassTree)
        {
            m_imguiPassTree.Draw(m_showPassTree, AZ::RPI::PassSystemInterface::Get()->GetRootPass().get());
        }
        if (m_showGpuProfiler)
        {
            m_imguiGpuProfiler.Draw(m_showGpuProfiler, AZ::RPI::PassSystemInterface::Get()->GetRootPass().get());
        }
        if (m_showTransientAttachmentProfiler)
        {
            auto* transientStats = AZ::RHI::RHISystemInterface::Get()->GetTransientAttachmentStatistics();
            if (transientStats)
            {
                m_showTransientAttachmentProfiler = m_imguiTransientAttachmentProfiler.Draw(*transientStats);
            }
        }
<<<<<<< HEAD
        if (m_showShaderMetrics)
        {
            m_imguiShaderMetrics.Draw(m_showShaderMetrics, AZ::RPI::ShaderMetricsSystemInterface::Get()->GetMetrics());
        }

        m_showMaterialDetails = m_imguiMaterialDetails.Tick(m_materialDetailsController.GetMeshDrawPackets(), m_materialDetailsController.GetSelectionName().c_str());
=======
>>>>>>> 9bc2c09d
    }

    void AtomImGuiToolsSystemComponent::OnImGuiMainMenuUpdate()
    {
        if (ImGui::BeginMenu("Atom Tools"))
        {
            ImGui::MenuItem("Pass Viewer", "", &m_showPassTree);
            ImGui::MenuItem("Gpu Profiler", "", &m_showGpuProfiler);
            if (ImGui::MenuItem("Transient Attachment Profiler", "", &m_showTransientAttachmentProfiler))
            {
                AZ::RHI::RHISystemInterface::Get()->ModifyFrameSchedulerStatisticsFlags(
                    AZ::RHI::FrameSchedulerStatisticsFlags::GatherTransientAttachmentStatistics, m_showTransientAttachmentProfiler);
            }
<<<<<<< HEAD
            ImGui::MenuItem("Shader Metrics", "", &m_showShaderMetrics);
            if (ImGui::MenuItem("Material Shader Details", "", &m_showMaterialDetails))
            {
                if (m_showMaterialDetails)
                {
                    m_imguiMaterialDetails.OpenDialog();
                }
                else
                {
                    m_imguiMaterialDetails.CloseDialog();
                }
            }
=======
>>>>>>> 9bc2c09d
            ImGui::EndMenu();
        }
    }
    
    void AtomImGuiToolsSystemComponent::ShowMaterialShaderDetailsForEntity(AZ::EntityId entity, bool autoOpenDialog)
    {
        m_materialDetailsController.SetSelectedEntityId(entity);

        if (autoOpenDialog)
        {
            m_imguiMaterialDetails.OpenDialog();
            m_showMaterialDetails = true;
            ImGui::ImGuiManagerBus::Broadcast(&ImGui::IImGuiManager::ToggleToImGuiVisibleState, ImGui::DisplayState::Visible);
        }
    }

#endif

    void AtomImGuiToolsSystemComponent::OnCryEditorInitialized()
    {
        AzFramework::ConsoleRequestBus::Broadcast(&AzFramework::ConsoleRequestBus::Events::ExecuteConsoleCommand, "imgui_DiscreteInputMode 1");
    }
} // namespace AtomImGuiTools<|MERGE_RESOLUTION|>--- conflicted
+++ resolved
@@ -95,15 +95,8 @@
                 m_showTransientAttachmentProfiler = m_imguiTransientAttachmentProfiler.Draw(*transientStats);
             }
         }
-<<<<<<< HEAD
-        if (m_showShaderMetrics)
-        {
-            m_imguiShaderMetrics.Draw(m_showShaderMetrics, AZ::RPI::ShaderMetricsSystemInterface::Get()->GetMetrics());
-        }
 
         m_showMaterialDetails = m_imguiMaterialDetails.Tick(m_materialDetailsController.GetMeshDrawPackets(), m_materialDetailsController.GetSelectionName().c_str());
-=======
->>>>>>> 9bc2c09d
     }
 
     void AtomImGuiToolsSystemComponent::OnImGuiMainMenuUpdate()
@@ -117,8 +110,6 @@
                 AZ::RHI::RHISystemInterface::Get()->ModifyFrameSchedulerStatisticsFlags(
                     AZ::RHI::FrameSchedulerStatisticsFlags::GatherTransientAttachmentStatistics, m_showTransientAttachmentProfiler);
             }
-<<<<<<< HEAD
-            ImGui::MenuItem("Shader Metrics", "", &m_showShaderMetrics);
             if (ImGui::MenuItem("Material Shader Details", "", &m_showMaterialDetails))
             {
                 if (m_showMaterialDetails)
@@ -130,8 +121,6 @@
                     m_imguiMaterialDetails.CloseDialog();
                 }
             }
-=======
->>>>>>> 9bc2c09d
             ImGui::EndMenu();
         }
     }
