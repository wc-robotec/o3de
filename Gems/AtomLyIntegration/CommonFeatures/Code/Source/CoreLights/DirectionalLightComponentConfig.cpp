/*
 * Copyright (c) Contributors to the Open 3D Engine Project.
 * For complete copyright and license terms please see the LICENSE at the root of this distribution.
 *
 * SPDX-License-Identifier: Apache-2.0 OR MIT
 *
 */

#include <Atom/Feature/CoreLights/PhotometricValue.h>
#include <AtomLyIntegration/CommonFeatures/CoreLights/DirectionalLightComponentConfig.h>
#include <AzCore/Serialization/SerializeContext.h>
#include <AzCore/Serialization/EditContext.h>
#include <AzCore/std/limits.h>

namespace AZ
{
    namespace Render
    {
        void DirectionalLightComponentConfig::Reflect(ReflectContext* context)
        {
            if (auto* serializeContext = azrtti_cast<SerializeContext*>(context))
            {
                serializeContext->Class<DirectionalLightComponentConfig, ComponentConfig>()
                    ->Version(9) // Added AffectsGI
                    ->Field("Color", &DirectionalLightComponentConfig::m_color)
                    ->Field("IntensityMode", &DirectionalLightComponentConfig::m_intensityMode)
                    ->Field("Intensity", &DirectionalLightComponentConfig::m_intensity)
                    ->Field("AngularDiameter", &DirectionalLightComponentConfig::m_angularDiameter)
                    ->Field("CameraEntityId", &DirectionalLightComponentConfig::m_cameraEntityId)
                    ->Field("ShadowFarClipDistance", &DirectionalLightComponentConfig::m_shadowFarClipDistance)
                    ->Field("ShadowmapSize", &DirectionalLightComponentConfig::m_shadowmapSize)
                    ->Field("CascadeCount", &DirectionalLightComponentConfig::m_cascadeCount)
                    ->Field("SplitAutomatic", &DirectionalLightComponentConfig::m_isShadowmapFrustumSplitAutomatic)
                    ->Field("SplitRatio", &DirectionalLightComponentConfig::m_shadowmapFrustumSplitSchemeRatio)
                    ->Field("CascadeFarDepths", &DirectionalLightComponentConfig::m_cascadeFarDepths)
                    ->Field("GroundHeight", &DirectionalLightComponentConfig::m_groundHeight)
                    ->Field("IsCascadeCorrectionEnabled", &DirectionalLightComponentConfig::m_isCascadeCorrectionEnabled)
                    ->Field("IsDebugColoringEnabled", &DirectionalLightComponentConfig::m_isDebugColoringEnabled)
                    ->Field("ShadowFilterMethod", &DirectionalLightComponentConfig::m_shadowFilterMethod)
                    ->Field("PcfFilteringSampleCount", &DirectionalLightComponentConfig::m_filteringSampleCount)
                    ->Field("ShadowReceiverPlaneBiasEnabled", &DirectionalLightComponentConfig::m_receiverPlaneBiasEnabled)
                    ->Field("Shadow Bias", &DirectionalLightComponentConfig::m_shadowBias)
                    ->Field("Normal Shadow Bias", &DirectionalLightComponentConfig::m_normalShadowBias)
                    ->Field("CascadeBlendingEnabled", &DirectionalLightComponentConfig::m_cascadeBlendingEnabled)
<<<<<<< HEAD
                    ->Field("FullscreenBlurEnabled", &DirectionalLightComponentConfig::m_fullscreenBlurEnabled)
                    ->Field("FullscreenBlurConstFalloff", &DirectionalLightComponentConfig::m_fullscreenBlurConstFalloff)
                    ->Field("FullscreenBlurDepthFalloffStrength", &DirectionalLightComponentConfig::m_fullscreenBlurDepthFalloffStrength)
                    ;
=======
                    ->Field("Affects GI", &DirectionalLightComponentConfig::m_affectsGI)
                    ->Field("Affects GI Factor", &DirectionalLightComponentConfig::m_affectsGIFactor);
>>>>>>> 84cda526
            }
        }

        const char* DirectionalLightComponentConfig::GetIntensitySuffix() const
        {
            return PhotometricValue::GetTypeSuffix(m_intensityMode);
        }

        float DirectionalLightComponentConfig::GetIntensityMin() const
        {
            switch (m_intensityMode)
            {
            case PhotometricUnit::Lux:
                return 0.0f;
            case PhotometricUnit::Ev100Illuminance:
                return AZStd::numeric_limits<float>::lowest();
            }
            return 0.0f;
        }

        float DirectionalLightComponentConfig::GetIntensityMax() const
        {
            // While there is no hard-max, a max must be included when there is a hard min.
            return AZStd::numeric_limits<float>::max();
        }

        float DirectionalLightComponentConfig::GetIntensitySoftMin() const
        {
            switch (m_intensityMode)
            {
            case PhotometricUnit::Lux:
                return 0.0f;
            case PhotometricUnit::Ev100Illuminance:
                return -4.0f;
            }
            return 0.0f;
        }

        float DirectionalLightComponentConfig::GetIntensitySoftMax() const
        {
            switch (m_intensityMode)
            {
            case PhotometricUnit::Lux:
                return 200'000.0f;
            case PhotometricUnit::Ev100Illuminance:
                return 16.0f;
            }
            return 0.0f;
        }

        bool DirectionalLightComponentConfig::IsSplitManual() const
        {
            return !m_isShadowmapFrustumSplitAutomatic;
        }

        bool DirectionalLightComponentConfig::IsSplitAutomatic() const
        {
            return m_isShadowmapFrustumSplitAutomatic;
        }

        bool DirectionalLightComponentConfig::IsCascadeCorrectionDisabled() const
        {
            return (m_cascadeCount == 1 || !m_isCascadeCorrectionEnabled);
        }

        bool DirectionalLightComponentConfig::IsShadowFilteringDisabled() const
        {
            return (m_shadowFilterMethod == ShadowFilterMethod::None);
        }

        bool DirectionalLightComponentConfig::IsShadowPcfDisabled() const
        {
            return !(m_shadowFilterMethod == ShadowFilterMethod::Pcf);
        }

        bool DirectionalLightComponentConfig::IsEsmDisabled() const
        {
            return !(m_shadowFilterMethod == ShadowFilterMethod::Esm || m_shadowFilterMethod == ShadowFilterMethod::EsmPcf);
        }
    } // namespace Render
} // namespace AZ<|MERGE_RESOLUTION|>--- conflicted
+++ resolved
@@ -42,15 +42,12 @@
                     ->Field("Shadow Bias", &DirectionalLightComponentConfig::m_shadowBias)
                     ->Field("Normal Shadow Bias", &DirectionalLightComponentConfig::m_normalShadowBias)
                     ->Field("CascadeBlendingEnabled", &DirectionalLightComponentConfig::m_cascadeBlendingEnabled)
-<<<<<<< HEAD
                     ->Field("FullscreenBlurEnabled", &DirectionalLightComponentConfig::m_fullscreenBlurEnabled)
                     ->Field("FullscreenBlurConstFalloff", &DirectionalLightComponentConfig::m_fullscreenBlurConstFalloff)
                     ->Field("FullscreenBlurDepthFalloffStrength", &DirectionalLightComponentConfig::m_fullscreenBlurDepthFalloffStrength)
+                    ->Field("Affects GI", &DirectionalLightComponentConfig::m_affectsGI)
+                    ->Field("Affects GI Factor", &DirectionalLightComponentConfig::m_affectsGIFactor)
                     ;
-=======
-                    ->Field("Affects GI", &DirectionalLightComponentConfig::m_affectsGI)
-                    ->Field("Affects GI Factor", &DirectionalLightComponentConfig::m_affectsGIFactor);
->>>>>>> 84cda526
             }
         }
 
