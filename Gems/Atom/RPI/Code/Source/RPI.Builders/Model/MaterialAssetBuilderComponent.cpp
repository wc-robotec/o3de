/*
 * Copyright (c) Contributors to the Open 3D Engine Project.
 * For complete copyright and license terms please see the LICENSE at the root of this distribution.
 *
 * SPDX-License-Identifier: Apache-2.0 OR MIT
 *
 */

#include <Model/MaterialAssetBuilderComponent.h>

#include <AzCore/Asset/AssetCommon.h>
#include <AzCore/Serialization/EditContext.h>
#include <AzCore/Math/Color.h>

#include <AzToolsFramework/API/EditorAssetSystemAPI.h>

#include <SceneAPI/SceneCore/Containers/Scene.h>
#include <SceneAPI/SceneCore/Containers/SceneManifest.h>
#include <SceneAPI/SceneCore/Containers/Utilities/Filters.h>
#include <SceneAPI/SceneCore/Containers/Views/PairIterator.h>
#include <SceneAPI/SceneCore/Containers/Views/SceneGraphDownwardsIterator.h>
#include <SceneAPI/SceneCore/Events/ExportEventContext.h>
#include <SceneAPI/SceneCore/Events/ExportProductList.h>
#include <SceneAPI/SceneCore/Utilities/FileUtilities.h>

#include <SceneAPI/SceneCore/DataTypes/GraphData/IMaterialData.h>

#include <Atom/RPI.Edit/Material/MaterialSourceData.h>
#include <Atom/RPI.Edit/Material/MaterialConverterBus.h>
#include <Atom/RPI.Edit/Material/MaterialUtils.h>
#include <Atom/RPI.Edit/Common/AssetUtils.h>

#include <Atom/RPI.Reflect/Material/MaterialAsset.h>
#include <AzCore/Settings/SettingsRegistry.h>

namespace AZ
{
    namespace RPI
    {
        [[maybe_unused]] static const char* MaterialExporterName = "Scene Material Builder";

        void MaterialAssetDependenciesComponent::Reflect(ReflectContext* context)
        {
            if (auto* serialize = azrtti_cast<SerializeContext*>(context))
            {
                serialize->Class<MaterialAssetDependenciesComponent, Component>()
                    ->Version(5) // <<<<< If you have made changes to material code and need to force scene files to be reprocessed, this probably is
                                 // NOT the version number you want to bump . What you're looking for is MaterialAssetBuilderComponent::Reflect below.
                    ->Attribute(Edit::Attributes::SystemComponentTags, AZStd::vector<Crc32>({ AssetBuilderSDK::ComponentTags::AssetBuilder }));
            }
        }

        void MaterialAssetDependenciesComponent::GetProvidedServices(AZ::ComponentDescriptor::DependencyArrayType& provided)
        {
            provided.push_back(AZ_CRC("MaterialAssetDependenciesService", 0x28bbd0f3));
        }

        void MaterialAssetDependenciesComponent::GetIncompatibleServices(AZ::ComponentDescriptor::DependencyArrayType& incompatible)
        {
            incompatible.push_back(AZ_CRC("MaterialAssetDependenciesService", 0x28bbd0f3));
        }

        void MaterialAssetDependenciesComponent::Activate()
        {
            SceneAPI::SceneBuilderDependencyBus::Handler::BusConnect();
        }

        void MaterialAssetDependenciesComponent::Deactivate()
        {
            SceneAPI::SceneBuilderDependencyBus::Handler::BusDisconnect();
        }

        void MaterialAssetDependenciesComponent::ReportJobDependencies(SceneAPI::JobDependencyList& jobDependencyList, const char* platformIdentifier)
        {
            bool conversionEnabled = false;
            RPI::MaterialConverterBus::BroadcastResult(conversionEnabled, &RPI::MaterialConverterBus::Events::IsEnabled);
            
            // Right now, scene file importing only supports a single material type, once that changes, this will have to be re-designed, see ATOM-3554
            AZStd::string materialTypePath;
            RPI::MaterialConverterBus::BroadcastResult(materialTypePath, &RPI::MaterialConverterBus::Events::GetMaterialTypePath);

            if (conversionEnabled && !materialTypePath.empty())
            {
                AssetBuilderSDK::SourceFileDependency materialTypeSource;
                materialTypeSource.m_sourceFileDependencyPath = materialTypePath;

                AssetBuilderSDK::JobDependency jobDependency;
                jobDependency.m_jobKey = "Atom Material Builder";
                jobDependency.m_sourceFile = materialTypeSource;
                jobDependency.m_platformIdentifier = platformIdentifier;
                jobDependency.m_productSubIds.push_back(0);

                // If FinalizeMaterialAssets is true, then a job dependency is needed so the material builder can validate
                // MaterialAsset properties against the MaterialTypeAsset at asset build time. If FinalizeMaterialAssets is false, the
                // material properties will be validated at runtime when the material is loaded, so the job dependency is needed only for
                // first-time processing to set up the initial MaterialAsset. This speeds up AP processing time when a materialtype file is
                // edited (e.g. 10s when editing StandardPBR.materialtype on AtomTest project from 45s).
                
                // If we aren't finalizing material assets, then a normal job dependency isn't needed because the MaterialTypeAsset data won't be used.
                // However, we do still need at least an OrderOnce dependency to ensure the Asset Processor knows about the material type asset so the builder can get it's AssetId.
                // This can significantly reduce AP processing time when a material type or its shaders are edited.
                jobDependency.m_type = MaterialUtils::BuildersShouldFinalizeMaterialAssets() ? AssetBuilderSDK::JobDependencyType::Order : AssetBuilderSDK::JobDependencyType::OrderOnce;

                jobDependencyList.push_back(jobDependency);
            }
        }
        
        void MaterialAssetDependenciesComponent::AddFingerprintInfo(AZStd::set<AZStd::string>& fingerprintInfo)
        {
            // This will cause scene files to be reprocessed whenever the global MaterialConverter settings change.

            bool conversionEnabled = false;
            RPI::MaterialConverterBus::BroadcastResult(conversionEnabled, &RPI::MaterialConverterBus::Events::IsEnabled);
            fingerprintInfo.insert(AZStd::string::format("[MaterialConverter enabled=%d]", conversionEnabled));
             
            fingerprintInfo.insert(AZStd::string::format("[BuildersShouldFinalizeMaterialAssets=%d]", MaterialUtils::BuildersShouldFinalizeMaterialAssets()));

            if (!conversionEnabled)
            {
                AZStd::string defaultMaterialPath;
                RPI::MaterialConverterBus::BroadcastResult(defaultMaterialPath, &RPI::MaterialConverterBus::Events::GetDefaultMaterialPath);
                fingerprintInfo.insert(AZStd::string::format("[MaterialConverter defaultMaterial=%s]", defaultMaterialPath.c_str()));
            }
        }

        void MaterialAssetBuilderComponent::Reflect(ReflectContext* context)
        {
            if (auto* serialize = azrtti_cast<SerializeContext*>(context))
            {
                serialize->Class<MaterialAssetBuilderComponent, SceneAPI::SceneCore::ExportingComponent>()
<<<<<<< HEAD
                    ->Version(23);  // Add productSubId dependency for materialtype
=======
                    ->Version(25);  // Fixed job dependency type logic
>>>>>>> 1b9eeb70
            }
        }
        
        Data::Asset<MaterialAsset> MaterialAssetBuilderComponent::GetDefaultMaterialAsset() const
        {
            AZStd::string defaultMaterialPath;
            RPI::MaterialConverterBus::BroadcastResult(defaultMaterialPath, &RPI::MaterialConverterBus::Events::GetDefaultMaterialPath);

            if (defaultMaterialPath.empty())
            {
                return {};
            }
            else
            {
                auto defaultMaterialAssetId = RPI::AssetUtils::MakeAssetId(defaultMaterialPath, 0);
                if (!defaultMaterialAssetId.IsSuccess())
                {
                    AZ_Error("MaterialAssetBuilderComponent", false, "Could not find asset '%s'", defaultMaterialPath.c_str());
                    return {};
                }
                else
                {
                    return Data::AssetManager::Instance().CreateAsset<RPI::MaterialAsset>(defaultMaterialAssetId.GetValue(), Data::AssetLoadBehaviorNamespace::PreLoad);
                }
            }
        }

        uint32_t MaterialAssetBuilderComponent::GetMaterialAssetSubId(uint64_t materialUid)
        {
            // [GFX TODO] I am suggesting we use the first two 16bits for different kind of assets generated from a Scene
            // For example, 0x10000 for mesh, 0x20000 for material, 0x30000 for animation, 0x40000 for scene graph and etc. 
            // so the subid can be evaluated for reference across different assets generate within this scene file. 
            /*const uint32_t materialPrefix = 0x20000;
            AZ_Assert(materialPrefix > materialId, "materialId should be smaller than materialPrefix");
            return materialPrefix + materialId;*/
            return static_cast<uint32_t>(materialUid);
        }

        MaterialAssetBuilderComponent::MaterialAssetBuilderComponent()
        {
            // This setting disables material output (for automated testing purposes) to allow an FBX file to be processed without including
            // the dozens of dependencies required to process a material.  
            auto settingsRegistry = AZ::SettingsRegistry::Get();
            bool skipAtomOutput = false;
            if (settingsRegistry && settingsRegistry->Get(skipAtomOutput, "/O3DE/SceneAPI/AssetImporter/SkipAtomOutput") && skipAtomOutput)
            {
                return;
            }

            BindToCall(&MaterialAssetBuilderComponent::BuildMaterials);
        }
        
        SceneAPI::Events::ProcessingResult MaterialAssetBuilderComponent::ConvertMaterials(MaterialAssetBuilderContext& context) const
        {
            const auto& scene = context.m_scene;
            const Uuid sourceSceneUuid = scene.GetSourceGuid();
            const auto& sceneGraph = scene.GetGraph();

            auto names = sceneGraph.GetNameStorage();
            auto content = sceneGraph.GetContentStorage();
            auto pairView = SceneAPI::Containers::Views::MakePairView(names, content);

            auto view = SceneAPI::Containers::Views::MakeSceneGraphDownwardsView<
                SceneAPI::Containers::Views::BreadthFirst>(
                    sceneGraph, sceneGraph.GetRoot(), pairView.cbegin(), true);

            struct NamedMaterialSourceData
            {
                MaterialSourceData m_data;
                AZStd::string m_name;
            };
            AZStd::unordered_map<uint64_t, NamedMaterialSourceData> materialSourceDataByUid;

            for (const auto& viewIt : view)
            {
                if (viewIt.second == nullptr)
                {
                    continue;
                }

                if (azrtti_istypeof<SceneAPI::DataTypes::IMaterialData>(viewIt.second.get()))
                {
                    // Convert MaterialData to MaterialSourceData and add it to materialSourceDataByUid

                    auto materialData = AZStd::static_pointer_cast<const SceneAPI::DataTypes::IMaterialData>(viewIt.second);
                    uint64_t materialUid = materialData->GetUniqueId();
                    if (materialSourceDataByUid.find(materialUid) != materialSourceDataByUid.end())
                    {
                        continue;
                    }

                    // The source data for generating material asset
                    MaterialSourceData sourceData;

                    // User hook to create their materials based on the data from the scene pipeline
                    bool result = false;
                    RPI::MaterialConverterBus::BroadcastResult(result, &RPI::MaterialConverterBus::Events::ConvertMaterial, *materialData, sourceData);
                    if (result)
                    {
                        materialSourceDataByUid[materialUid] = { AZStd::move(sourceData), materialData->GetMaterialName() };
                    }
                }
            }
            
            MaterialAssetProcessingMode processingMode = MaterialUtils::BuildersShouldFinalizeMaterialAssets() ? MaterialAssetProcessingMode::PreBake : MaterialAssetProcessingMode::DeferredBake;

            // Build material assets. 
            for (auto& itr : materialSourceDataByUid)
            {
                const uint64_t materialUid = itr.first;
                Data::AssetId assetId(sourceSceneUuid, GetMaterialAssetSubId(materialUid));

                auto materialSourceData = itr.second;
                Outcome<Data::Asset<MaterialAsset>> result = materialSourceData.m_data.CreateMaterialAsset(assetId, "", processingMode, false);
                if (result.IsSuccess())
                {
                    context.m_outputMaterialsByUid[materialUid] = { result.GetValue(), materialSourceData.m_name };
                }
                else
                {
                    AZ_Error(MaterialExporterName, false, "Create material failed");
                    return SceneAPI::Events::ProcessingResult::Failure;
                }
            }

            return SceneAPI::Events::ProcessingResult::Success;
        }

        SceneAPI::Events::ProcessingResult MaterialAssetBuilderComponent::AssignDefaultMaterials(MaterialAssetBuilderContext& context) const
        {
            Data::Asset<MaterialAsset> defaultMaterialAsset = GetDefaultMaterialAsset();

            if (!defaultMaterialAsset.GetId().IsValid())
            {
                AZ_Warning("MaterialAssetBuilderComponent", false, "Material conversion is disabled but no default material was provided. The model will likely be invisible by default.");
                // Return success because it's just a warning.
                return SceneAPI::Events::ProcessingResult::Success;
            }

            const auto& scene = context.m_scene;
            const auto& sceneGraph = scene.GetGraph();

            auto names = sceneGraph.GetNameStorage();
            auto content = sceneGraph.GetContentStorage();
            auto pairView = SceneAPI::Containers::Views::MakePairView(names, content);

            auto view = SceneAPI::Containers::Views::MakeSceneGraphDownwardsView<
                SceneAPI::Containers::Views::BreadthFirst>(
                    sceneGraph, sceneGraph.GetRoot(), pairView.cbegin(), true);

            for (const auto& viewIt : view)
            {
                if (viewIt.second == nullptr)
                {
                    continue;
                }

                if (azrtti_istypeof<SceneAPI::DataTypes::IMaterialData>(viewIt.second.get()))
                {
                    auto materialData = AZStd::static_pointer_cast<const SceneAPI::DataTypes::IMaterialData>(viewIt.second);
                    uint64_t materialUid = materialData->GetUniqueId();

                    context.m_outputMaterialsByUid[materialUid] = { defaultMaterialAsset, materialData->GetMaterialName() };
                }
            }

            return SceneAPI::Events::ProcessingResult::Success;
        }

        SceneAPI::Events::ProcessingResult MaterialAssetBuilderComponent::BuildMaterials(MaterialAssetBuilderContext& context) const
        {
            bool conversionEnabled = false;
            RPI::MaterialConverterBus::BroadcastResult(conversionEnabled, &RPI::MaterialConverterBus::Events::IsEnabled);

            if (conversionEnabled)
            {
                return ConvertMaterials(context);
            }
            else
            {
                return AssignDefaultMaterials(context);
            }

        }
    } // namespace RPI
} // namespace AZ
<|MERGE_RESOLUTION|>--- conflicted
+++ resolved
@@ -128,11 +128,7 @@
             if (auto* serialize = azrtti_cast<SerializeContext*>(context))
             {
                 serialize->Class<MaterialAssetBuilderComponent, SceneAPI::SceneCore::ExportingComponent>()
-<<<<<<< HEAD
-                    ->Version(23);  // Add productSubId dependency for materialtype
-=======
-                    ->Version(25);  // Fixed job dependency type logic
->>>>>>> 1b9eeb70
+                    ->Version(26);  // Add productSubId dependency for materialtype
             }
         }
         
