/*
 * Copyright (c) Contributors to the Open 3D Engine Project.
 * For complete copyright and license terms please see the LICENSE at the root of this distribution.
 *
 * SPDX-License-Identifier: Apache-2.0 OR MIT
 *
 */

#include <AzCore/RTTI/RTTI.h>
#include <AzCore/std/string/conversions.h>

#include <AtomCore/Instance/InstanceDatabase.h>
#include <AtomCore/std/containers/vector_set.h>

#include <Atom/RHI/FrameGraphAttachmentInterface.h>
#include <Atom/RHI/FrameGraphBuilder.h>
#include <Atom/RHI/RHIUtils.h>
#include <Atom/RHI.Reflect/Base.h>

#include <Atom/RPI.Public/Buffer/Buffer.h>
#include <Atom/RPI.Public/Image/AttachmentImage.h>
#include <Atom/RPI.Reflect/Image/Image.h>
#include <Atom/RPI.Public/Pass/AttachmentReadback.h>
#include <Atom/RPI.Public/Pass/ParentPass.h>
#include <Atom/RPI.Public/Pass/Pass.h>
#include <Atom/RPI.Public/Pass/PassLibrary.h>
#include <Atom/RPI.Public/Pass/PassDefines.h>
#include <Atom/RPI.Public/Pass/PassSystemInterface.h>
#include <Atom/RPI.Public/Pass/PassUtils.h>
#include <Atom/RPI.Public/Pass/Specific/ImageAttachmentPreviewPass.h>
#include <Atom/RPI.Public/RenderPipeline.h>

#include <Atom/RPI.Reflect/Image/AttachmentImageAsset.h>
#include <Atom/RPI.Reflect/Pass/PassRequest.h>
#include <Atom/RPI.Reflect/Pass/PassTemplate.h>
#include <Atom/RPI.Reflect/Pass/PassName.h>
#include <Atom/RPI.Reflect/Asset/AssetUtils.h>


namespace AZ
{
    namespace RPI
    {             
        // --- Constructors ---

        Pass::Pass(const PassDescriptor& descriptor)
            : m_name(descriptor.m_passName)
            , m_path(descriptor.m_passName)
        {
            AZ_RPI_PASS_ASSERT((descriptor.m_passRequest == nullptr) || (descriptor.m_passTemplate != nullptr),
                "Pass::Pass - request is valid but template is nullptr. This is not allowed. Passing a valid passRequest also requires a valid passTemplate.");

            m_passData = PassUtils::GetPassDataPtr(descriptor);
            if (m_passData)
            {
                PassUtils::ExtractPipelineGlobalConnections(m_passData, m_pipelineGlobalConnections);
            }

            m_flags.m_enabled = true;
            m_flags.m_timestampQueryEnabled = false;
            m_flags.m_pipelineStatisticsQueryEnabled = false;

            m_template = descriptor.m_passTemplate;

            if (descriptor.m_passRequest != nullptr)
            {
                // Assert m_template is the same as the one in the pass request
                if (PassValidation::IsEnabled())
                {
                    const AZStd::shared_ptr<const PassTemplate> passTemplate = PassSystemInterface::Get()->GetPassTemplate(descriptor.m_passRequest->m_templateName);
                    AZ_RPI_PASS_ASSERT(m_template == passTemplate, "Error: template in PassDescriptor doesn't match template from PassRequest!");
                }

                m_request = *descriptor.m_passRequest;
                m_flags.m_createdByPassRequest = true;
                m_flags.m_enabled = m_request.m_passEnabled;
            }

            PassSystemInterface::Get()->RegisterPass(this);
            QueueForBuildAndInitialization();

            // Skip reset since the pass just got created
            m_state = PassState::Reset;
        }

        Pass::~Pass()
        {
            PassSystemInterface::Get()->UnregisterPass(this);
        }

        PassDescriptor Pass::GetPassDescriptor() const
        {
            PassDescriptor desc;
            desc.m_passName = m_name;
            desc.m_passTemplate = m_template ? PassSystemInterface::Get()->GetPassTemplate(m_template->m_name) : nullptr;
            desc.m_passRequest = m_flags.m_createdByPassRequest ? &m_request : nullptr;
            desc.m_passData = m_passData;
            return desc;
        }

        void Pass::SetEnabled(bool enabled)
        {
            m_flags.m_enabled = enabled;
            OnHierarchyChange();
        }

        // --- Error Logging ---

        void Pass::LogError(AZStd::string&& message)
        {
#if AZ_RPI_ENABLE_PASS_DEBUGGING
            AZ::Debug::Trace::Break();
#endif

            if (PassValidation::IsEnabled())
            {
                ++m_errors;
                if (m_errorMessages.size() < MessageLogLimit)
                {
                    m_errorMessages.push_back(AZStd::move(message));
                }
            }
        }

        void Pass::LogWarning(AZStd::string&& message)
        {
            if (PassValidation::IsEnabled())
            {
                ++m_warnings;
                if (m_warningMessages.size() < MessageLogLimit)
                {
                    m_warningMessages.push_back(AZStd::move(message));
                }
            }
        }

        // --- Hierarchy functions ---

        void Pass::OnHierarchyChange()
        {
            if (m_parent == nullptr)
            {
                return;
            }

            // Set new tree depth and path
            m_flags.m_parentEnabled = m_parent->m_flags.m_enabled && (m_parent->m_flags.m_parentEnabled || m_parent->m_parent == nullptr);
            m_treeDepth = m_parent->m_treeDepth + 1;
            m_path = ConcatPassName(m_parent->m_path, m_name);
            m_flags.m_partOfHierarchy = m_parent->m_flags.m_partOfHierarchy;

            if (m_state == PassState::Orphaned)
            {
                QueueForBuildAndInitialization();
            }
        }

        void Pass::RemoveFromParent()
        {
            AZ_RPI_PASS_ASSERT(m_parent != nullptr, "Trying to remove pass from parent but pointer to the parent pass is null.");
            m_parent->RemoveChild(Ptr<Pass>(this));
            m_queueState = PassQueueState::NoQueue;
            m_state = PassState::Orphaned;
        }

        void Pass::OnOrphan()
        {
            if (m_flags.m_containsGlobalReference && m_pipeline != nullptr)
            {
                m_pipeline->RemovePipelineGlobalConnectionsFromPass(this);
            }

            m_parent = nullptr;
            m_flags.m_partOfHierarchy = false;
            m_treeDepth = 0;
            m_parentChildIndex = 0;
            m_queueState = PassQueueState::NoQueue;
            m_state = PassState::Orphaned;
        }

        ParentPass* Pass::AsParent()
        {
            return azrtti_cast<ParentPass*>(this);
        }

        const ParentPass* Pass::AsParent() const
        {
            return azrtti_cast<const ParentPass*>(this);
        }

<<<<<<< HEAD
        // --- Bindings ---
=======
        const Name& Pass::GetName() const
        {
            return m_name;
        }

        const Name& Pass::GetPathName() const
        {
            return m_path;
        }

        uint32_t Pass::GetTreeDepth() const
        {
            return m_treeDepth;
        }

        uint32_t Pass::GetParentChildIndex() const
        {
            return m_parentChildIndex;
        }

        PassAttachmentBindingListView Pass::GetAttachmentBindings() const
        {
            return m_attachmentBindings;
        }

        uint32_t Pass::GetInputCount() const
        {
            return uint32_t(m_inputBindingIndices.size());
        }

        uint32_t Pass::GetInputOutputCount() const
        {
            return uint32_t(m_inputOutputBindingIndices.size());
        }

        uint32_t Pass::GetOutputCount() const
        {
            return uint32_t(m_outputBindingIndices.size());
        }
>>>>>>> a073665f

        PassAttachmentBinding& Pass::GetInputBinding(uint32_t index)
        {
            uint32_t bindingIndex = m_inputBindingIndices[index];
            return m_attachmentBindings[bindingIndex];
        }

        PassAttachmentBinding& Pass::GetInputOutputBinding(uint32_t index)
        {
            uint32_t bindingIndex = m_inputOutputBindingIndices[index];
            return m_attachmentBindings[bindingIndex];
        }

        PassAttachmentBinding& Pass::GetOutputBinding(uint32_t index)
        {
            uint32_t bindingIndex = m_outputBindingIndices[index];
            return m_attachmentBindings[bindingIndex];
        }

        void Pass::AddAttachmentBinding(PassAttachmentBinding attachmentBinding)
        {
            // Add the index of the binding to the input, output or input/output list based on the slot type
            switch (attachmentBinding.m_slotType)
            {
            case PassSlotType::Input:
                m_inputBindingIndices.push_back(uint8_t(m_attachmentBindings.size()));
                break;
            case PassSlotType::InputOutput:
                m_inputOutputBindingIndices.push_back(uint8_t(m_attachmentBindings.size()));
                break;
            case PassSlotType::Output:
                m_outputBindingIndices.push_back(uint8_t(m_attachmentBindings.size()));
                break;
            default:
                break;
            }

            // Add the binding
            m_attachmentBindings.push_back(attachmentBinding);
        }

        // --- Finders ---

        Ptr<Pass> Pass::FindAdjacentPass(const Name& passName)
        {
            // 1. Check This
            if (passName == PassNameThis)
            {
                return Ptr<Pass>(this);
            }

            // 2. Check Parent
            if (m_parent == nullptr)
            {
                return nullptr;
            }
            if (passName == PassNameParent || passName == m_parent->GetName())
            {
                return Ptr<Pass>(m_parent);
            }

            // 3. Check Siblings
            Ptr<Pass> foundPass = m_parent->FindChildPass(passName);

            // 4. Check Children
            if (!foundPass && AsParent())
            {
                foundPass = AsParent()->FindChildPass(passName);
            }

            // Finished search, return
            return foundPass;
        }

        PassAttachmentBinding* Pass::FindAttachmentBinding(const Name& slotName)
        {
            for (PassAttachmentBinding& binding : m_attachmentBindings)
            {
                if (slotName == binding.m_name)
                {
                    return &binding;
                }
            }
            return nullptr;
        }

        const PassAttachmentBinding* Pass::FindAttachmentBinding(const Name& slotName) const
        {
            for (const PassAttachmentBinding& binding : m_attachmentBindings)
            {
                if (slotName == binding.m_name)
                {
                    return &binding;
                }
            }
            return nullptr;
        }

        Ptr<PassAttachment> Pass::FindOwnedAttachment(const Name& attachmentName) const
        {
            for (const Ptr<PassAttachment>& attachment : m_ownedAttachments)
            {
                if (attachment->m_name == attachmentName)
                {
                    return attachment;
                }
            }

            return nullptr;
        }

        Ptr<PassAttachment> Pass::FindAttachment(const Name& slotName) const
        {
            if (const PassAttachmentBinding* binding = FindAttachmentBinding(slotName))
            {
                return binding->GetAttachment();
            }

            return FindOwnedAttachment(slotName);
        }

        const PassAttachmentBinding* Pass::FindAdjacentBinding(const PassAttachmentRef& attachmentRef)
        {
            // Validate attachmentRef
            if (attachmentRef.m_pass.IsEmpty() || attachmentRef.m_attachment.IsEmpty())
            {
                return nullptr;
            }
            // Find pass
            if (Ptr<Pass> pass = FindAdjacentPass(attachmentRef.m_pass))
            {
                // Find attachment within pass
                return pass->FindAttachmentBinding(attachmentRef.m_attachment);
            }
            return nullptr;
        }

        // --- PassTemplate related functions ---

        void Pass::CreateBindingsFromTemplate()
        {
            if (m_template)
            {
                for (const PassSlot& slot : m_template->m_slots)
                {
                    PassAttachmentBinding binding(slot);
                    AddAttachmentBinding(binding);
                }
            }
        }

        void Pass::AttachBufferToSlot(AZStd::string_view slot, Data::Instance<Buffer> buffer)
        {
            AttachBufferToSlot(Name(slot), buffer);
        }

        void Pass::AttachBufferToSlot(const Name& slot, Data::Instance<Buffer> buffer)
        {
            if (!buffer)
            {
                return;
            }

            PassAttachmentBinding* localBinding = FindAttachmentBinding(slot);
            if (!localBinding)
            {
                AZ_RPI_PASS_ERROR(false, "Pass::AttachBufferToSlot - Pass [%s] failed to find slot [%s].",
                    m_path.GetCStr(), slot.GetCStr());
                return;
            }

            // We can't handle the case that there is already an attachment attached yet.
            // We could consider to add it later if there are needs. It may require remove from the owned attachment list and
            // handle the connected bindings
            if (localBinding->GetAttachment())
            {
                AZ_RPI_PASS_ERROR(false, "Pass::AttachBufferToSlot - Slot [%s] already has attachment [%s].",
                    slot.GetCStr(), localBinding->GetAttachment()->m_name.GetCStr());
                return;
            }

            PassBufferAttachmentDesc desc;
            desc.m_bufferDescriptor = buffer->GetRHIBuffer()->GetDescriptor();
            desc.m_lifetime = RHI::AttachmentLifetimeType::Imported;
            desc.m_name = buffer->GetAttachmentId();
            Ptr<PassAttachment> attachment = CreateAttachmentFromDesc(desc);
            attachment->m_importedResource = buffer;
            m_ownedAttachments.push_back(attachment);

            localBinding->SetOriginalAttachment(attachment);
        }
        
        void Pass::AttachImageToSlot(const Name& slot, Data::Instance<AttachmentImage> image)
        {
            PassAttachmentBinding* localBinding = FindAttachmentBinding(slot);
            if (!localBinding)
            {
                AZ_RPI_PASS_ERROR(false, "Pass::AttachImageToSlot - Pass [%s] failed to find slot [%s].",
                    m_path.GetCStr(), slot.GetCStr());
                return;
            }

            // We can't handle the case that there is already an attachment attached yet.
            // We could consider to add it later if there are needs. It may require remove from the owned attachment list and
            // handle the connected bindings
            if (localBinding->GetAttachment())
            {
                AZ_RPI_PASS_ERROR(false, "Pass::AttachImageToSlot - Slot [%s] already has attachment [%s].",
                    slot.GetCStr(), localBinding->GetAttachment()->m_name.GetCStr());
                return;
            }

            PassImageAttachmentDesc desc;
            desc.m_imageDescriptor = image->GetRHIImage()->GetDescriptor();
            desc.m_lifetime = RHI::AttachmentLifetimeType::Imported;
            desc.m_name = image->GetAttachmentId();
            Ptr<PassAttachment> attachment = CreateAttachmentFromDesc(desc);
            attachment->m_importedResource = image;
            m_ownedAttachments.push_back(attachment);

            localBinding->SetOriginalAttachment(attachment);
        }               

        void Pass::ProcessConnection(const PassConnection& connection, uint32_t slotTypeMask)
        {
            // -- Find Local Binding --

            // Get the input from this pass that forms one end of the connection
            PassAttachmentBinding* localBinding = FindAttachmentBinding(connection.m_localSlot);
            if (!localBinding)
            {
                AZ_RPI_PASS_ERROR(false, "Pass::ProcessConnection - Pass [%s] failed to find slot [%s].",
                    m_path.GetCStr(),
                    connection.m_localSlot.GetCStr());
                return;
            }

            // Slot type mask used to skip connections at various stages of initialization
            uint32_t bindingMask = (1 << uint32_t(localBinding->m_slotType));
            if (!(bindingMask & slotTypeMask))
            {
                return;
            }

            // -- Local Variables --

            Name connectedPassName = connection.m_attachmentRef.m_pass;
            Name connectedSlotName = connection.m_attachmentRef.m_attachment;
            Ptr<PassAttachment> attachment = nullptr;
            PassAttachmentBinding* connectedBinding = nullptr;
            bool foundPass = false;
            bool slotTypeMismatch = false;

            // -- Search This Pass --

            if (connectedPassName == PassNameThis)
            {
                foundPass = true;
                attachment = FindOwnedAttachment(connectedSlotName);

                AZ_RPI_PASS_ERROR(attachment, "Pass::ProcessConnection - Pass [%s] doesn't own an attachment named [%s].",
                    m_path.GetCStr(),
                    connectedSlotName.GetCStr());
            }

            // -- Search Pipeline --

            else if (connectedPassName == PipelineGlobalKeyword)
            {
                AZ_RPI_PASS_ERROR(m_pipeline != nullptr, "Pass::ProcessConnection - Pass [%s] references pipeline attachment [%s] doesn't have a valid pipeline pointer",
                    m_path.GetCStr(),
                    connectedSlotName.GetCStr());

                foundPass = true;   // Using the "Pipeline" keyword, no need to continue searching for passes

                if (m_pipeline)
                {
                    const PipelineGlobalBinding* globalBinding = m_pipeline->GetPipelineGlobalConnection(connectedSlotName);
                    if (globalBinding)
                    {
                        connectedBinding = globalBinding->m_binding;
                    }

                    AZ_RPI_PASS_ERROR(connectedBinding , "Pass::ProcessConnection - Pass [%s] cannot find a pipeline global connection named [%s].",
                        m_path.GetCStr(),
                        connectedSlotName.GetCStr());
                }
            }

            // -- Search Parent & Siblings --

            // The (connectedPassName != m_name) avoids edge case where parent pass has child pass of same name.
            // In this case, parent pass would ask it's parent pass for a sibling with the given name and get a pointer to itself.
            // It would then try to connect to itself, which is obviously not the intention of the user
            if (!foundPass && m_parent && connectedPassName != m_name)
            {
                if (connectedPassName == PassNameParent)
                {
                    foundPass = true;
                    connectedBinding = m_parent->FindAttachmentBinding(connectedSlotName);
                    if (!connectedBinding)
                    {
                        attachment = m_parent->FindOwnedAttachment(connectedSlotName);
                    }
                    else
                    {
                        slotTypeMismatch = connectedBinding->m_slotType != localBinding->m_slotType &&
                            connectedBinding->m_slotType != PassSlotType::InputOutput &&
                            localBinding->m_slotType != PassSlotType::InputOutput;
                    }
                }
                else
                {
                    // Use the connection Name to find a sibling pass
                    Ptr<Pass> siblingPass = m_parent->FindChildPass(connectedPassName);
                    if (siblingPass)
                    {
                        foundPass = true;
                        connectedBinding = siblingPass->FindAttachmentBinding(connectedSlotName);

                        slotTypeMismatch = connectedBinding != nullptr &&
                            connectedBinding->m_slotType == localBinding->m_slotType &&
                            connectedBinding->m_slotType != PassSlotType::InputOutput;
                    }
                }
            }

            // -- Search Children --

            ParentPass* asParent = AsParent();
            if (!foundPass && asParent)
            {
                Ptr<Pass> childPass = asParent->FindChildPass(connectedPassName);
                if (childPass)
                {
                    foundPass = true;
                    connectedBinding = childPass->FindAttachmentBinding(connectedSlotName);

                    slotTypeMismatch = connectedBinding != nullptr &&
                        connectedBinding->m_slotType != localBinding->m_slotType &&
                        connectedBinding->m_slotType != PassSlotType::InputOutput &&
                        localBinding->m_slotType != PassSlotType::InputOutput;

                }
            }

            // -- Finalize & Report Errors --

            if (slotTypeMismatch)
            {
                AZ_RPI_PASS_ERROR(false, "Pass::ProcessConnection - When connecting to a child slot, both slots must be of the same type (or one must be InputOutput)");
                connectedBinding = nullptr;
            }

            if (connectedBinding)
            {
                localBinding->m_connectedBinding = connectedBinding;
                UpdateConnectedBinding(*localBinding);

            }
            else if (attachment)
            {
                localBinding->SetOriginalAttachment(attachment);
            }
            else
            {
                if (!m_flags.m_partOfHierarchy)
                {
                    // [GFX TODO][ATOM-13693]: REMOVE POST R1 - passes not in hierarchy should no longer have this function called
                    // When view is changing, removal of the passes can occur (cascade shadow passes for example)
                    // resulting in temporary orphan passes that will be removed over the next frame.
                    AZ_RPI_PASS_WARNING(false,
                        "Pass::ProcessConnection - Pass [%s] is no longer part of the heirarchy and about to be removed",
                        m_path.GetCStr());
                }
                else if (foundPass)
                {
                    AZ_RPI_PASS_ERROR(false, "Pass::ProcessConnection - Pass [%s] couldn't find a valid binding [%s] on [%s].",
                        m_path.GetCStr(),
                        connectedSlotName.GetCStr(),
                        connectedPassName.GetCStr());
                }
                else
                {
                    AZ_RPI_PASS_ERROR(
                        false, "Pass::ProcessConnection - Pass [%s] could not find neighbor or child pass named [%s].",
                        m_path.GetCStr(),
                        connectedPassName.GetCStr());
                }
            }
        }

        void Pass::ProcessFallbackConnection(const PassFallbackConnection& connection)
        {
            PassAttachmentBinding* inputBinding = FindAttachmentBinding(connection.m_inputSlotName);
            PassAttachmentBinding* outputBinding = FindAttachmentBinding(connection.m_outputSlotName);

            if (!outputBinding || !inputBinding)
            {
                AZ_RPI_PASS_ERROR(inputBinding, "Pass::ProcessFallbackConnection - Pass [%s] failed to find input slot [%s].",
                    m_path.GetCStr(), connection.m_inputSlotName.GetCStr());

                AZ_RPI_PASS_ERROR(outputBinding, "Pass::ProcessFallbackConnection - Pass [%s] failed to find output slot [%s].",
                    m_path.GetCStr(), connection.m_outputSlotName.GetCStr());

                return;
            }

            bool typesAreValid = inputBinding->m_slotType == PassSlotType::Input && outputBinding->m_slotType == PassSlotType::Output;

            if (!typesAreValid)
            {
                AZ_RPI_PASS_ERROR(inputBinding->m_slotType == PassSlotType::Input, "Pass::ProcessFallbackConnection - Pass [%s] specifies fallback connection input [%s], which is not an input.",
                    m_path.GetCStr(), connection.m_inputSlotName.GetCStr());

                AZ_RPI_PASS_ERROR(outputBinding->m_slotType == PassSlotType::Output, "Pass::ProcessFallbackConnection - Pass [%s] specifies fallback connection output [%s], which is not an output.",
                    m_path.GetCStr(), connection.m_inputSlotName.GetCStr());

                return;
            }

            outputBinding->m_fallbackBinding = inputBinding;
            UpdateConnectedBinding(*outputBinding);
        }

        template<typename AttachmentDescType>
        Ptr<PassAttachment> Pass::CreateAttachmentFromDesc(const AttachmentDescType& desc)
        {
            Ptr<PassAttachment> attachment = aznew PassAttachment(desc);

            // If the attachment is imported, we will create the resource (buffer or image) of this attachment
            // from asset referenced in m_assetRef
            // The resource instance will be saved in m_importedResource and the attachment id is acquired from resource instance
            if (desc.m_lifetime == RHI::AttachmentLifetimeType::Imported)
            {
                attachment->m_path = desc.m_name;
                if (attachment->m_descriptor.m_type == RHI::AttachmentType::Buffer)
                {
                    Data::Asset<BufferAsset> bufferAsset = AssetUtils::LoadAssetById<BufferAsset>(desc.m_assetRef.m_assetId, AssetUtils::TraceLevel::None);

                    if (bufferAsset.IsReady())
                    {
                        Data::Instance<Buffer> buffer = Buffer::FindOrCreate(bufferAsset);
                        if (buffer)
                        {
                            attachment->m_path = buffer->GetAttachmentId();
                            attachment->m_importedResource = buffer;
                            attachment->m_descriptor = buffer->GetRHIBuffer()->GetDescriptor();
                        }
                    }
                }
                else if (attachment->m_descriptor.m_type == RHI::AttachmentType::Image)
                {
                    Data::Asset<AttachmentImageAsset> imageAsset = AssetUtils::LoadAssetById<AttachmentImageAsset>(desc.m_assetRef.m_assetId, AssetUtils::TraceLevel::None);

                    if (imageAsset.IsReady())
                    {
                        Data::Instance<AttachmentImage> image = AttachmentImage::FindOrCreate(imageAsset);
                        if (image)
                        {
                            attachment->m_path = image->GetAttachmentId();
                            attachment->m_importedResource = image;
                            attachment->m_descriptor = image->GetDescriptor();
                        }
                    }
                }
                else
                {
                    AZ_RPI_PASS_ASSERT(false, "Unsupported imported attachment type");
                }
            }
            else
            {
                // Only apply path name to transient attachment. Keep the original name for imported attachment
                attachment->ComputePathName(m_path);
            }

            // Setup attachment sources...

            if (desc.m_sizeSource.m_source.m_pass == PipelineKeyword)         // if source is pipeline
            {
                attachment->m_renderPipelineSource = m_pipeline;
                attachment->m_getSizeFromPipeline = true;
                attachment->m_sizeMultipliers = desc.m_sizeSource.m_multipliers;
            }
            else if (const PassAttachmentBinding* source = FindAdjacentBinding(desc.m_sizeSource.m_source))
            {
                attachment->m_sizeSource = source;
                attachment->m_sizeMultipliers = desc.m_sizeSource.m_multipliers;
            }

            if (desc.m_formatSource.m_pass == PipelineKeyword)                // if source is pipeline
            {
                attachment->m_renderPipelineSource = m_pipeline;
                attachment->m_getFormatFromPipeline = true;
            }
            else if (const PassAttachmentBinding* source = FindAdjacentBinding(desc.m_formatSource))
            {
                attachment->m_formatSource = source;
            }

            if (desc.m_multisampleSource.m_pass == PipelineKeyword)           // if source is pipeline
            {
                attachment->m_renderPipelineSource = m_pipeline;
                attachment->m_getMultisampleStateFromPipeline = true;
            }
            else if (const PassAttachmentBinding* source = FindAdjacentBinding(desc.m_multisampleSource))
            {
                attachment->m_multisampleSource = source;
            }

            if (const PassAttachmentBinding* source = FindAdjacentBinding(desc.m_arraySizeSource))
            {
                attachment->m_arraySizeSource = source;
            }

            attachment->m_ownerPass = this;
            return attachment;
        }

        template<typename AttachmentDescType>
        void Pass::OverrideOrAddAttachment(const AttachmentDescType& desc)
        {
            bool overrideAttachment = false;

            // Search existing attachments
            for (size_t i = 0; i < m_ownedAttachments.size(); ++i)
            {
                // If we find one with the same name
                if (m_ownedAttachments[i]->m_name == desc.m_name)
                {
                    // Override it
                    m_ownedAttachments[i] = CreateAttachmentFromDesc(desc);
                    overrideAttachment = true;
                    break;
                }
            }

            // If we didn't override any attachments
            if (!overrideAttachment)
            {
                // Create a new one
                m_ownedAttachments.emplace_back(CreateAttachmentFromDesc(desc));
            }
        }

        void Pass::SetupInputsFromRequest()
        {
            if (m_flags.m_createdByPassRequest)
            {
                const uint32_t slotTypeMask = (1 << uint32_t(PassSlotType::Input)) | (1 << uint32_t(PassSlotType::InputOutput));
                for (const PassConnection& connection : m_request.m_connections)
                {
                    ProcessConnection(connection, slotTypeMask);
                }
            }
        }

        void Pass::SetupOutputsFromRequest()
        {
            if (m_flags.m_createdByPassRequest)
            {
                const uint32_t slotTypeMask = (1 << uint32_t(PassSlotType::Output));
                for (const PassConnection& connection : m_request.m_connections)
                {
                    ProcessConnection(connection, slotTypeMask);
                }
            }
        }

        void Pass::SetupPassDependencies()
        {
            // Get dependencies declared in the PassRequest
            if (m_flags.m_createdByPassRequest)
            {
                for (const Name& passName : m_request.m_executeAfterPasses)
                {
                    Ptr<Pass> executeAfterPass = FindAdjacentPass(passName);
                    if (executeAfterPass != nullptr)
                    {
                        m_executeAfterPasses.push_back(executeAfterPass.get());
                    }
                }
                for (const Name& passName : m_request.m_executeBeforePasses)
                {
                    Ptr<Pass> executeBeforePass = FindAdjacentPass(passName);
                    if (executeBeforePass != nullptr)
                    {
                        m_executeBeforePasses.push_back(executeBeforePass.get());
                    }
                }
            }
            // Inherit dependencies from ParentPass
            if (m_parent)
            {
                for (Pass* pass : m_parent->m_executeAfterPasses)
                {
                    m_executeAfterPasses.push_back(pass);
                }
                for (Pass* pass : m_parent->m_executeBeforePasses)
                {
                    m_executeBeforePasses.push_back(pass);
                }
            }
        }

        void Pass::SetupInputsFromTemplate()
        {
            if (m_template)
            {
                const uint32_t slotTypeMask = (1 << uint32_t(PassSlotType::Input)) | (1 << uint32_t(PassSlotType::InputOutput));
                for (const PassConnection& outputConnection : m_template->m_connections)
                {
                    ProcessConnection(outputConnection, slotTypeMask);
                }
            }
        }

        void Pass::SetupOutputsFromTemplate()
        {
            if (m_template)
            {
                const uint32_t slotTypeMask = (1 << uint32_t(PassSlotType::Output));
                for (const PassConnection& outputConnection : m_template->m_connections)
                {
                    ProcessConnection(outputConnection, slotTypeMask);
                }
                for (const PassFallbackConnection& fallbackConnection : m_template->m_fallbackConnections)
                {
                    ProcessFallbackConnection(fallbackConnection);
                }
            }
        }

        void Pass::CreateAttachmentsFromTemplate()
        {
            if (m_template)
            {
                // Create image attachments
                for (const PassImageAttachmentDesc& desc : m_template->m_imageAttachments)
                {
                    m_ownedAttachments.emplace_back(CreateAttachmentFromDesc(desc));
                }
                // Create buffer attachments
                for (const PassBufferAttachmentDesc& desc : m_template->m_bufferAttachments)
                {
                    m_ownedAttachments.emplace_back(CreateAttachmentFromDesc(desc));
                }
            }
        }

        void Pass::CreateAttachmentsFromRequest()
        {
            if (m_flags.m_createdByPassRequest)
            {
                // Create image attachments
                for (const PassImageAttachmentDesc& desc : m_request.m_imageAttachmentOverrides)
                {
                    OverrideOrAddAttachment(desc);
                }
                // Create buffer attachments
                for (const PassBufferAttachmentDesc& desc : m_request.m_bufferAttachmentOverrides)
                {
                    OverrideOrAddAttachment(desc);
                }
            }
        }

        // --- Attachment and Binding related functions ---

        void Pass::StoreImportedAttachmentReferences()
        {
            m_importedAttachmentStore.clear();

            for (const Ptr<PassAttachment>& attachment : m_ownedAttachments)
            {
                if (attachment->m_lifetime == RHI::AttachmentLifetimeType::Imported)
                {
                    m_importedAttachmentStore.push_back(attachment);
                }
            }
        }

        void Pass::CreateTransientAttachments(RHI::FrameGraphAttachmentInterface attachmentDatabase)
        {
            for (const Ptr<PassAttachment>& attachment : m_ownedAttachments)
            {
                if (attachment->m_lifetime == RHI::AttachmentLifetimeType::Transient)
                {
                    switch (attachment->m_descriptor.m_type)
                    {
                    case RHI::AttachmentType::Image:
                        attachmentDatabase.CreateTransientImage(attachment->GetTransientImageDescriptor());
                        break;
                    case RHI::AttachmentType::Buffer:
                        attachmentDatabase.CreateTransientBuffer(attachment->GetTransientBufferDescriptor());
                        break;
                    default:
                        AZ_RPI_PASS_ASSERT(false, "Error, transient attachment is neither an image nor a buffer!");
                        break;
                    }
                }
            }
        }

        void Pass::ImportAttachments(RHI::FrameGraphAttachmentInterface attachmentDatabase)
        {
            for (const Ptr<PassAttachment>& attachment : m_ownedAttachments)
            {
                if (attachment->m_lifetime == RHI::AttachmentLifetimeType::Imported)
                {
                    // make sure to only import the resource one time
                    RHI::AttachmentId attachmentId = attachment->GetAttachmentId();
                    const RHI::FrameAttachment* currentAttachment = attachmentDatabase.FindAttachment(attachmentId);

                    if (azrtti_istypeof<Image>(attachment->m_importedResource.get()))
                    {
                        Image* image = static_cast<Image*>(attachment->m_importedResource.get());
                        if (currentAttachment == nullptr)
                        {
                            attachmentDatabase.ImportImage(attachmentId, image->GetRHIImage());
                        }
                        else
                        {
                            AZ_Assert(currentAttachment->GetResource() == image->GetRHIImage(),
                                "Importing image attachment named \"%s\" but a different attachment with the "
                                "same name already exists in the database.\n", attachmentId.GetCStr());
                        }
                    }
                    else if (azrtti_istypeof<Buffer>(attachment->m_importedResource.get()))
                    {
                        Buffer* buffer = static_cast<Buffer*>(attachment->m_importedResource.get());
                        if (currentAttachment == nullptr)
                        {
                            attachmentDatabase.ImportBuffer(attachmentId, buffer->GetRHIBuffer());
                        }
                        else
                        {
                            AZ_Assert(currentAttachment->GetResource() == buffer->GetRHIBuffer(),
                                "Importing buffer attachment named \"%s\" but a different attachment with the "
                                "same name already exists in the database.\n", attachmentId.GetCStr());
                        }
                    }
                    else
                    {
                        AZ_RPI_PASS_ERROR(false, "Can't import unknown resource type");
                    }
                }
            }
        }

        void Pass::UpdateAttachmentUsageIndices()
        {
            // We want to find attachments that are used more than once by the same pass
            // An example of this could be reading from and writing to different mips of the same texture

            // Loop over all attachments bound to this pass
            size_t size = m_attachmentBindings.size();
            for (size_t i = 0; i < size; ++i)
            {
                PassAttachmentBinding& binding01 = m_attachmentBindings[i];

                // For the outer loop, only consider bindings which are the
                // first occurrence of their given attachment in the pass
                if (binding01.m_attachmentUsageIndex != 0)
                {
                    continue;
                }

                // Loop over all subsequent bindings in the pass
                uint8_t duplicateCount = 0;
                for (size_t j = i + 1; j < size; ++j)
                {
                    PassAttachmentBinding& binding02 = m_attachmentBindings[j];

                    // Bindings are considered having the same attachment if they are connected to the same binding...
                    bool haveSameConnection = binding01.m_connectedBinding == binding02.m_connectedBinding;
                    haveSameConnection = haveSameConnection && binding01.m_connectedBinding != nullptr;

                    // ... Or if they point to the same attachment
                    bool isSameAttachment = binding01.GetAttachment() == binding02.GetAttachment();
                    isSameAttachment = isSameAttachment && binding01.GetAttachment() != nullptr;

                    // If binding 01 and binding 02 have the same attachment, update the attachment usage index on binding 02
                    if (haveSameConnection || isSameAttachment)
                    {
                        binding02.m_attachmentUsageIndex = ++duplicateCount;
                    }
                }
            }
        }

        void Pass::UpdateOwnedAttachments()
        {
            // Update the output attachments to coincide with their source attachments (if specified)
            // This involves getting the format and calculating the size from the source attachment
            for (Ptr<PassAttachment>& attachment: m_ownedAttachments)
            {
                attachment->Update();
            }
        }

        void Pass::UpdateConnectedBinding(PassAttachmentBinding& binding)
        {
            bool useFallback = (m_state != PassState::Building && !IsEnabled());
            binding.UpdateConnection(useFallback);
        }

        void Pass::UpdateConnectedBindings()
        {
            // Depending on whether a pass is enabled or not, it may switch it's bindings to become a pass-through
            // For this reason we update connecting bindings on a per-frame basis
            for (PassAttachmentBinding& binding : m_attachmentBindings)
            {
                UpdateConnectedBinding(binding);
            }
        }

        void Pass::UpdateConnectedInputBindings()
        {
            for (uint8_t idx : m_inputBindingIndices)
            {
                UpdateConnectedBinding(m_attachmentBindings[idx]);
            }
            for (uint8_t idx : m_inputOutputBindingIndices)
            {
                UpdateConnectedBinding(m_attachmentBindings[idx]);
            }
        }

        void Pass::UpdateConnectedOutputBindings()
        {
            for (uint8_t idx : m_outputBindingIndices)
            {
                UpdateConnectedBinding(m_attachmentBindings[idx]);
            }
        }

        void Pass::RegisterPipelineGlobalConnections()
        {
            if (!m_pipeline)
            {
                AZ_RPI_PASS_ERROR(m_pipelineGlobalConnections.size() == 0,
                    "Pass::RegisterPipelineGlobalConnections() - PipelineGlobal connections specified but no pipeline set on pass [%s]",
                    m_path.GetCStr());
            }

            for (const PipelineGlobalConnection& connection : m_pipelineGlobalConnections)
            {
                PassAttachmentBinding* binding = FindAttachmentBinding(connection.m_localBinding);
                AZ_RPI_PASS_ERROR(binding != nullptr, "Pass::RegisterPipelineGlobalConnections() - Could not find local binding [%s]",
                                  connection.m_localBinding.GetCStr());

                if (binding)
                {
                    m_pipeline->AddPipelineGlobalConnection(connection.m_globalName, binding, this);
                }
            }

            m_flags.m_containsGlobalReference = (m_pipelineGlobalConnections.size() > 0);
        }

        // --- Queuing functions with PassSystem ---

        void Pass::QueueForBuildAndInitialization()
        {
            // Don't queue if we're currently building. Don't queue if we're already queued for Build or Removal
            if (m_state != PassState::Building &&
                m_queueState != PassQueueState::QueuedForBuildAndInitialization &&
                m_queueState != PassQueueState::QueuedForRemoval)
            {
                // NOTE: We only queue for Build here, the queue for Initialization happens at the end of Pass::Build
                // (doing it this way is an optimization to minimize the number of passes queued for initialization,
                //  as many passes will be initialized by their parent passes and thus don't need to be queued)
                PassSystemInterface::Get()->QueueForBuild(this);

                m_queueState = PassQueueState::QueuedForBuildAndInitialization;

                // Transition state
                // If we are Rendering, the state will transition [Rendering -> Queued] in Pass::FrameEnd
                // TODO: the PassState::Reset check is a quick fix until the pass concurrency with multiple scenes issue is fixed
                if (m_state != PassState::Rendering && m_state != PassState::Reset)
                {
                    m_state = PassState::Queued;
                }
            }
        }

        void Pass::QueueForInitialization()
        {
            // Only queue if the pass is not in any queue. Don't queue if we're currently initializing.
            if (m_queueState == PassQueueState::NoQueue && m_state != PassState::Initializing)
            {
                PassSystemInterface::Get()->QueueForInitialization(this);
                m_queueState = PassQueueState::QueuedForInitialization;

                // Transition state
                // If we are Rendering, the state will transition [Rendering -> Queued] in Pass::FrameEnd
                // If the state is Built, preserve the state since [Built -> Initializing] is a valid transition
                // Preserving PassState::Built lets the pass ignore subsequent build calls in the same frame
                if (m_state != PassState::Rendering && m_state != PassState::Built)
                {
                    m_state = PassState::Queued;
                }
            }
        }

        void Pass::QueueForRemoval()
        {
            // Skip only if we're already queued for removal, otherwise proceed.
            // QueuedForRemoval overrides QueuedForBuildAndInitialization and QueuedForInitialization.
            if (m_queueState != PassQueueState::QueuedForRemoval)
            {
                PassSystemInterface::Get()->QueueForRemoval(this);
                m_queueState = PassQueueState::QueuedForRemoval;

                // Transition state
                // If we are Rendering, the state will transition [Rendering -> Queued] in Pass::FrameEnd
                if (m_state != PassState::Rendering)
                {
                    m_state = PassState::Queued;
                }
            }
        }

        // --- Pass behavior functions ---

        void Pass::Reset()
        {
            // Ensure we're in a valid state to reset. This ensures the pass won't be reset multiple times in the same frame.
            bool execute = (m_state == PassState::Idle);
            execute = execute || (m_state == PassState::Queued && m_queueState == PassQueueState::QueuedForBuildAndInitialization);
            execute = execute || (m_state == PassState::Queued && m_queueState == PassQueueState::QueuedForInitialization);

            if (!execute)
            {
                return;
            }

            m_state = PassState::Resetting;

            if (m_flags.m_isPipelineRoot)
            {
                m_pipeline->ClearGlobalBindings();
            }

            // Store references to imported attachments to underlying images and buffers aren't deleted during attachment building
            StoreImportedAttachmentReferences();

            // Clear lists
            m_inputBindingIndices.clear();
            m_inputOutputBindingIndices.clear();
            m_outputBindingIndices.clear();
            m_attachmentBindings.clear();
            m_ownedAttachments.clear();
            m_executeAfterPasses.clear();
            m_executeBeforePasses.clear();

            ResetInternal();

            m_state = PassState::Reset;
        }

        void Pass::Build(bool calledFromPassSystem)
        {
            AZ_RPI_BREAK_ON_TARGET_PASS;

            // Ensure we're in a valid state to build. This ensures the pass won't be built multiple times in the same frame.
            bool execute = (m_state == PassState::Reset);

            if (!execute)
            {
                return;
            }

            m_state = PassState::Building;

            // Bindings, inputs and attachments
            CreateBindingsFromTemplate();
            RegisterPipelineGlobalConnections();
            SetupPassDependencies();
            CreateAttachmentsFromTemplate();
            CreateAttachmentsFromRequest();
            SetupInputsFromTemplate();
            SetupInputsFromRequest();

            // Custom pass behavior
            BuildInternal();

            // Outputs
            SetupOutputsFromTemplate();
            SetupOutputsFromRequest();

            // Update
            UpdateConnectedBindings();
            UpdateOwnedAttachments();
            UpdateAttachmentUsageIndices();


            m_state = PassState::Built;
            m_queueState = PassQueueState::NoQueue;

            // If this pass's Build() wasn't called from the Pass System, then it was called by it's parent pass
            // In which case we don't need to queue for initialization because the parent will already be queued
            if (calledFromPassSystem)
            {
                // Queue for Initialization
                QueueForInitialization();
            }
        }

        void Pass::Initialize()
        {
            AZ_RPI_BREAK_ON_TARGET_PASS;

            // Ensure we're in a valid state to initialize. This ensures the pass won't be initialized multiple times in the same frame.
            bool execute = (m_state == PassState::Idle || m_state == PassState::Built);
            execute = execute || (m_state == PassState::Queued && m_queueState == PassQueueState::QueuedForInitialization);

            if (!execute)
            {
                return;
            }

            m_state = PassState::Initializing;
            m_queueState = PassQueueState::NoQueue;

            InitializeInternal();
            
            // Need to recreate the dest attachment because the source attachment might be changed
            if (!m_attachmentCopy.expired())
            {
                m_attachmentCopy.lock()->InvalidateDestImage();
            }

            m_state = PassState::Initialized;
        }

        void Pass::OnInitializationFinished()
        {
            m_flags.m_alreadyCreatedChildren = false;
            m_importedAttachmentStore.clear();
            OnInitializationFinishedInternal();

            m_state = PassState::Idle;
        }

        void Pass::Validate(PassValidationResults& validationResults)
        {
            if (PassValidation::IsEnabled())
            {
                // Log passes with missing input
                for (uint8_t idx : m_inputBindingIndices)
                {
                    if (!m_attachmentBindings[idx].GetAttachment())
                    {
                        validationResults.m_passesWithMissingInputs.push_back(this);
                        break;
                    }
                }
                // Log passes with missing input/output
                for (uint8_t idx : m_inputOutputBindingIndices)
                {
                    if (!m_attachmentBindings[idx].GetAttachment())
                    {
                        validationResults.m_passesWithMissingInputOutputs.push_back(this);
                        break;
                    }
                }
                // Log passes with missing output (note that missing output connections are not considered an error)
                for (uint8_t idx : m_outputBindingIndices)
                {
                    if (!m_attachmentBindings[idx].GetAttachment())
                    {
                        validationResults.m_passesWithMissingOutputs.push_back(this);
                        break;
                    }
                }

                if (m_errorMessages.size() > 0)
                {
                    validationResults.m_passesWithErrors.push_back(this);
                }

                if (m_warningMessages.size() > 0)
                {
                    validationResults.m_passesWithWarnings.push_back(this);
                }
            }
        }

        void Pass::FrameBegin(FramePrepareParams params)
        {
            AZ_PROFILE_SCOPE(RPI, "Pass::FrameBegin() - %s", m_path.GetCStr());
            AZ_RPI_BREAK_ON_TARGET_PASS;

            bool earlyOut = !IsEnabled();

            // Skip if this pass is the root of the pipeline and the pipeline is set to not render
            if (m_flags.m_isPipelineRoot)
            {
                AZ_RPI_PASS_ASSERT(m_pipeline != nullptr, "Pass is flagged as a pipeline root but it's pipeline pointer is invalid while trying to render");
                earlyOut = earlyOut || m_pipeline == nullptr || m_pipeline->GetRenderMode() == RenderPipeline::RenderMode::NoRender;
            }

            if (earlyOut)
            {
                UpdateConnectedBindings();
                return;
            }

            AZ_Assert(m_state == PassState::Idle, "Pass::FrameBegin - Pass [%s] is attempting to render, but is not in the Idle state.", m_path.GetCStr());

            m_state = PassState::Rendering;

            UpdateConnectedInputBindings();
            UpdateOwnedAttachments();

            CreateTransientAttachments(params.m_frameGraphBuilder->GetAttachmentDatabase());
            ImportAttachments(params.m_frameGraphBuilder->GetAttachmentDatabase());

            // readback attachment with input state
            UpdateReadbackAttachment(params, true);

            // FrameBeginInternal needs to be the last function be called in FrameBegin because its implementation expects 
            // all the attachments are imported to database (for example, ImageAttachmentPreview)
            {
                AZ_PROFILE_SCOPE(RPI, "Pass::FrameBeginInternal()");
                FrameBeginInternal(params);
            }
            
            // readback attachment with output state
            UpdateReadbackAttachment(params, false);

            // update attachment copy for preview
            UpdateAttachmentCopy(params);

            UpdateConnectedOutputBindings();
        }

        void Pass::FrameEnd()
        {
            if (m_state == PassState::Rendering)
            {
                FrameEndInternal();
                m_state = (m_queueState == PassQueueState::NoQueue) ? PassState::Idle : PassState::Queued;
            }
        }

        // --- RenderPipeline, PipelineViewTag and DrawListTag ---
                
        RHI::DrawListTag Pass::GetDrawListTag() const
        {
            static RHI::DrawListTag invalidTag;
            return invalidTag;
        }

        const PipelineViewTag& Pass::GetPipelineViewTag() const
        {
            static PipelineViewTag viewTag;
            return viewTag;
        }

        void Pass::SetRenderPipeline(RenderPipeline* pipeline)
        {
            AZ_Assert(!m_pipeline || !pipeline || m_pipeline == pipeline,
                "Switching passes between pipelines is not supported and may result in undefined behavior");

            if (m_pipeline != pipeline)
            {
                m_pipeline = pipeline;

                // Re-queue for new pipeline. 
                if (m_pipeline != nullptr)
                {
                    PassState currentState = m_state;
                    m_queueState = PassQueueState::NoQueue;
                    QueueForBuildAndInitialization();
                    if (currentState == PassState::Reset)
                    {
                        m_state = PassState::Reset;
                    }
                }
            }
        }
        
        void Pass::ManualPipelineBuildAndInitialize()
        {
            Build();
            Initialize();
            OnInitializationFinished();
        }

        Scene* Pass::GetScene() const
        {
            if (m_pipeline)
            {
                return m_pipeline->GetScene();
            }
            return nullptr;
        }

        void Pass::GetViewDrawListInfo(RHI::DrawListMask& outDrawListMask, PassesByDrawList& outPassesByDrawList, const PipelineViewTag& viewTag) const
        {
            // NOTE: we always collect the draw list mask regardless if the pass enabled or not. The reason is we want to keep the view information
            // even when pass is disabled so it can continue work correctly when re-enable it.

            // Only get the DrawListTag if this pass has a DrawListTag and it's PipelineViewId matches
            if (HasPipelineViewTag() && HasDrawListTag() && GetPipelineViewTag() == viewTag)
            {
                RHI::DrawListTag drawListTag = GetDrawListTag();
                if (drawListTag.IsValid() && outPassesByDrawList.find(drawListTag) == outPassesByDrawList.end())
                {
                    outPassesByDrawList[drawListTag] = this;
                    outDrawListMask.set(drawListTag.GetIndex());
                }
            }
        }

        void Pass::GetPipelineViewTags(SortedPipelineViewTags& outTags) const
        {
            if (HasPipelineViewTag())
            {
                outTags.insert(GetPipelineViewTag());
            }
        }

        void Pass::SortDrawList(RHI::DrawList& drawList) const
        {
            RHI::SortDrawList(drawList, m_drawListSortType);
        }

        // --- Debug & Validation functions ---

        bool PassValidationResults::IsValid()
        {
            if (PassValidation::IsEnabled())
            {
                // Pass validation fail if there are any passes with build errors or missing inputs (or input/outputs)
                return (m_passesWithErrors.size() == 0) && (m_passesWithMissingInputs.size() == 0) && (m_passesWithMissingInputOutputs.size() == 0);
            }
            else
            {
                return true;
            }
        }

        TimestampResult Pass::GetLatestTimestampResult() const
        {
            return GetTimestampResultInternal();
        }

        PipelineStatisticsResult Pass::GetLatestPipelineStatisticsResult() const
        {
            return GetPipelineStatisticsResultInternal();
        }

        bool Pass::ReadbackAttachment(AZStd::shared_ptr<AttachmentReadback> readback, const Name& slotName, PassAttachmentReadbackOption option)
        {
            // Return false if it's already readback
            if (m_attachmentReadback)
            {
                AZ_Warning("Pass", false, "ReadbackAttachment: skip readback pass [%s] slot [%s]because there is an another active readback", m_name.GetCStr(), slotName.GetCStr());
                return false;
            }
            uint32_t bindingIndex = 0;
            for (auto& binding : m_attachmentBindings)
            {
                if (slotName == binding.m_name)
                {
                    RHI::AttachmentType type = binding.GetAttachment()->GetAttachmentType();
                    if (type == RHI::AttachmentType::Buffer || type == RHI::AttachmentType::Image)
                    {
                        RHI::AttachmentId attachmentId = binding.GetAttachment()->GetAttachmentId();

                        // Append slot index and pass name so the read back's name won't be same as the attachment used in other passes.
                        AZStd::string readbackName = AZStd::string::format("%s_%d_%s", attachmentId.GetCStr(),
                            bindingIndex, GetName().GetCStr());
                        if (readback->ReadPassAttachment(binding.GetAttachment().get(), AZ::Name(readbackName)))
                        {
                            m_readbackOption = PassAttachmentReadbackOption::Output;
                            // The m_readbackOption is only meaningful if the attachment is used for InputOutput.
                            if (binding.m_slotType == PassSlotType::InputOutput)
                            {
                                m_readbackOption = option;
                            }
                            m_attachmentReadback = readback;
                            return true;
                        }
                        return false;
                    }
                }
                bindingIndex++;
            }
            AZ_Warning("Pass", false, "ReadbackAttachment: failed to find slot [%s] from pass [%s]", slotName.GetCStr(), m_name.GetCStr());
            return false;
        }

        void Pass::UpdateReadbackAttachment(FramePrepareParams params, bool beforeAddScopes)
        {
            if (beforeAddScopes == (m_readbackOption == PassAttachmentReadbackOption::Input) && m_attachmentReadback)
            {
                // Read the attachment for one frame. The reference can be released afterwards
                m_attachmentReadback->FrameBegin(params);
                m_attachmentReadback = nullptr;
            }
        }

        void Pass::UpdateAttachmentCopy(FramePrepareParams params)
        {
            if (!m_attachmentCopy.expired())
            {
                m_attachmentCopy.lock()->FrameBegin(params);
            }
        }

        void Pass::PrintIndent(AZStd::string& stringOutput, uint32_t indent) const
        {
            if (PassValidation::IsEnabled())
            {
                for (uint32_t i = 0; i < indent; ++i)
                {
                    stringOutput += "   ";
                }
            }
        }

        void Pass::PrintPassName(AZStd::string& stringOutput, uint32_t indent) const
        {
            if (PassValidation::IsEnabled())
            {
                stringOutput += "\n";

                PrintIndent(stringOutput, indent);

                stringOutput += "- ";
                //stringOutput += m_name.GetStringView();
                //stringOutput += "- ";
                stringOutput += m_path.GetStringView();
                stringOutput += "\n";
            }
        }

        void Pass::PrintErrors() const
        {
            if (PassValidation::IsEnabled())
            {
                PrintMessages(m_errorMessages);
            }
        }

        void Pass::PrintWarnings() const
        {
            if (PassValidation::IsEnabled())
            {
                PrintMessages(m_warningMessages);
            }
        }

        void Pass::PrintMessages(const AZStd::vector<AZStd::string>& messages) const
        {
            if (PassValidation::IsEnabled())
            {
                AZStd::string stringOutput;
                PrintPassName(stringOutput);

                for (const AZStd::string& message : messages)
                {
                    PrintIndent(stringOutput, 1);
                    stringOutput += message;
                    stringOutput += "\n";
                }
                AZ_Printf("PassSystem", stringOutput.c_str());
            }
        }

        void Pass::PrintBindingsWithoutAttachments(uint32_t slotTypeMask) const
        {            
            if (PassValidation::IsEnabled())
            {
                AZStd::string stringOutput;
                PrintPassName(stringOutput);

                for (const PassAttachmentBinding& binding : m_attachmentBindings)
                {
                    uint32_t bindingMask = (1 << uint32_t(binding.m_slotType));
                    if ((bindingMask & slotTypeMask) && (binding.GetAttachment() == nullptr))
                    {
                        // Print the name of the slot
                        PrintIndent(stringOutput, 1);
                        stringOutput += binding.m_name.GetStringView();
                        stringOutput += " has no valid attachment\n";
                    }
                }
                AZ_Printf("PassSystem", stringOutput.c_str());
            }
        }

        void Pass::DebugPrintBinding(AZStd::string& stringOutput, const PassAttachmentBinding& binding) const
        {
            if (PassValidation::IsEnabled())
            {
                // Print the name of the slot
                stringOutput += binding.m_name.GetStringView();

                // Print the attachment type and size, for example:
                // (Image, 1920, 1080)   or  (Buffer, 4096 bytes)
                if (binding.GetAttachment() != nullptr)
                {
                    stringOutput += " (";

                    // Images will have the format: AttachmentName (Image, 1920, 1080)
                    if (binding.GetAttachment()->m_descriptor.m_type == RHI::AttachmentType::Image)
                    {
                        stringOutput += "Image";
                        RHI::ImageDescriptor& desc = binding.GetAttachment()->m_descriptor.m_image;
                        uint32_t dimensions = static_cast<uint32_t>(desc.m_dimension);
                        for (uint32_t i = 0; i < dimensions; ++i)
                        {
                            stringOutput += ", ";
                            stringOutput += AZStd::to_string(desc.m_size[i]);
                        }
                        if (desc.m_multisampleState.m_samples > 1)
                        {
                            if (desc.m_multisampleState.m_customPositionsCount > 0)
                            {
                                stringOutput += ", Custom_MSAA_";
                            }
                            else
                            {
                                stringOutput += ", MSAA_";
                            }
                            stringOutput += AZStd::to_string(desc.m_multisampleState.m_samples);
                            stringOutput += "x";
                        }
                    }
                    // Buffers will have the format: AttachmentName (Buffer, 4092 bytes)
                    else if (binding.GetAttachment()->m_descriptor.m_type == RHI::AttachmentType::Buffer)
                    {
                        stringOutput += "Buffer, ";
                        stringOutput += AZStd::to_string(binding.GetAttachment()->m_descriptor.m_buffer.m_byteCount);
                        stringOutput += " bytes";
                    }

                    stringOutput += ")";
                }
            }
        }

        void Pass::DebugPrintBindingAndConnection(AZStd::string& stringOutput, uint8_t bindingIndex) const
        {
            if (PassValidation::IsEnabled())
            {
                PrintIndent(stringOutput, m_treeDepth + 2);

                // Print the Attachment
                const PassAttachmentBinding& binding = m_attachmentBindings[bindingIndex];
                DebugPrintBinding(stringOutput, binding);

                // Print the Attachment it's connected to
                if (binding.m_connectedBinding != nullptr)
                {
                    stringOutput += " connected to ";
                    DebugPrintBinding(stringOutput, *binding.m_connectedBinding);
                }

                stringOutput += "\n";
            }
        }

        void Pass::DebugPrint() const
        {
            if (PassValidation::IsEnabled())
            {
                AZStd::string stringOutput;
                PrintPassName(stringOutput, m_treeDepth);

                // Print inputs
                if (m_inputBindingIndices.size() > 0)
                {
                    PrintIndent(stringOutput, m_treeDepth + 1);
                    stringOutput += "Inputs:\n";
                    for (uint8_t inputIndex : m_inputBindingIndices)
                    {
                        DebugPrintBindingAndConnection(stringOutput, inputIndex);
                    }
                }

                // Print input/outputs
                if (m_inputOutputBindingIndices.size() > 0)
                {
                    PrintIndent(stringOutput, m_treeDepth + 1);
                    stringOutput += "Input/Outputs:\n";
                    for (uint8_t inputIndex : m_inputOutputBindingIndices)
                    {
                        DebugPrintBindingAndConnection(stringOutput, inputIndex);
                    }
                }

                // Print outputs
                if (m_outputBindingIndices.size() > 0)
                {
                    PrintIndent(stringOutput, m_treeDepth + 1);
                    stringOutput += "Outputs:\n";
                    for (uint8_t inputIndex : m_outputBindingIndices)
                    {
                        DebugPrintBindingAndConnection(stringOutput, inputIndex);
                    }
                }
                AZ_Printf("PassSystem", stringOutput.c_str());
            }
        }

        void PassValidationResults::PrintValidationIfError()
        {
            if (PassValidation::IsEnabled())
            {
                if (!IsValid())
                {
                    AZ_Printf("PassSystem", "\n--- PASS VALIDATION FAILURE ---"
                        "\n--Critical Errors--\n");

                    AZ_Printf("PassSystem", "\nThere are %d passes with errors:\n", m_passesWithErrors.size());
                    for (Pass* pass : m_passesWithErrors)
                    {
                        pass->PrintErrors();
                    }

                    AZ_Printf("PassSystem", "\nThere are %d passes with missing Inputs:\n", m_passesWithMissingInputs.size());
                    for (Pass* pass : m_passesWithMissingInputs)
                    {
                        pass->PrintBindingsWithoutAttachments(uint32_t(PassSlotMask::Input));
                    }

                    AZ_Printf("PassSystem", "\nThere are %d passes with missing Inputs/Outputs:\n", m_passesWithMissingInputOutputs.size());
                    for (Pass* pass : m_passesWithMissingInputOutputs)
                    {
                        pass->PrintBindingsWithoutAttachments(uint32_t(PassSlotMask::InputOutput));
                    }

                    AZ_Printf("PassSystem", "\n--Non-Critical Errors/Warnings--\n");

                    AZ_Printf("PassSystem", "\nThere are %d passes with warnings:\n", m_passesWithWarnings.size());
                    for (Pass* pass : m_passesWithWarnings)
                    {
                        pass->PrintWarnings();
                    }
                }
            }
        }

    }   // namespace RPI
}   // namespace AZ<|MERGE_RESOLUTION|>--- conflicted
+++ resolved
@@ -188,49 +188,7 @@
             return azrtti_cast<const ParentPass*>(this);
         }
 
-<<<<<<< HEAD
         // --- Bindings ---
-=======
-        const Name& Pass::GetName() const
-        {
-            return m_name;
-        }
-
-        const Name& Pass::GetPathName() const
-        {
-            return m_path;
-        }
-
-        uint32_t Pass::GetTreeDepth() const
-        {
-            return m_treeDepth;
-        }
-
-        uint32_t Pass::GetParentChildIndex() const
-        {
-            return m_parentChildIndex;
-        }
-
-        PassAttachmentBindingListView Pass::GetAttachmentBindings() const
-        {
-            return m_attachmentBindings;
-        }
-
-        uint32_t Pass::GetInputCount() const
-        {
-            return uint32_t(m_inputBindingIndices.size());
-        }
-
-        uint32_t Pass::GetInputOutputCount() const
-        {
-            return uint32_t(m_inputOutputBindingIndices.size());
-        }
-
-        uint32_t Pass::GetOutputCount() const
-        {
-            return uint32_t(m_outputBindingIndices.size());
-        }
->>>>>>> a073665f
 
         PassAttachmentBinding& Pass::GetInputBinding(uint32_t index)
         {
