--- conflicted
+++ resolved
@@ -105,11 +105,8 @@
             m_imageGroup.resize(m_layout->GetGroupSizeForImages());
             m_bufferGroup.resize(m_layout->GetGroupSizeForBuffers());
 
-<<<<<<< HEAD
             m_isInitialized = true;
 
-=======
->>>>>>> c7d000e1
             return RHI::ResultCode::Success;
         }
 
