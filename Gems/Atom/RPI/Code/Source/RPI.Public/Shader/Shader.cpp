/*
* All or portions of this file Copyright (c) Amazon.com, Inc. or its affiliates or
* its licensors.
*
* For complete copyright and license terms please see the LICENSE at the root of this
* distribution (the "License"). All use of this software is governed by the License,
* or, if provided, by the license below or the license accompanying this file. Do not
* remove or modify any license notices. This file is distributed on an "AS IS" BASIS,
* WITHOUT WARRANTIES OR CONDITIONS OF ANY KIND, either express or implied.
*
*/
#include <Atom/RPI.Public/Shader/Shader.h>

#include <AzCore/IO/SystemFile.h>

#include <Atom/RHI/RHISystemInterface.h>

#include <Atom/RHI/PipelineStateCache.h>
#include <Atom/RHI/Factory.h>

#include <AtomCore/Instance/InstanceDatabase.h>

#include <AzCore/Interface/Interface.h>
<<<<<<< HEAD
#include <Atom/RPI.Public/Shader/ShaderSystemInterface.h>
#include <Atom/RPI.Public/Shader/ShaderReloadNotificationBus.h>
=======
>>>>>>> b0321774
#include <Atom/RPI.Public/Shader/ShaderReloadDebugTracker.h>

namespace AZ
{
    namespace RPI
    {
        Data::Instance<Shader> Shader::FindOrCreate(const Data::Asset<ShaderAsset>& shaderAsset, const Name& supervariantName)
        {
            auto anySupervariantName = AZStd::any(supervariantName);
            Data::Instance<Shader> shaderInstance = Data::InstanceDatabase<Shader>::Instance().FindOrCreate(
                Data::InstanceId::CreateFromAssetId(shaderAsset.GetId()), shaderAsset, &anySupervariantName);

            if (shaderInstance)
            {
                // [GFX TODO][ATOM-15813] Change InstanceDatabase<Shader> to support multiple instances with different supervariants.
                // At this time we do not support multiple supervariants loaded for a shader asset simultaneously, so if this shader
                // is referring to the wrong supervariant we need to change it to the correct one.
                SupervariantIndex supervariantIndex = shaderAsset->GetSupervariantIndex(supervariantName);
                if (supervariantIndex.IsValid() && shaderInstance->GetSupervariantIndex() != supervariantIndex)
                {
                    shaderInstance->ChangeSupervariant(supervariantIndex);
                }
            }

            return shaderInstance;
        }

        Data::Instance<Shader> Shader::FindOrCreate(const Data::Asset<ShaderAsset>& shaderAsset)
        {
            return FindOrCreate(shaderAsset, AZ::Name { "" });
        }

        Data::Instance<Shader> Shader::CreateInternal([[maybe_unused]] ShaderAsset& shaderAsset, const AZStd::any* anySupervariantName)
        {
            AZ_Assert(anySupervariantName != nullptr, "Invalid supervariant name param");
            auto supervariantName = AZStd::any_cast<AZ::Name>(*anySupervariantName);
            auto supervariantIndex = shaderAsset.GetSupervariantIndex(supervariantName);
            if (!supervariantIndex.IsValid())
            {
                AZ_Error("Shader", false, "Supervariant with name %s, was not found in shader %s", supervariantName.GetCStr(), shaderAsset.GetName().GetCStr());
                return nullptr;
            }

            Data::Instance<Shader> shader = aznew Shader(supervariantIndex);
            const RHI::ResultCode resultCode = shader->Init(shaderAsset);
            if (resultCode != RHI::ResultCode::Success)
            {
                return nullptr;
            }
            return shader;
        }

        Shader::~Shader()
        {
            Shutdown();
        }

        RHI::ResultCode Shader::Init(ShaderAsset& shaderAsset)
        {
<<<<<<< HEAD
=======
            AZ_Assert(m_supervariantIndex != InvalidSupervariantIndex, "Invalid supervariant index");
            Data::AssetBus::Handler::BusDisconnect();
            ShaderReloadNotificationBus::Handler::BusDisconnect();
>>>>>>> b0321774
            ShaderVariantFinderNotificationBus::Handler::BusDisconnect();

            RHI::RHISystemInterface* rhiSystem = RHI::RHISystemInterface::Get();
            RHI::DrawListTagRegistry* drawListTagRegistry = rhiSystem->GetDrawListTagRegistry();

            m_asset = { &shaderAsset, AZ::Data::AssetLoadBehavior::PreLoad };
            m_pipelineStateType = shaderAsset.GetPipelineStateType();

            {
                AZStd::unique_lock<decltype(m_variantCacheMutex)> lock(m_variantCacheMutex);
                m_shaderVariants.clear();
            }
            m_rootVariant.Init(Data::Asset<ShaderAsset>{&shaderAsset, AZ::Data::AssetLoadBehavior::PreLoad}, shaderAsset.GetRootVariant(m_supervariantIndex), m_supervariantIndex);

            if (m_pipelineLibraryHandle.IsNull())
            {
                // We set up a pipeline library only once for the lifetime of the Shader instance.
                // This should allow the Shader to be reloaded at runtime many times, and cache and reuse PipelineState objects rather than rebuild them.
                // It also fixes a particular TDR crash that occurred on some hardware when hot-reloading shaders and building pipeline states
                // in a new pipeline library every time.

                RHI::PipelineStateCache* pipelineStateCache = rhiSystem->GetPipelineStateCache();
                ConstPtr<RHI::PipelineLibraryData> serializedData = LoadPipelineLibrary();
                RHI::PipelineLibraryHandle pipelineLibraryHandle = pipelineStateCache->CreateLibrary(serializedData.get());

                if (pipelineLibraryHandle.IsNull())
                {
                    AZ_Error("Shader", false, "Failed to create pipeline library from pipeline state cache.");
                    return RHI::ResultCode::Fail;
                }

                m_pipelineLibraryHandle = pipelineLibraryHandle;
                m_pipelineStateCache = pipelineStateCache;
            }

            const Name& drawListName = shaderAsset.GetDrawListName();
            if (!drawListName.IsEmpty())
            {
                m_drawListTag = drawListTagRegistry->AcquireTag(drawListName);
                if (!m_drawListTag.IsValid())
                {
                    AZ_Error("Shader", false, "Failed to acquire a DrawListTag. Entries are full.");
                }
            }
            
            ShaderVariantFinderNotificationBus::Handler::BusConnect(m_asset.GetId());
            Data::AssetBus::Handler::BusConnect(m_asset.GetId());
            ShaderReloadNotificationBus::Handler::BusConnect(m_asset.GetId());

            return RHI::ResultCode::Success;
        }

        void Shader::Shutdown()
        {
            ShaderVariantFinderNotificationBus::Handler::BusDisconnect();
            Data::AssetBus::Handler::BusDisconnect();
            ShaderReloadNotificationBus::Handler::BusDisconnect();

            if (m_pipelineLibraryHandle.IsValid())
            {
                SavePipelineLibrary();

                m_pipelineStateCache->ReleaseLibrary(m_pipelineLibraryHandle);
                m_pipelineStateCache = nullptr;
                m_pipelineLibraryHandle = {};
            }

            if (m_drawListTag.IsValid())
            {
                RHI::DrawListTagRegistry* drawListTagRegistry = RHI::RHISystemInterface::Get()->GetDrawListTagRegistry();
                drawListTagRegistry->ReleaseTag(m_drawListTag);
                m_drawListTag.Reset();
            }
        }

        ///////////////////////////////////////////////////////////////////////
        // AssetBus overrides
        void Shader::OnAssetReloaded(Data::Asset<Data::AssetData> asset)
        {
            ShaderReloadDebugTracker::ScopedSection reloadSection("{%p}->Shader::OnAssetReloaded %s", this, asset.GetHint().c_str());

            if (asset->GetId() == m_asset->GetId())
            {
                Data::Asset<ShaderAsset> newAsset = { asset.GetAs<ShaderAsset>(), AZ::Data::AssetLoadBehavior::PreLoad };
                AZ_Assert(newAsset, "Reloaded ShaderAsset is null");

                Init(*newAsset.Get());
                ShaderReloadNotificationBus::Event(asset.GetId(), &ShaderReloadNotificationBus::Events::OnShaderReinitialized, *this);
            }
        }
        ///////////////////////////////////////////////////////////////////////

        ///////////////////////////////////////////////////////////////////
        /// ShaderVariantFinderNotificationBus overrides
        void Shader::OnShaderVariantAssetReady(Data::Asset<ShaderVariantAsset> shaderVariantAsset, bool isError)
        {
            AZ_Assert(shaderVariantAsset, "Reloaded ShaderVariantAsset is null");
            const ShaderVariantStableId stableId = shaderVariantAsset->GetStableId();

            // We make a copy of the updated variant because OnShaderVariantReinitialized must not be called inside
            // m_variantCacheMutex or deadlocks may occur.
            // Or if there is an error, we leave this object in its default state to indicate there was an error.
            // [GFX TODO] We really should have a dedicated message/event for this, but that will be covered by a future task where
            // we will merge ShaderReloadNotificationBus messages into one. For now, we just indicate the error by passing an empty ShaderVariant,
            // all our call sites don't use this data anyway.
            ShaderVariant updatedVariant;

            if (isError)
            {
                //Remark: We do not assert if the stableId == RootShaderVariantStableId, because we can not trust in the asset data
                //on error. so it is possible that on error the stbleId == RootShaderVariantStableId;
                if (stableId == RootShaderVariantStableId)
                {
                    return;
                }
                AZStd::unique_lock<decltype(m_variantCacheMutex)> lock(m_variantCacheMutex);
                m_shaderVariants.erase(stableId);
            }
            else
            {
                AZ_Assert(stableId != RootShaderVariantStableId,
                    "The root variant is expected to be updated by the ShaderAsset.");
                AZStd::unique_lock<decltype(m_variantCacheMutex)> lock(m_variantCacheMutex);

                auto iter = m_shaderVariants.find(stableId);
                if (iter != m_shaderVariants.end())
                {
                    ShaderVariant& shaderVariant = iter->second;

                    if (!shaderVariant.Init(m_asset, shaderVariantAsset, m_supervariantIndex))
                    {
                        AZ_Error("Shader", false, "Failed to init shaderVariant with StableId=%u", shaderVariantAsset->GetStableId());
                        m_shaderVariants.erase(stableId);
                    }
                    else
                    {
                        updatedVariant = shaderVariant;
                    }
                }
                else
                {
                    //This is the first time the shader variant asset comes to life.
                    updatedVariant.Init(m_asset, shaderVariantAsset, m_supervariantIndex);
                    m_shaderVariants.emplace(stableId, updatedVariant);
                }
            }

            // [GFX TODO] It might make more sense to call OnShaderReinitialized here
            ShaderReloadNotificationBus::Event(m_asset.GetId(), &ShaderReloadNotificationBus::Events::OnShaderVariantReinitialized, updatedVariant);
        }
        ///////////////////////////////////////////////////////////////////


        ///////////////////////////////////////////////////////////////////
        // ShaderReloadNotificationBus overrides...
        void Shader::OnShaderAssetReinitialized(const Data::Asset<ShaderAsset>& shaderAsset)
        {
            // When reloads occur, it's possible for old Asset objects to hang around and report reinitialization,
            // so we can reduce unnecessary reinitialization in that case.
            if (shaderAsset.Get() == m_asset.Get())
            {
                ShaderReloadDebugTracker::ScopedSection reloadSection("{%p}->Shader::OnShaderAssetReinitialized %s", this, shaderAsset.GetHint().c_str());
            
                Init(*m_asset.Get());
                ShaderReloadNotificationBus::Event(shaderAsset.GetId(), &ShaderReloadNotificationBus::Events::OnShaderReinitialized, *this);
            }
        }
        ///////////////////////////////////////////////////////////////////


        ConstPtr<RHI::PipelineLibraryData> Shader::LoadPipelineLibrary() const
        {
            if (IO::FileIOBase::GetInstance())
            {
                return Utils::LoadObjectFromFile<RHI::PipelineLibraryData>(GetPipelineLibraryPath());
            }
            return nullptr;
        }

        void Shader::SavePipelineLibrary() const
        {
            if (auto* fileIOBase = IO::FileIOBase::GetInstance())
            {
                RHI::ConstPtr<RHI::PipelineLibraryData> serializedData = m_pipelineStateCache->GetLibrarySerializedData(m_pipelineLibraryHandle);
                if (serializedData)
                {
                    const AZStd::string pipelineLibraryPath = GetPipelineLibraryPath();

                    char pipelineLibraryPathResolved[AZ_MAX_PATH_LEN] = { 0 };
                    fileIOBase->ResolvePath(pipelineLibraryPath.c_str(), pipelineLibraryPathResolved, AZ_MAX_PATH_LEN);
                    Utils::SaveObjectToFile(pipelineLibraryPathResolved, DataStream::ST_BINARY, serializedData.get());
                }
            }
            else
            {
                AZ_Error("Shader", false, "FileIOBase is not initialized");
            }
        }

        AZStd::string Shader::GetPipelineLibraryPath() const
        {
            const Data::InstanceId& instanceId = GetId();
            Name platformName = RHI::Factory::Get().GetName();
            Name shaderName = m_asset->GetName();

            AZStd::string uuidString;
            instanceId.m_guid.ToString<AZStd::string>(uuidString, false, false);

            return AZStd::string::format("@user@/Atom/PipelineStateCache/%s/%s_%s_%d.bin", platformName.GetCStr(), shaderName.GetCStr(), uuidString.data(), instanceId.m_subId);
        }

        ShaderOptionGroup Shader::CreateShaderOptionGroup() const
        {
            return ShaderOptionGroup(m_asset->GetShaderOptionGroupLayout());
        }

        const ShaderVariant& Shader::GetVariant(const ShaderVariantId& shaderVariantId)
        {
            AZ_PROFILE_FUNCTION(Debug::ProfileCategory::AzRender);
            Data::Asset<ShaderVariantAsset> shaderVariantAsset = m_asset->GetVariant(shaderVariantId, m_supervariantIndex);
            if (!shaderVariantAsset || shaderVariantAsset->IsRootVariant())
            {
                return m_rootVariant;
            }

            return GetVariant(shaderVariantAsset->GetStableId());
        }

        const ShaderVariant& Shader::GetRootVariant()
        {
            return m_rootVariant;
        }

        ShaderVariantSearchResult Shader::FindVariantStableId(const ShaderVariantId& shaderVariantId) const
        {
            AZ_PROFILE_FUNCTION(Debug::ProfileCategory::AzRender);
            ShaderVariantSearchResult variantSearchResult = m_asset->FindVariantStableId(shaderVariantId);
            return variantSearchResult;
        }

        const ShaderVariant& Shader::GetVariant(ShaderVariantStableId shaderVariantStableId)
        {
            AZ_PROFILE_FUNCTION(Debug::ProfileCategory::AzRender);

            if (!shaderVariantStableId.IsValid() || shaderVariantStableId == ShaderAsset::RootShaderVariantStableId)
            {
                return m_rootVariant;
            }

            {
                AZStd::shared_lock<decltype(m_variantCacheMutex)> lock(m_variantCacheMutex);

                auto findIt = m_shaderVariants.find(shaderVariantStableId);
                if (findIt != m_shaderVariants.end())
                {
                    // When rebuilding shaders we may be in a state where the ShaderAsset and root ShaderVariantAsset have been rebuilt and
                    // reloaded, but some (or all) shader variants haven't been built yet. Since we want to use the latest version of the
                    // shader code, ignore the old variants and fall back to the newer root variant instead. There's no need to report a
                    // warning here because m_asset->GetVariant below will report one.
                    if (findIt->second.GetBuildTimestamp() >= m_asset->GetShaderAssetBuildTimestamp())
                    {
                        return findIt->second;
                    }
                }
            }

            // By calling GetVariant, an asynchronous asset load request is enqueued if the variant
            // is not fully ready.
            Data::Asset<ShaderVariantAsset> shaderVariantAsset = m_asset->GetVariant(shaderVariantStableId, m_supervariantIndex);
            if (!shaderVariantAsset || shaderVariantAsset == m_asset->GetRootVariant())
            {
                // Return the root variant when the requested variant is not ready.
                return m_rootVariant;
            }

            AZStd::unique_lock<decltype(m_variantCacheMutex)> lock(m_variantCacheMutex);

            // For performance reasons We are breaking this function into two locking steps.
            // which means We must check again if the variant is already in the cache.
            auto findIt = m_shaderVariants.find(shaderVariantStableId);
            if (findIt != m_shaderVariants.end())
            {
                if (findIt->second.GetBuildTimestamp() >= m_asset->GetShaderAssetBuildTimestamp())
                {
                    return findIt->second;
                }
                else
                {
                    // This is probably very rare, but if the variant was loaded on another thread and it's out of date
                    // we just return the root variant. Otherwise we could end up replacing the variant in the map below while
                    // it's being used for rendering.
                    AZ_Warning(
                        "Shader", false,
                        "Detected an uncommon state during shader reload. Returning the root variant instead of replacing the old one.");
                    return m_rootVariant;
                }
            }

            ShaderVariant newVariant;
            newVariant.Init(m_asset, shaderVariantAsset, m_supervariantIndex);
            m_shaderVariants.emplace(shaderVariantStableId, newVariant);

            return m_shaderVariants.at(shaderVariantStableId);
        }

        RHI::PipelineStateType Shader::GetPipelineStateType() const
        {
            return m_pipelineStateType;
        }

        const ShaderInputContract& Shader::GetInputContract() const
        {
            return m_asset->GetInputContract(m_supervariantIndex);
        }

        const ShaderOutputContract& Shader::GetOutputContract() const
        {
            return m_asset->GetOutputContract(m_supervariantIndex);
        }

        const RHI::PipelineState* Shader::AcquirePipelineState(const RHI::PipelineStateDescriptor& descriptor) const
        {
            return m_pipelineStateCache->AcquirePipelineState(m_pipelineLibraryHandle, descriptor);
        }

        const RHI::Ptr<RHI::ShaderResourceGroupLayout>& Shader::FindShaderResourceGroupLayout(const Name& shaderResourceGroupName) const
        {
            return m_asset->FindShaderResourceGroupLayout(shaderResourceGroupName, m_supervariantIndex);
        }

        const RHI::Ptr<RHI::ShaderResourceGroupLayout>& Shader::FindShaderResourceGroupLayout(uint32_t bindingSlot) const
        {
            return m_asset->FindShaderResourceGroupLayout(bindingSlot, m_supervariantIndex);
        }

        const RHI::Ptr<RHI::ShaderResourceGroupLayout>& Shader::FindFallbackShaderResourceGroupLayout() const
        {
            return m_asset->FindFallbackShaderResourceGroupLayout(m_supervariantIndex);
        }

        AZStd::array_view<RHI::Ptr<RHI::ShaderResourceGroupLayout>> Shader::GetShaderResourceGroupLayouts() const
        {
            return m_asset->GetShaderResourceGroupLayouts(m_supervariantIndex);
        }

        const Data::Asset<ShaderAsset>& Shader::GetAsset() const
        {
            return m_asset;
        }
        
        RHI::DrawListTag Shader::GetDrawListTag() const
        {
            return m_drawListTag;
        }

        void Shader::ChangeSupervariant(SupervariantIndex supervariantIndex)
        {
            if (supervariantIndex != m_supervariantIndex)
            {
                m_supervariantIndex = supervariantIndex;
                Init(*m_asset);
            }
        }

    } // namespace RPI
} // namespace AZ<|MERGE_RESOLUTION|>--- conflicted
+++ resolved
@@ -21,11 +21,7 @@
 #include <AtomCore/Instance/InstanceDatabase.h>
 
 #include <AzCore/Interface/Interface.h>
-<<<<<<< HEAD
 #include <Atom/RPI.Public/Shader/ShaderSystemInterface.h>
-#include <Atom/RPI.Public/Shader/ShaderReloadNotificationBus.h>
-=======
->>>>>>> b0321774
 #include <Atom/RPI.Public/Shader/ShaderReloadDebugTracker.h>
 
 namespace AZ
@@ -85,12 +81,8 @@
 
         RHI::ResultCode Shader::Init(ShaderAsset& shaderAsset)
         {
-<<<<<<< HEAD
-=======
-            AZ_Assert(m_supervariantIndex != InvalidSupervariantIndex, "Invalid supervariant index");
             Data::AssetBus::Handler::BusDisconnect();
             ShaderReloadNotificationBus::Handler::BusDisconnect();
->>>>>>> b0321774
             ShaderVariantFinderNotificationBus::Handler::BusDisconnect();
 
             RHI::RHISystemInterface* rhiSystem = RHI::RHISystemInterface::Get();
