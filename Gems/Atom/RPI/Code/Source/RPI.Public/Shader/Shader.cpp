--- conflicted
+++ resolved
@@ -67,14 +67,9 @@
 
         RHI::ResultCode Shader::Init(ShaderAsset& shaderAsset)
         {
-<<<<<<< HEAD
             AZ_Assert(m_supervariantIndex != InvalidSupervariantIndex, "Invalid supervariant index");
-
-=======
             Data::AssetBus::Handler::BusDisconnect();
-            ShaderReloadNotificationBus::Handler::BusDisconnect();
->>>>>>> 7486488b
-            ShaderVariantFinderNotificationBus::Handler::BusDisconnect();
+            ShaderReloadNotificationBus::Handler::BusDisconnect();            ShaderVariantFinderNotificationBus::Handler::BusDisconnect();
 
             RHI::RHISystemInterface* rhiSystem = RHI::RHISystemInterface::Get();
             RHI::DrawListTagRegistry* drawListTagRegistry = rhiSystem->GetDrawListTagRegistry();
@@ -86,11 +81,8 @@
                 AZStd::unique_lock<decltype(m_variantCacheMutex)> lock(m_variantCacheMutex);
                 m_shaderVariants.clear();
             }
-<<<<<<< HEAD
-            m_rootVariant.Init(shaderAsset, shaderAsset.GetRootVariant(m_supervariantIndex), m_supervariantIndex);
-=======
-            m_rootVariant.Init(Data::Asset<ShaderAsset>{&shaderAsset, AZ::Data::AssetLoadBehavior::PreLoad}, shaderAsset.GetRootVariant());
->>>>>>> 7486488b
+            m_rootVariant.Init(shaderAsset, shaderAsset.GetRootVariant());
+            m_rootVariant.Init(Data::Asset<ShaderAsset>{&shaderAsset, AZ::Data::AssetLoadBehavior::PreLoad}, shaderAsset.GetRootVariant(m_supervariantIndex), m_supervariantIndex);
 
             if (m_pipelineLibraryHandle.IsNull())
             {
@@ -207,11 +199,7 @@
                 {
                     ShaderVariant& shaderVariant = iter->second;
 
-<<<<<<< HEAD
-                    if (!shaderVariant.Init(*m_asset.Get(), shaderVariantAsset, m_supervariantIndex))
-=======
-                    if (!shaderVariant.Init(m_asset, shaderVariantAsset))
->>>>>>> 7486488b
+                    if (!shaderVariant.Init(m_asset, shaderVariantAsset, m_supervariantIndex))
                     {
                         AZ_Error("Shader", false, "Failed to init shaderVariant with StableId=%u", shaderVariantAsset->GetStableId());
                         m_shaderVariants.erase(stableId);
@@ -224,14 +212,9 @@
                 else
                 {
                     //This is the first time the shader variant asset comes to life.
-<<<<<<< HEAD
                     ShaderVariant newVariant;
-                    newVariant.Init(*m_asset, shaderVariantAsset, m_supervariantIndex);
+                    newVariant.Init(m_asset, shaderVariantAsset, m_supervariantIndex);
                     m_shaderVariants.emplace(stableId, newVariant);
-=======
-                    updatedVariant.Init(m_asset, shaderVariantAsset);
-                    m_shaderVariants.emplace(stableId, updatedVariant);
->>>>>>> 7486488b
                 }
             }
 
@@ -387,11 +370,7 @@
             }
 
             ShaderVariant newVariant;
-<<<<<<< HEAD
-            newVariant.Init(*m_asset, shaderVariantAsset, m_supervariantIndex);
-=======
-            newVariant.Init(m_asset, shaderVariantAsset);
->>>>>>> 7486488b
+            newVariant.Init(m_asset, shaderVariantAsset, m_supervariantIndex);
             m_shaderVariants.emplace(shaderVariantStableId, newVariant);
 
             return m_shaderVariants.at(shaderVariantStableId);
