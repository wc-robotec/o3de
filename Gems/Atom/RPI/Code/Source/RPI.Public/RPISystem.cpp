--- conflicted
+++ resolved
@@ -278,19 +278,11 @@
 
         float RPISystem::GetCurrentTime()
         {
-<<<<<<< HEAD
             ScriptTimePoint timeAtCurrentTick;
             AZ::TickRequestBus::BroadcastResult(timeAtCurrentTick, &AZ::TickRequestBus::Events::GetTimeAtCurrentTick);
 
             // We subtract the start time to maximize precision of the time value, since we will be converting it to a float.
             double currentTime = timeAtCurrentTick.GetSeconds() - m_startTime.GetSeconds();
-=======
-            AZ::TickRequestBus::BroadcastResult(m_tickTime.m_gameDeltaTime, &AZ::TickRequestBus::Events::GetTickDeltaTime);
-            ScriptTimePoint currentTime;
-            AZ::TickRequestBus::BroadcastResult(currentTime, &AZ::TickRequestBus::Events::GetTimeAtCurrentTick);
-            m_tickTime.m_currentGameTime = static_cast<float>(currentTime.GetSeconds());
-        }
->>>>>>> 7503b732
 
             return aznumeric_cast<float>(currentTime);
         }
