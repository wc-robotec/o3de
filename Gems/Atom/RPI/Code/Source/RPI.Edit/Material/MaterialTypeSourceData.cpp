--- conflicted
+++ resolved
@@ -60,7 +60,6 @@
 
                 serializeContext->RegisterGenericType<PropertyConnectionList>();
 
-<<<<<<< HEAD
                 serializeContext->Class<VersionUpdatesRenameOperationDefinition>()
                     ->Version(1)
                     ->Field("op", &VersionUpdatesRenameOperationDefinition::m_operation)
@@ -78,19 +77,6 @@
 
                 serializeContext->RegisterGenericType<VersionUpdates>();
 
-                serializeContext->Class<GroupDefinition>()
-                    ->Version(1)
-                    ->Field("id", &GroupDefinition::m_nameId)
-                    ->Field("displayName", &GroupDefinition::m_displayName)
-                    ->Field("description", &GroupDefinition::m_description)
-                    ;
-
-                serializeContext->Class<PropertyDefinition>()
-                    ->Version(1)
-                    ;
-
-=======
->>>>>>> df419a09
                 serializeContext->Class<ShaderVariantReferenceData>()
                     ->Version(2)
                     ->Field("file", &ShaderVariantReferenceData::m_shaderFilePath)
