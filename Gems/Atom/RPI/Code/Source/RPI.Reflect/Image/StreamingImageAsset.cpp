/*
 * Copyright (c) Contributors to the Open 3D Engine Project.
 * For complete copyright and license terms please see the LICENSE at the root of this distribution.
 *
 * SPDX-License-Identifier: Apache-2.0 OR MIT
 *
 */

#include <Atom/RPI.Reflect/Image/StreamingImageAsset.h>

#include <AzCore/Asset/AssetSerializer.h>
#include <AzCore/Serialization/SerializeContext.h>

namespace AZ
{
    namespace RPI
    {
        const char* StreamingImageAsset::DisplayName = "StreamingImage";
        const char* StreamingImageAsset::Group = "Image";
        const char* StreamingImageAsset::Extension = "streamingimage";

        void StreamingImageAsset::Reflect(ReflectContext* context)
        {
            if (auto* serializeContext = azrtti_cast<SerializeContext*>(context))
            {
                serializeContext->Class<MipChain>()
                    ->Field("m_mipOffset", &MipChain::m_mipOffset)
                    ->Field("m_mipCount", &MipChain::m_mipCount)
                    ->Field("m_asset", &MipChain::m_asset)
                    ;

                serializeContext->Class<StreamingImageAsset, ImageAsset>()
                    ->Version(2) // Added m_averageColor field
                    ->Field("m_mipLevelToChainIndex", &StreamingImageAsset::m_mipLevelToChainIndex)
                    ->Field("m_mipChains", &StreamingImageAsset::m_mipChains)
                    ->Field("m_flags", &StreamingImageAsset::m_flags)
                    ->Field("m_tailMipChain", &StreamingImageAsset::m_tailMipChain)
                    ->Field("m_totalImageDataSize", &StreamingImageAsset::m_totalImageDataSize)
                    ->Field("m_averageColor", &StreamingImageAsset::m_averageColor)
                    ;
            }
        }
        
        const Data::Asset<ImageMipChainAsset>& StreamingImageAsset::GetMipChainAsset(size_t mipChainIndex) const
        {
            return m_mipChains[mipChainIndex].m_asset;
        }

        void StreamingImageAsset::ReleaseMipChainAssets()
        {
            // Release loaded mipChain asset
            for (uint32_t mipChainIndex = 0; mipChainIndex < m_mipChains.size() - 1; mipChainIndex++)
            {
                m_mipChains[mipChainIndex].m_asset.Release();
            }
        }

        const ImageMipChainAsset& StreamingImageAsset::GetTailMipChain() const
        {
            return m_tailMipChain;
        }

        size_t StreamingImageAsset::GetMipChainCount() const
        {
            return m_mipChains.size();
        }

        size_t StreamingImageAsset::GetMipChainIndex(size_t mipLevel) const
        {
            return m_mipLevelToChainIndex[mipLevel];
        }

        size_t StreamingImageAsset::GetMipLevel(size_t mipChainIndex) const
        {
            return m_mipChains[mipChainIndex].m_mipOffset;
        }

        size_t StreamingImageAsset::GetMipCount(size_t mipChainIndex) const
        {
            return m_mipChains[mipChainIndex].m_mipCount;
        }

        const Data::AssetId& StreamingImageAsset::GetPoolAssetId() const
        {
            return m_poolAssetId;
        }

        StreamingImageFlags StreamingImageAsset::GetFlags() const
        {
            return m_flags;
        }

        size_t StreamingImageAsset::GetTotalImageDataSize() const
        {
            return m_totalImageDataSize;
        }

<<<<<<< HEAD
        Color StreamingImageAsset::GetAverageColor() const
        {
            if (m_averageColor.IsFinite())
            {
                return m_averageColor;
            }
            else
            {
                AZ_Warning(
                    "Streaming Image", false,
                    "Non-finite average color, it probably was never initialized. Returning black.");
                return Color(0.0f);
            }
=======
        RHI::ImageDescriptor StreamingImageAsset::GetImageDescriptorForMipLevel(AZ::u32 mipLevel) const
        {
            RHI::ImageDescriptor imageDescriptor = GetImageDescriptor();

            // Retrieve the layout for the particular mip level.
            // The levels get stored in a series of ImageMipChainAssets, which keep a
            // record of an offset so that you can calculate the sub-image index
            // based on the actual mip level.
            const ImageMipChainAsset* mipChainAsset = GetImageMipChainAsset(mipLevel);
            if (mipChainAsset)
            {
                auto mipChainIndex = GetMipChainIndex(mipLevel);
                auto mipChainOffset = aznumeric_cast<AZ::u32>(GetMipLevel(mipChainIndex));
                auto layout = mipChainAsset->GetSubImageLayout(mipLevel - mipChainOffset);

                imageDescriptor.m_size = layout.m_size;
            }
            else
            {
                AZ_Warning("Streaming Image", false, "Mip level index (%d) out of bounds, only %d levels available for asset %s",
                    mipLevel, imageDescriptor.m_mipLevels, m_assetId.ToString<AZStd::string>().c_str());
                return RHI::ImageDescriptor();
            }

            return imageDescriptor;
>>>>>>> d095549d
        }

        AZStd::span<const uint8_t> StreamingImageAsset::GetSubImageData(uint32_t mip, uint32_t slice)
        {
            const ImageMipChainAsset* mipChainAsset = GetImageMipChainAsset(mip);

            if (mipChainAsset == nullptr)
            {
                AZ_Warning("Streaming Image", false, "MipChain asset wasn't loaded for assetId %s",
                    m_assetId.ToString<AZStd::string>().c_str());
                return AZStd::span<const uint8_t>();
            }

            auto mipChainIndex = GetMipChainIndex(mip);
            auto mipChainOffset = aznumeric_cast<AZ::u32>(GetMipLevel(mipChainIndex));
            return mipChainAsset->GetSubImageData(mip - mipChainOffset, slice);
        }

        const ImageMipChainAsset* StreamingImageAsset::GetImageMipChainAsset(AZ::u32 mipLevel) const
        {
            if (mipLevel >= m_mipLevelToChainIndex.size())
            {
                return nullptr;
            }

            size_t mipChainIndex = m_mipLevelToChainIndex[mipLevel];
            const MipChain& mipChain = m_mipChains[mipChainIndex];

            const ImageMipChainAsset* mipChainAsset = nullptr;

            // Use m_tailMipChain if it's the last mip chain
            if (mipChainIndex == m_mipChains.size() - 1)
            {
                mipChainAsset = &m_tailMipChain;
            }
            else if (mipChain.m_asset.IsReady())
            {
                mipChainAsset = mipChain.m_asset.Get();
            }

            return mipChainAsset;
        }
    }
}<|MERGE_RESOLUTION|>--- conflicted
+++ resolved
@@ -95,7 +95,6 @@
             return m_totalImageDataSize;
         }
 
-<<<<<<< HEAD
         Color StreamingImageAsset::GetAverageColor() const
         {
             if (m_averageColor.IsFinite())
@@ -109,7 +108,8 @@
                     "Non-finite average color, it probably was never initialized. Returning black.");
                 return Color(0.0f);
             }
-=======
+        }
+
         RHI::ImageDescriptor StreamingImageAsset::GetImageDescriptorForMipLevel(AZ::u32 mipLevel) const
         {
             RHI::ImageDescriptor imageDescriptor = GetImageDescriptor();
@@ -135,7 +135,6 @@
             }
 
             return imageDescriptor;
->>>>>>> d095549d
         }
 
         AZStd::span<const uint8_t> StreamingImageAsset::GetSubImageData(uint32_t mip, uint32_t slice)
