/*
 * Copyright (c) Contributors to the Open 3D Engine Project.
 * For complete copyright and license terms please see the LICENSE at the root of this distribution.
 *
 * SPDX-License-Identifier: Apache-2.0 OR MIT
 *
 */
 
#include <AzCore/Name/Name.h>
#include <AzFramework/StringFunc/StringFunc.h>
#include <AzQtComponents/Components/StyleManager.h>
#include <AzQtComponents/Components/WindowDecorationWrapper.h>
#include <AzToolsFramework/API/EditorPythonRunnerRequestsBus.h>
#include <AzToolsFramework/API/EditorAssetSystemAPI.h>
#include <AzToolsFramework/PythonTerminal/ScriptTermDialog.h>

#include <AtomToolsFramework/Util/Util.h>
#include <AtomToolsFramework/Window/AtomToolsMainWindowNotificationBus.h>

#include <Atom/Document/ShaderManagementConsoleDocumentRequestBus.h>
#include <Atom/Document/ShaderManagementConsoleDocumentSystemRequestBus.h>
#include <Window/ShaderManagementConsoleWindow.h>

AZ_PUSH_DISABLE_WARNING(4251 4800, "-Wunknown-warning-option") // disable warnings spawned by QT
#include <QCloseEvent>
#include <QFileDialog>
#include <QHeaderView>
#include <QStandardItemModel>
#include <QTableView>
#include <QWindow>
AZ_POP_DISABLE_WARNING

namespace ShaderManagementConsole
{
    ShaderManagementConsoleWindow::ShaderManagementConsoleWindow(QWidget* parent /* = 0 */)
        : AtomToolsFramework::AtomToolsMainWindow(parent)
    {
        resize(1280, 1024);

        // Among other things, we need the window wrapper to save the main window size, position, and state
        auto mainWindowWrapper =
            new AzQtComponents::WindowDecorationWrapper(AzQtComponents::WindowDecorationWrapper::OptionAutoTitleBarButtons);
        mainWindowWrapper->setGuest(this);
        mainWindowWrapper->enableSaveRestoreGeometry("O3DE", "ShaderManagementConsole", "mainWindowGeometry");

        setWindowTitle("Shader Management Console");

        setObjectName("ShaderManagementConsoleWindow");

        m_toolBar = new ShaderManagementConsoleToolBar(this);
        m_toolBar->setObjectName("ToolBar");
        addToolBar(m_toolBar);

        CreateMenu();
        CreateTabBar();

        AddDockWidget("Asset Browser", new ShaderManagementConsoleBrowserWidget, Qt::BottomDockWidgetArea, Qt::Vertical);
        AddDockWidget("Python Terminal", new AzToolsFramework::CScriptTermDialog, Qt::BottomDockWidgetArea, Qt::Horizontal);

        SetDockWidgetVisible("Python Terminal", false);

        // Restore geometry and show the window
        mainWindowWrapper->showFromSettings();

        ShaderManagementConsoleDocumentNotificationBus::Handler::BusConnect();
        OnDocumentOpened(AZ::Uuid::CreateNull());
    }

    ShaderManagementConsoleWindow::~ShaderManagementConsoleWindow()
    {
        ShaderManagementConsoleDocumentNotificationBus::Handler::BusDisconnect();
    }

    void ShaderManagementConsoleWindow::closeEvent(QCloseEvent* closeEvent)
    {
        bool didClose = true;
        ShaderManagementConsoleDocumentSystemRequestBus::BroadcastResult(didClose, &ShaderManagementConsoleDocumentSystemRequestBus::Events::CloseAllDocuments);
        if (!didClose)
        {
            closeEvent->ignore();
            return;
        }

        AtomToolsFramework::AtomToolsMainWindowNotificationBus::Broadcast(
            &AtomToolsFramework::AtomToolsMainWindowNotifications::OnMainWindowClosing);
    }

    void ShaderManagementConsoleWindow::OnDocumentOpened(const AZ::Uuid& documentId)
    {
        bool isOpen = false;
        ShaderManagementConsoleDocumentRequestBus::EventResult(isOpen, documentId, &ShaderManagementConsoleDocumentRequestBus::Events::IsOpen);
        bool isSavable = false;
        ShaderManagementConsoleDocumentRequestBus::EventResult(isSavable, documentId, &ShaderManagementConsoleDocumentRequestBus::Events::IsSavable);
        bool isModified = false;
        ShaderManagementConsoleDocumentRequestBus::EventResult(isModified, documentId, &ShaderManagementConsoleDocumentRequestBus::Events::IsModified);
        bool canUndo = false;
        ShaderManagementConsoleDocumentRequestBus::EventResult(canUndo, documentId, &ShaderManagementConsoleDocumentRequestBus::Events::CanUndo);
        bool canRedo = false;
        ShaderManagementConsoleDocumentRequestBus::EventResult(canRedo, documentId, &ShaderManagementConsoleDocumentRequestBus::Events::CanRedo);
        AZStd::string absolutePath;
        ShaderManagementConsoleDocumentRequestBus::EventResult(absolutePath, documentId, &ShaderManagementConsoleDocumentRequestBus::Events::GetAbsolutePath);
        AZStd::string filename;
        AzFramework::StringFunc::Path::GetFullFileName(absolutePath.c_str(), filename);

        // Update UI to display the new document
        if (!documentId.IsNull() && isOpen)
        {
            // Create a new tab for the document ID and assign it's label to the file name of the document.
            AddTabForDocumentId(documentId, filename, absolutePath, [this, documentId]{
                // The document tab contains a table view.
                auto contentWidget = new QTableView(centralWidget());
                contentWidget->setSelectionBehavior(QAbstractItemView::SelectRows);
                contentWidget->setModel(CreateDocumentContent(documentId));
                return contentWidget;
            });
        }

        UpdateTabForDocumentId(documentId, filename, absolutePath, isModified);

        const bool hasTabs = m_tabWidget->count() > 0;

        // Update menu options
        m_actionOpen->setEnabled(true);
        m_actionOpenRecent->setEnabled(false);
        m_actionClose->setEnabled(hasTabs);
        m_actionCloseAll->setEnabled(hasTabs);
        m_actionCloseOthers->setEnabled(hasTabs);

        m_actionSave->setEnabled(isOpen && isSavable);
        m_actionSaveAsCopy->setEnabled(isOpen && isSavable);
        m_actionSaveAll->setEnabled(hasTabs);

        m_actionExit->setEnabled(true);

        m_actionUndo->setEnabled(canUndo);
        m_actionRedo->setEnabled(canRedo);
        m_actionSettings->setEnabled(false);

        m_actionAssetBrowser->setEnabled(true);
        m_actionPythonTerminal->setEnabled(true);
        m_actionPreviousTab->setEnabled(m_tabWidget->count() > 1);
        m_actionNextTab->setEnabled(m_tabWidget->count() > 1);

        m_actionHelp->setEnabled(false);
        m_actionAbout->setEnabled(false);

        activateWindow();
        raise();

        const QString documentPath = GetDocumentPath(documentId);
        if (!documentPath.isEmpty())
        {
            const QString status = QString("Document closed: %1").arg(documentPath);
            m_statusMessage->setText(QString("<font color=\"White\">%1</font>").arg(status));
        }
    }

    void ShaderManagementConsoleWindow::OnDocumentClosed(const AZ::Uuid& documentId)
    {
        RemoveTabForDocumentId(documentId);

        const QString documentPath = GetDocumentPath(documentId);
        const QString status = QString("Document closed: %1").arg(documentPath);
        m_statusMessage->setText(QString("<font color=\"White\">%1</font>").arg(status));
    }

    void ShaderManagementConsoleWindow::OnDocumentModified(const AZ::Uuid& documentId)
    {
        bool isModified = false;
        ShaderManagementConsoleDocumentRequestBus::EventResult(isModified, documentId, &ShaderManagementConsoleDocumentRequestBus::Events::IsModified);
        AZStd::string absolutePath;
        ShaderManagementConsoleDocumentRequestBus::EventResult(absolutePath, documentId, &ShaderManagementConsoleDocumentRequestBus::Events::GetAbsolutePath);
        AZStd::string filename;
        AzFramework::StringFunc::Path::GetFullFileName(absolutePath.c_str(), filename);
        UpdateTabForDocumentId(documentId, filename, absolutePath, isModified);
    }

    void ShaderManagementConsoleWindow::OnDocumentUndoStateChanged(const AZ::Uuid& documentId)
    {
        if (documentId == GetDocumentIdFromTab(m_tabWidget->currentIndex()))
        {
            bool canUndo = false;
            ShaderManagementConsoleDocumentRequestBus::EventResult(canUndo, documentId, &ShaderManagementConsoleDocumentRequestBus::Events::CanUndo);
            bool canRedo = false;
            ShaderManagementConsoleDocumentRequestBus::EventResult(canRedo, documentId, &ShaderManagementConsoleDocumentRequestBus::Events::CanRedo);
            m_actionUndo->setEnabled(canUndo);
            m_actionRedo->setEnabled(canRedo);
        }
    }

    void ShaderManagementConsoleWindow::OnDocumentSaved(const AZ::Uuid& documentId)
    {
        bool isModified = false;
        ShaderManagementConsoleDocumentRequestBus::EventResult(isModified, documentId, &ShaderManagementConsoleDocumentRequestBus::Events::IsModified);
        AZStd::string absolutePath;
        ShaderManagementConsoleDocumentRequestBus::EventResult(absolutePath, documentId, &ShaderManagementConsoleDocumentRequestBus::Events::GetAbsolutePath);
        AZStd::string filename;
        AzFramework::StringFunc::Path::GetFullFileName(absolutePath.c_str(), filename);
        UpdateTabForDocumentId(documentId, filename, absolutePath, isModified);

        const QString documentPath = GetDocumentPath(documentId);
        const QString status = QString("Document closed: %1").arg(documentPath);
        m_statusMessage->setText(QString("<font color=\"White\">%1</font>").arg(status));
    }

    void ShaderManagementConsoleWindow::CreateMenu()
    {
        Base::CreateMenu();

        // Generating the main menu manually because it's easier and we will have some dynamic or data driven entries
        m_menuFile = m_menuBar->addMenu("&File");

        m_actionOpen = m_menuFile->addAction("&Open...", [this]() {
            const AZStd::vector<AZ::Data::AssetType> assetTypes = {
            };

            const AZStd::string filePath = AtomToolsFramework::GetOpenFileInfo(assetTypes).absoluteFilePath().toUtf8().constData();
            if (!filePath.empty())
            {
                ShaderManagementConsoleDocumentSystemRequestBus::Broadcast(&ShaderManagementConsoleDocumentSystemRequestBus::Events::OpenDocument, filePath);
            }
        }, QKeySequence::Open);

        m_actionOpenRecent = m_menuFile->addAction("Open &Recent");

        m_menuFile->addSeparator();

        m_actionSave = m_menuFile->addAction("&Save", [this]() {
            const AZ::Uuid documentId = GetDocumentIdFromTab(m_tabWidget->currentIndex());
            bool result = false;
            ShaderManagementConsoleDocumentSystemRequestBus::BroadcastResult(result, &ShaderManagementConsoleDocumentSystemRequestBus::Events::SaveDocument, documentId);
            if (!result)
            {
                const QString documentPath = GetDocumentPath(documentId);
                const QString status = QString("Failed to save document: %1").arg(documentPath);
                m_statusMessage->setText(QString("<font color=\"Red\">%1</font>").arg(status));
            }
        }, QKeySequence::Save);

        m_actionSaveAsCopy = m_menuFile->addAction("Save &As...", [this]() {
            const AZ::Uuid documentId = GetDocumentIdFromTab(m_tabWidget->currentIndex());
            const QString documentPath = GetDocumentPath(documentId);

            bool result = false;
            ShaderManagementConsoleDocumentSystemRequestBus::BroadcastResult(result, &ShaderManagementConsoleDocumentSystemRequestBus::Events::SaveDocumentAsCopy,
                documentId, AtomToolsFramework::GetSaveFileInfo(documentPath).absoluteFilePath().toUtf8().constData());
            if (!result)
            {
                const QString status = QString("Failed to save document: %1").arg(documentPath);
                m_statusMessage->setText(QString("<font color=\"Red\">%1</font>").arg(status));
            }
        }, QKeySequence::SaveAs);

        m_actionSaveAll = m_menuFile->addAction("Save A&ll", [this]() {
            bool result = false;
            ShaderManagementConsoleDocumentSystemRequestBus::BroadcastResult(result, &ShaderManagementConsoleDocumentSystemRequestBus::Events::SaveAllDocuments);
            if (!result)
            {
                const QString status = QString("Failed to save documents.");
                m_statusMessage->setText(QString("<font color=\"Red\">%1</font>").arg(status));
            }
        });

        m_menuFile->addSeparator();

        m_actionClose = m_menuFile->addAction("&Close", [this]() {
            const AZ::Uuid documentId = GetDocumentIdFromTab(m_tabWidget->currentIndex());
            ShaderManagementConsoleDocumentSystemRequestBus::Broadcast(&ShaderManagementConsoleDocumentSystemRequestBus::Events::CloseDocument, documentId);
        }, QKeySequence::Close);

        m_actionCloseAll = m_menuFile->addAction("Close All", [this]() {
            ShaderManagementConsoleDocumentSystemRequestBus::Broadcast(&ShaderManagementConsoleDocumentSystemRequestBus::Events::CloseAllDocuments);
        });

        m_actionCloseOthers = m_menuFile->addAction("Close Others", [this]() {
            const AZ::Uuid documentId = GetDocumentIdFromTab(m_tabWidget->currentIndex());
            ShaderManagementConsoleDocumentSystemRequestBus::Broadcast(&ShaderManagementConsoleDocumentSystemRequestBus::Events::CloseAllDocumentsExcept, documentId);
        });

        m_menuFile->addSeparator();

        m_menuFile->addAction("Run Python...", [this]() {
            const QString script = QFileDialog::getOpenFileName(this, "Run Script", QString(), QString("*.py"));
            if (!script.isEmpty())
            {
                AzToolsFramework::EditorPythonRunnerRequestBus::Broadcast(&AzToolsFramework::EditorPythonRunnerRequestBus::Events::ExecuteByFilename, script.toUtf8().constData());
            }
        });

        m_menuFile->addSeparator();

        m_actionExit = m_menuFile->addAction("E&xit", [this]() {
            close();
        }, QKeySequence::Quit);

        m_menuEdit = m_menuBar->addMenu("&Edit");

        m_actionUndo = m_menuEdit->addAction("&Undo", [this]() {
            const AZ::Uuid documentId = GetDocumentIdFromTab(m_tabWidget->currentIndex());
            bool result = false;
            ShaderManagementConsoleDocumentRequestBus::EventResult(result, documentId, &ShaderManagementConsoleDocumentRequestBus::Events::Undo);
            if (!result)
            {
                const QString documentPath = GetDocumentPath(documentId);
<<<<<<< HEAD
                const QString status = QString("Failed to perform Undo on document: %1").arg(documentPath);
=======
                const QString status = QString("Failed to perform undo on document: %1").arg(documentPath);
>>>>>>> 2afd3b09
                m_statusMessage->setText(QString("<font color=\"Red\">%1</font>").arg(status));
            }
        }, QKeySequence::Undo);

        m_actionRedo = m_menuEdit->addAction("&Redo", [this]() {
            const AZ::Uuid documentId = GetDocumentIdFromTab(m_tabWidget->currentIndex());
            bool result = false;
            ShaderManagementConsoleDocumentRequestBus::EventResult(result, documentId, &ShaderManagementConsoleDocumentRequestBus::Events::Redo);
            if (!result)
            {
                const QString documentPath = GetDocumentPath(documentId);
<<<<<<< HEAD
                const QString status = QString("Failed to perform Redo on document: %1").arg(documentPath);
=======
                const QString status = QString("Failed to perform redo on document: %1").arg(documentPath);
>>>>>>> 2afd3b09
                m_statusMessage->setText(QString("<font color=\"Red\">%1</font>").arg(status));
            }
        }, QKeySequence::Redo);

        m_menuEdit->addSeparator();

        m_actionSettings = m_menuEdit->addAction("&Settings...", [this]() {
        }, QKeySequence::Preferences);
        m_actionSettings->setEnabled(false);

        m_menuView = m_menuBar->addMenu("&View");

        m_actionAssetBrowser = m_menuView->addAction("&Asset Browser", [this]() {
            const AZStd::string label = "Asset Browser";
            SetDockWidgetVisible(label, !IsDockWidgetVisible(label));
        });

        m_actionPythonTerminal = m_menuView->addAction("Python &Terminal", [this]() {
            const AZStd::string label = "Python Terminal";
            SetDockWidgetVisible(label, !IsDockWidgetVisible(label));
        });

<<<<<<< HEAD
=======
        m_actionPythonTerminal = m_menuView->addAction("Python &Terminal", [this]() {
            const AZStd::string label = "Python Terminal";
            SetDockWidgetVisible(label, !IsDockWidgetVisible(label));
        });

>>>>>>> 2afd3b09

        m_menuView->addSeparator();

        m_actionPreviousTab = m_menuView->addAction("&Previous Tab", [this]() {
            SelectPreviousTab();
        }, Qt::CTRL | Qt::SHIFT | Qt::Key_Tab); //QKeySequence::PreviousChild is mapped incorrectly in Qt

        m_actionNextTab = m_menuView->addAction("&Next Tab", [this]() {
            SelectNextTab();
        }, Qt::CTRL | Qt::Key_Tab); //QKeySequence::NextChild works as expected but mirroring Previous

        m_menuHelp = m_menuBar->addMenu("&Help");

        m_actionHelp = m_menuHelp->addAction("&Help...", [this]() {
        });

        m_actionAbout = m_menuHelp->addAction("&About...", [this]() {
        });
    }

    void ShaderManagementConsoleWindow::CreateTabBar()
    {
        Base::CreateTabBar();

        // This signal will be triggered whenever a tab is added, removed, selected, clicked, dragged
        // When the last tab is removed tabIndex will be -1 and the document ID will be null
        // This should automatically clear the active document
        connect(m_tabWidget, &QTabWidget::currentChanged, this, [this](int tabIndex) {
            const AZ::Uuid documentId = GetDocumentIdFromTab(tabIndex);
            ShaderManagementConsoleDocumentNotificationBus::Broadcast(&ShaderManagementConsoleDocumentNotificationBus::Events::OnDocumentOpened, documentId);
        });

        connect(m_tabWidget, &QTabWidget::tabCloseRequested, this, [this](int tabIndex) {
            const AZ::Uuid documentId = GetDocumentIdFromTab(tabIndex);
            ShaderManagementConsoleDocumentSystemRequestBus::Broadcast(&ShaderManagementConsoleDocumentSystemRequestBus::Events::CloseDocument, documentId);
        });
    }

    QString ShaderManagementConsoleWindow::GetDocumentPath(const AZ::Uuid& documentId) const
    {
        AZStd::string absolutePath;
        ShaderManagementConsoleDocumentRequestBus::EventResult(absolutePath, documentId, &ShaderManagementConsoleDocumentRequestBus::Handler::GetAbsolutePath);
        return absolutePath.c_str();
    }

    void ShaderManagementConsoleWindow::OpenTabContextMenu()
    {
        const QTabBar* tabBar = m_tabWidget->tabBar();
        const QPoint position = tabBar->mapFromGlobal(QCursor::pos());
        const int clickedTabIndex = tabBar->tabAt(position);
        const int currentTabIndex = tabBar->currentIndex();
        if (clickedTabIndex >= 0)
        {
            QMenu tabMenu;
            const QString selectActionName = (currentTabIndex == clickedTabIndex) ? "Select in Browser" : "Select";
            tabMenu.addAction(selectActionName, [this, clickedTabIndex]() {
                const AZ::Uuid documentId = GetDocumentIdFromTab(clickedTabIndex);
                ShaderManagementConsoleDocumentNotificationBus::Broadcast(&ShaderManagementConsoleDocumentNotificationBus::Events::OnDocumentOpened, documentId);
            });
            tabMenu.addAction("Close", [this, clickedTabIndex]() {
                const AZ::Uuid documentId = GetDocumentIdFromTab(clickedTabIndex);
                ShaderManagementConsoleDocumentSystemRequestBus::Broadcast(&ShaderManagementConsoleDocumentSystemRequestBus::Events::CloseDocument, documentId);
            });
            auto closeOthersAction = tabMenu.addAction("Close Others", [this, clickedTabIndex]() {
                const AZ::Uuid documentId = GetDocumentIdFromTab(clickedTabIndex);
                ShaderManagementConsoleDocumentSystemRequestBus::Broadcast(&ShaderManagementConsoleDocumentSystemRequestBus::Events::CloseAllDocumentsExcept, documentId);
            });
            closeOthersAction->setEnabled(tabBar->count() > 1);
            tabMenu.exec(QCursor::pos());
        }
    }

    QStandardItemModel* ShaderManagementConsoleWindow::CreateDocumentContent(const AZ::Uuid& documentId)
    {
        AZStd::unordered_set<AZStd::string> optionNames;

        size_t shaderOptionCount = 0;
        ShaderManagementConsoleDocumentRequestBus::EventResult(shaderOptionCount, documentId, &ShaderManagementConsoleDocumentRequestBus::Events::GetShaderOptionCount);

        for (size_t optionIndex = 0; optionIndex < shaderOptionCount; ++optionIndex)
        {
            AZ::RPI::ShaderOptionDescriptor shaderOptionDesc;
            ShaderManagementConsoleDocumentRequestBus::EventResult(shaderOptionDesc, documentId, &ShaderManagementConsoleDocumentRequestBus::Events::GetShaderOptionDescriptor, optionIndex);

            const char* optionName = shaderOptionDesc.GetName().GetCStr();
            optionNames.insert(optionName);
        }

        size_t shaderVariantCount = 0;
        ShaderManagementConsoleDocumentRequestBus::EventResult(shaderVariantCount, documentId, &ShaderManagementConsoleDocumentRequestBus::Events::GetShaderVariantCount);

        auto model = new QStandardItemModel();
        model->setRowCount(static_cast<int>(shaderVariantCount));
        model->setColumnCount(static_cast<int>(optionNames.size()));

        int nameIndex = 0;
        for (const auto& optionName : optionNames)
        {
            model->setHeaderData(nameIndex++, Qt::Horizontal, optionName.c_str());
        }

        for (int variantIndex = 0; variantIndex < shaderVariantCount; ++variantIndex)
        {
            AZ::RPI::ShaderVariantListSourceData::VariantInfo shaderVariantInfo;
            ShaderManagementConsoleDocumentRequestBus::EventResult(shaderVariantInfo, documentId, &ShaderManagementConsoleDocumentRequestBus::Events::GetShaderVariantInfo, variantIndex);

            model->setHeaderData(variantIndex, Qt::Vertical, QString::number(variantIndex));

            for (const auto& shaderOption : shaderVariantInfo.m_options)
            {
                AZ::Name optionName{ shaderOption.first };
                AZ::Name optionValue{ shaderOption.second };

                auto optionIt = optionNames.find(optionName.GetCStr());
                int optionIndex = static_cast<int>(AZStd::distance(optionNames.begin(), optionIt));

                QStandardItem* item = new QStandardItem(optionValue.GetCStr());
                model->setItem(variantIndex, optionIndex, item);
            }
        }

        return model;
    }
} // namespace ShaderManagementConsole

#include <Window/moc_ShaderManagementConsoleWindow.cpp><|MERGE_RESOLUTION|>--- conflicted
+++ resolved
@@ -302,11 +302,7 @@
             if (!result)
             {
                 const QString documentPath = GetDocumentPath(documentId);
-<<<<<<< HEAD
-                const QString status = QString("Failed to perform Undo on document: %1").arg(documentPath);
-=======
                 const QString status = QString("Failed to perform undo on document: %1").arg(documentPath);
->>>>>>> 2afd3b09
                 m_statusMessage->setText(QString("<font color=\"Red\">%1</font>").arg(status));
             }
         }, QKeySequence::Undo);
@@ -318,11 +314,7 @@
             if (!result)
             {
                 const QString documentPath = GetDocumentPath(documentId);
-<<<<<<< HEAD
-                const QString status = QString("Failed to perform Redo on document: %1").arg(documentPath);
-=======
                 const QString status = QString("Failed to perform redo on document: %1").arg(documentPath);
->>>>>>> 2afd3b09
                 m_statusMessage->setText(QString("<font color=\"Red\">%1</font>").arg(status));
             }
         }, QKeySequence::Redo);
@@ -345,14 +337,6 @@
             SetDockWidgetVisible(label, !IsDockWidgetVisible(label));
         });
 
-<<<<<<< HEAD
-=======
-        m_actionPythonTerminal = m_menuView->addAction("Python &Terminal", [this]() {
-            const AZStd::string label = "Python Terminal";
-            SetDockWidgetVisible(label, !IsDockWidgetVisible(label));
-        });
-
->>>>>>> 2afd3b09
 
         m_menuView->addSeparator();
 
