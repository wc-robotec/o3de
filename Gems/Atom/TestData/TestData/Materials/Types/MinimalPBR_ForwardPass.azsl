--- conflicted
+++ resolved
@@ -64,7 +64,6 @@
 
     Surface surface;
     
-<<<<<<< HEAD
     // Position, Normal, Roughness
     surface.position = IN.m_worldPosition.xyz;
     surface.normal = normalize(IN.m_normal);
@@ -115,26 +114,6 @@
     // ------- Output -------
 
     ForwardPassOutput OUT;
-=======
-    const float3 baseColor = MinimalPBRSrg::m_baseColor;
-    const float metallic = MinimalPBRSrg::m_metallic;
-    const float roughness = MinimalPBRSrg::m_roughness;
-    const float specularF0Factor = 0.5;
-    const float3 normal = normalize(IN.m_normal);
-    const float3 emissive = {0,0,0};
-    const float occlusion = 1;
-    const float clearCoatFactor = 0.0;
-    const float clearCoatRoughness = 0.0;
-    const float3 clearCoatNormal = {0,0,0};
-    const float4 transmissionTintThickness = {0,0,0,0};
-    const float4 transmissionParams = {0,0,0,0};
-    const float2 anisotropy = 0.0;	// Does not affect calculations unless 'o_enableAnisotropy' is enabled
-    const float alpha = 1.0;
-
-    PbrLightingOutput lightingOutput = PbrLighting(IN, baseColor, metallic, roughness, specularF0Factor, 
-        normal, IN.m_tangent, IN.m_bitangent, anisotropy,
-        emissive, occlusion, occlusion, transmissionTintThickness, transmissionParams, clearCoatFactor, clearCoatRoughness, clearCoatNormal, alpha, OpacityMode::Opaque);
->>>>>>> 92199d9f
 
     OUT.m_diffuseColor = lightingOutput.m_diffuseColor;
     OUT.m_diffuseColor.w = -1; // Subsurface scattering is disabled
@@ -142,11 +121,6 @@
     OUT.m_specularF0 = lightingOutput.m_specularF0;
     OUT.m_albedo = lightingOutput.m_albedo;
     OUT.m_normal = lightingOutput.m_normal;
-<<<<<<< HEAD
-    OUT.m_clearCoatNormal = lightingOutput.m_clearCoatNormal;
-=======
-    OUT.m_scatterDistance = float3(0,0,0);
->>>>>>> 92199d9f
 
     return OUT;
 }
