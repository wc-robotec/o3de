/*
 * Copyright (c) Contributors to the Open 3D Engine Project.
 * For complete copyright and license terms please see the LICENSE at the root of this distribution.
 *
 * SPDX-License-Identifier: Apache-2.0 OR MIT
 *
 */

#pragma once

#include <Atom/Feature/Utils/GpuBufferHandler.h>
#include <Atom/Feature/Utils/IndexedDataVector.h>
#include <Atom/Feature/Decals/DecalFeatureProcessorInterface.h>
#include <Atom/Feature/Utils/MultiIndexedDataVector.h>
#include <Atom/RPI.Reflect/Image/ImageAsset.h>
#include <Atom/RPI.Public/Image/StreamingImage.h>
#include <AtomCore/Instance/Instance.h>
#include <Atom/Feature/Utils/IndexableList.h>
#include <AzCore/Math/Sphere.h>
#include <Decals/DecalTextureArray.h>
#include <Decals/AsyncLoadTracker.h>

namespace AZ
{
    namespace RPI
    {
        class Material;
        class Buffer;
    }

    namespace Render
    {
        class DecalTextureArrayFeatureProcessor final
            : public AZ::Render::DecalFeatureProcessorInterface
            , public Data::AssetBus::MultiHandler
        {
        public:
            AZ_CLASS_ALLOCATOR(DecalTextureArrayFeatureProcessor, AZ::SystemAllocator)

            AZ_RTTI(AZ::Render::DecalTextureArrayFeatureProcessor, "{5E8365FA-BEA7-4D02-9A5C-67E6810D5465}", AZ::Render::DecalFeatureProcessorInterface);

            static void Reflect(AZ::ReflectContext* context);

            DecalTextureArrayFeatureProcessor() = default;
            virtual ~DecalTextureArrayFeatureProcessor() = default;
            DecalTextureArrayFeatureProcessor(const DecalTextureArrayFeatureProcessor&) = delete;
            DecalTextureArrayFeatureProcessor& operator=(const DecalTextureArrayFeatureProcessor&) = delete;

            // FeatureProcessor overrides ...
            void Activate() override;

            void Deactivate() override;
            void Simulate(const RPI::FeatureProcessor::SimulatePacket& packet) override;
            void Render(const RPI::FeatureProcessor::RenderPacket& packet) override;

            DecalHandle AcquireDecal() override;
            bool ReleaseDecal(const DecalHandle handle) override;
            DecalHandle CloneDecal(const DecalHandle handle) override;
            void SetDecalData(const DecalHandle handle, const DecalData& data) override;

            const Data::Instance<RPI::Buffer> GetDecalBuffer() const override;
            uint32_t GetDecalCount() const override;

            //! Sets the position of the decal
            void SetDecalPosition(const DecalHandle handle, const AZ::Vector3& position) override;

            //! Sets the color of the decal
            void SetDecalColor(const DecalHandle handle, const AZ::Vector3& color) override;

            //! Sets the factor for the decal color
            void SetDecalColorFactor(const DecalHandle handle, float colorFactor) override;

            //! Sets the orientation of the decal
            void SetDecalOrientation(const DecalHandle handle, const AZ::Quaternion& orientation) override;

            //! Sets the half size of the decal
            void SetDecalHalfSize(const DecalHandle handle, const Vector3& size) override;

            //! Sets the angle attenuation of the decal. Increasing this increases the transparency as the angle between the decal and geometry gets larger.
            void SetDecalAttenuationAngle(const DecalHandle handle, float angleAttenuation) override;

            //! Sets the opacity of the decal
            void SetDecalOpacity(const DecalHandle handle, float opacity) override;

            //! Sets the opacity of the normal map of the decal
            void SetDecalNormalMapOpacity(const DecalHandle handle, float opacity) override;

            //! Sets the decal sort key. Decals with a larger sort key appear over top of smaller sort keys.
            void SetDecalSortKey(const DecalHandle handle, uint8_t sortKey) override;

            //! Sets the transform of the decal
            //! Equivalent to calling SetDecalPosition() + SetDecalOrientation() + SetDecalHalfSize()
            //! @{
            void SetDecalTransform(const DecalHandle handle, const AZ::Transform& world) override;
            void SetDecalTransform(const DecalHandle handle, const AZ::Transform& world, const AZ::Vector3& nonUniformScale) override;
            //! @}

            //! Sets the material information for this decal
            void SetDecalMaterial(const DecalHandle handle, const AZ::Data::AssetId id) override;

            // SceneNotificationBus::Handler overrides...
            void OnRenderPipelinePersistentViewChanged(
                RPI::RenderPipeline* renderPipeline,
                RPI::PipelineViewTag viewTag,
                RPI::ViewPtr newView,
                RPI::ViewPtr previousView) override;

        private:

            // Number of size and format permutations
            // This number should match the number of texture arrays in Decals/ViewSrg.azsli
            static constexpr int NumTextureArrays = 5;
            static constexpr const char* FeatureProcessorName = "DecalTextureArrayFeatureProcessor";

            struct DecalLocation
            {
                int textureArrayIndex = -1;
                int textureIndex = -1;
            };

            struct DecalLocationAndUseCount
            {
                DecalLocation m_location;
                int m_useCount = 0;
            };

            void OnAssetReady(Data::Asset<Data::AssetData> asset) override;

            void SetPackedTexturesToSrg(const RPI::ViewPtr& view);
            void CacheShaderIndices();

            // This call could fail (returning nullopt) if we run out of texture arrays
            AZStd::optional<DecalLocation> AddMaterialToTextureArrays(AZ::RPI::MaterialAsset* materialAsset);

            int FindTextureArrayWithSize(const RHI::Size& size) const;
            void RemoveMaterialFromDecal(const uint16_t decalIndex);
            void SetDecalTextureLocation(const DecalHandle& handle, const DecalLocation location);
            void QueueMaterialLoadForDecal(const AZ::Data::AssetId material, const DecalHandle handle);
            bool RemoveDecalFromTextureArrays(const DecalLocation decalLocation);
            AZ::Data::AssetId GetMaterialUsedByDecal(const DecalHandle handle) const;
            void PackTexureArrays();
<<<<<<< HEAD
            // Cull the decals for a view using the CPU.
            void CullDecals(const RPI::ViewPtr& view);
            void UpdateBounds(const DecalHandle handle);
=======
            void SetMaterialToDecals(RPI::MaterialAsset* materialAsset, const AZStd::vector<DecalHandle>& decalsThatUseThisMaterial);
>>>>>>> ad8c7e31

            MultiIndexedDataVector<DecalData, AZ::Aabb> m_decalData;
            RHI::Handle<uint32_t> m_decalMeshFlag;

            // Texture arrays are organized one per texture size permutation.
            // e.g. There may be a situation where we have 3 texture arrays:
            // 24 textures @ 128x128
            // 16 textures @ 256x256
            // 4 textures @ 512x512
            IndexableList < AZStd::pair < AZ::RHI::Size, DecalTextureArray>> m_textureArrayList;

            AZStd::array<AZStd::array<RHI::ShaderInputImageIndex, DecalMapType_Num>, NumTextureArrays> m_decalTextureArrayIndices;
            GpuBufferHandler m_decalBufferHandler;

            AsyncLoadTracker<DecalHandle> m_materialLoadTracker;
            AZStd::unordered_map< AZ::Data::AssetId, DecalLocationAndUseCount> m_materialToTextureArrayLookupTable;

            bool m_deviceBufferNeedsUpdate = false;

            // Handlers to GPU buffer that are being used for CPU culling visibility.
            AZStd::vector<GpuBufferHandler> m_visibleDecalBufferHandlers;
            // Number of buffers being used for visibility in the current frame.
            uint32_t m_visibleDecalBufferUsedCount = 0;
            // Views that have a GPU culling pass per render pipeline.
            AZStd::unordered_set<AZStd::pair<const RPI::RenderPipeline*, const RPI::View*>> m_hasGPUCulling;
        };
    } // namespace Render
} // namespace AZ<|MERGE_RESOLUTION|>--- conflicted
+++ resolved
@@ -139,13 +139,10 @@
             bool RemoveDecalFromTextureArrays(const DecalLocation decalLocation);
             AZ::Data::AssetId GetMaterialUsedByDecal(const DecalHandle handle) const;
             void PackTexureArrays();
-<<<<<<< HEAD
+			void SetMaterialToDecals(RPI::MaterialAsset* materialAsset, const AZStd::vector<DecalHandle>& decalsThatUseThisMaterial);
             // Cull the decals for a view using the CPU.
             void CullDecals(const RPI::ViewPtr& view);
             void UpdateBounds(const DecalHandle handle);
-=======
-            void SetMaterialToDecals(RPI::MaterialAsset* materialAsset, const AZStd::vector<DecalHandle>& decalsThatUseThisMaterial);
->>>>>>> ad8c7e31
 
             MultiIndexedDataVector<DecalData, AZ::Aabb> m_decalData;
             RHI::Handle<uint32_t> m_decalMeshFlag;
