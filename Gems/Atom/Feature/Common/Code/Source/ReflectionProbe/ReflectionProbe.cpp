/*
 * Copyright (c) Contributors to the Open 3D Engine Project.
 * For complete copyright and license terms please see the LICENSE at the root of this distribution.
 *
 * SPDX-License-Identifier: Apache-2.0 OR MIT
 *
 */

#include <ReflectionProbe/ReflectionProbe.h>
#include <ReflectionProbe/ReflectionProbeFeatureProcessor.h>
#include <Atom/RHI/RHISystemInterface.h>
#include <Atom/RPI.Public/Pass/Pass.h>
#include <Atom/RPI.Public/Pass/PassSystemInterface.h>
#include <Atom/RPI.Public/RenderPipeline.h>
#include <Atom/RPI.Public/View.h>
#include <Atom/RPI.Reflect/Asset/AssetUtils.h>
#include <Atom/RPI.Reflect/Material/MaterialAsset.h>
#include <Atom/RPI.Reflect/Pass/EnvironmentCubeMapPassData.h>

namespace AZ
{
    namespace Render
    {
        ReflectionProbe::~ReflectionProbe()
        {
            Data::AssetBus::Handler::BusDisconnect();
            m_scene->GetCullingScene()->UnregisterCullable(m_cullable);
            m_meshFeatureProcessor->ReleaseMesh(m_visualizationMeshHandle);
        }

        void ReflectionProbe::OnAssetReady(Data::Asset<Data::AssetData> asset)
        {
            if (m_visualizationMaterialAsset.GetId() == asset.GetId())
            {
                m_visualizationMaterialAsset = asset;
                Data::AssetBus::Handler::BusDisconnect();

                m_meshFeatureProcessor->SetCustomMaterials(m_visualizationMeshHandle, AZ::RPI::Material::FindOrCreate(m_visualizationMaterialAsset));
            }
        }

        void ReflectionProbe::OnAssetError(Data::Asset<Data::AssetData> asset)
        {
            AZ_Error("ReflectionProbe", false, "Failed to load ReflectionProbe dependency asset %s", asset.ToString<AZStd::string>().c_str());
            Data::AssetBus::Handler::BusDisconnect();
        }

        void ReflectionProbe::Init(RPI::Scene* scene, ReflectionRenderData* reflectionRenderData)
        {
            AZ_Assert(scene, "ReflectionProbe::Init called with a null Scene pointer");

            m_scene = scene;
            m_reflectionRenderData = reflectionRenderData;

            CubeMapRenderer::SetScene(m_scene);

            // load visualization sphere model and material
            m_meshFeatureProcessor = m_scene->GetFeatureProcessor<Render::MeshFeatureProcessorInterface>();

            // We don't have to pre-load this asset before passing it to MeshFeatureProcessor, because the MeshFeatureProcessor will handle the async-load for us.
            m_visualizationModelAsset = AZ::RPI::AssetUtils::GetAssetByProductPath<AZ::RPI::ModelAsset>(
                "Models/ReflectionProbeSphere.fbx.azmodel",
                AZ::RPI::AssetUtils::TraceLevel::Assert);

            MeshHandleDescriptor visualizationMeshDescriptor;
            visualizationMeshDescriptor.m_modelAsset = m_visualizationModelAsset;
            visualizationMeshDescriptor.m_isRayTracingEnabled = false;
            m_visualizationMeshHandle = m_meshFeatureProcessor->AcquireMesh(visualizationMeshDescriptor);

            m_meshFeatureProcessor->SetExcludeFromReflectionCubeMaps(m_visualizationMeshHandle, true);
            m_meshFeatureProcessor->SetTransform(m_visualizationMeshHandle, AZ::Transform::CreateIdentity());

            // We have to pre-load this asset before creating a material instance because the InstanceDatabase will attempt a blocking load which could deadlock,
            // particularly when slices are involved.
            // Note that m_visualizationMeshHandle had to be set up first, because AssetBus BusConnect() might call ReflectionProbe::OnAssetReady() immediately on this callstack.
            m_visualizationMaterialAsset = AZ::RPI::AssetUtils::GetAssetByProductPath<AZ::RPI::MaterialAsset>(
                "Materials/ReflectionProbe/ReflectionProbeVisualization.azmaterial",
                AZ::RPI::AssetUtils::TraceLevel::Assert);
            m_visualizationMaterialAsset.QueueLoad();
            Data::AssetBus::Handler::BusConnect(m_visualizationMaterialAsset.GetId());

            // reflection render Srgs
            m_stencilSrg = RPI::ShaderResourceGroup::Create(
                m_reflectionRenderData->m_stencilShader->GetAsset(),
                m_reflectionRenderData->m_stencilShader->GetSupervariantIndex(),
                m_reflectionRenderData->m_stencilSrgLayout->GetName());
            AZ_Error("ReflectionProbeFeatureProcessor", m_stencilSrg.get(), "Failed to create stencil shader resource group");

            m_blendWeightSrg = RPI::ShaderResourceGroup::Create(
                m_reflectionRenderData->m_blendWeightShader->GetAsset(),
                m_reflectionRenderData->m_blendWeightShader->GetSupervariantIndex(),
                m_reflectionRenderData->m_blendWeightSrgLayout->GetName());
            AZ_Error("ReflectionProbeFeatureProcessor", m_blendWeightSrg.get(), "Failed to create blend weight shader resource group");

            m_renderOuterSrg = RPI::ShaderResourceGroup::Create(
                m_reflectionRenderData->m_renderOuterShader->GetAsset(),
                m_reflectionRenderData->m_renderOuterShader->GetSupervariantIndex(),
                m_reflectionRenderData->m_renderOuterSrgLayout->GetName());
            AZ_Error("ReflectionProbeFeatureProcessor", m_renderOuterSrg.get(), "Failed to create render outer reflection shader resource group");

            m_renderInnerSrg = RPI::ShaderResourceGroup::Create(
                m_reflectionRenderData->m_renderInnerShader->GetAsset(),
                m_reflectionRenderData->m_renderInnerShader->GetSupervariantIndex(),
                m_reflectionRenderData->m_renderInnerSrgLayout->GetName());
            AZ_Error("ReflectionProbeFeatureProcessor", m_renderInnerSrg.get(), "Failed to create render inner reflection shader resource group");

            // setup culling
            m_cullable.SetDebugName(AZ::Name("ReflectionProbe Volume"));
        }

        void ReflectionProbe::Simulate(uint32_t probeIndex)
        {
            CubeMapRenderer::Update();

            // track if we need to update culling based on changes to the draw packets or Srg
            bool updateCulling = false;

            if (m_updateSrg)
            {
                // stencil Srg
                // Note: the stencil pass uses a slightly reduced inner OBB to avoid seams
                Vector3 innerExtentsReduced = m_innerExtents - Vector3(0.1f, 0.1f, 0.1f);
                Matrix3x4 modelToWorldStencil = Matrix3x4::CreateFromQuaternionAndTranslation(m_transform.GetRotation(), m_transform.GetTranslation()) * Matrix3x4::CreateScale(innerExtentsReduced);
                m_stencilSrg->SetConstant(m_reflectionRenderData->m_modelToWorldStencilConstantIndex, modelToWorldStencil);
                m_stencilSrg->Compile();

                Matrix3x4 modelToWorldInverse = Matrix3x4::CreateFromTransform(m_transform).GetInverseFull();

                // blend weight Srg
                Matrix3x4 modelToWorldOuter = Matrix3x4::CreateFromQuaternionAndTranslation(m_transform.GetRotation(), m_transform.GetTranslation()) * Matrix3x4::CreateScale(m_outerExtents);
                m_blendWeightSrg->SetConstant(m_reflectionRenderData->m_modelToWorldRenderConstantIndex, modelToWorldOuter);
                m_blendWeightSrg->SetConstant(m_reflectionRenderData->m_modelToWorldInverseRenderConstantIndex, modelToWorldInverse);
                m_blendWeightSrg->SetConstant(m_reflectionRenderData->m_outerObbHalfLengthsRenderConstantIndex, m_outerObbWs.GetHalfLengths());
                m_blendWeightSrg->SetConstant(m_reflectionRenderData->m_innerObbHalfLengthsRenderConstantIndex, m_innerObbWs.GetHalfLengths());
                m_blendWeightSrg->SetConstant(m_reflectionRenderData->m_useParallaxCorrectionRenderConstantIndex, m_useParallaxCorrection);
                m_blendWeightSrg->SetImage(m_reflectionRenderData->m_reflectionCubeMapRenderImageIndex, m_cubeMapImage);
                m_blendWeightSrg->Compile();

                // render outer Srg
                m_renderOuterSrg->SetConstant(m_reflectionRenderData->m_modelToWorldRenderConstantIndex, modelToWorldOuter);
                m_renderOuterSrg->SetConstant(m_reflectionRenderData->m_modelToWorldInverseRenderConstantIndex, modelToWorldInverse);
                m_renderOuterSrg->SetConstant(m_reflectionRenderData->m_outerObbHalfLengthsRenderConstantIndex, m_outerObbWs.GetHalfLengths());
                m_renderOuterSrg->SetConstant(m_reflectionRenderData->m_innerObbHalfLengthsRenderConstantIndex, m_innerObbWs.GetHalfLengths());
                m_renderOuterSrg->SetConstant(m_reflectionRenderData->m_useParallaxCorrectionRenderConstantIndex, m_useParallaxCorrection);
                m_renderOuterSrg->SetConstant(m_reflectionRenderData->m_exposureConstantIndex, m_renderExposure);
                m_renderOuterSrg->SetImage(m_reflectionRenderData->m_reflectionCubeMapRenderImageIndex, m_cubeMapImage);
                m_renderOuterSrg->Compile();

                // render inner Srg
                Matrix3x4 modelToWorldInner = Matrix3x4::CreateFromQuaternionAndTranslation(m_transform.GetRotation(), m_transform.GetTranslation()) * Matrix3x4::CreateScale(m_innerExtents);
                m_renderInnerSrg->SetConstant(m_reflectionRenderData->m_modelToWorldRenderConstantIndex, modelToWorldInner);
                m_renderInnerSrg->SetConstant(m_reflectionRenderData->m_modelToWorldInverseRenderConstantIndex, modelToWorldInverse);
                m_renderInnerSrg->SetConstant(m_reflectionRenderData->m_outerObbHalfLengthsRenderConstantIndex, m_outerObbWs.GetHalfLengths());
                m_renderInnerSrg->SetConstant(m_reflectionRenderData->m_innerObbHalfLengthsRenderConstantIndex, m_innerObbWs.GetHalfLengths());
                m_renderInnerSrg->SetConstant(m_reflectionRenderData->m_useParallaxCorrectionRenderConstantIndex, m_useParallaxCorrection);
                m_renderInnerSrg->SetConstant(m_reflectionRenderData->m_exposureConstantIndex, m_renderExposure);
                m_renderInnerSrg->SetImage(m_reflectionRenderData->m_reflectionCubeMapRenderImageIndex, m_cubeMapImage);
                m_renderInnerSrg->Compile();

                m_updateSrg = false;
                updateCulling = true;
            }

            // the list index passed in from the feature processor is the index of this probe in the sorted probe list.
            // this is needed to render the probe volumes in order from largest to smallest
            RHI::DrawItemSortKey sortKey = static_cast<RHI::DrawItemSortKey>(probeIndex);
            if (sortKey != m_sortKey)
            {
                // the sort key changed, rebuild draw packets
                m_sortKey = sortKey;

                m_stencilDrawPacket = BuildDrawPacket(
                    m_stencilSrg,
                    m_reflectionRenderData->m_stencilPipelineState,
                    m_reflectionRenderData->m_stencilDrawListTag,
                    Render::StencilRefs::None);

                m_blendWeightDrawPacket = BuildDrawPacket(
                    m_blendWeightSrg,
                    m_reflectionRenderData->m_blendWeightPipelineState,
                    m_reflectionRenderData->m_blendWeightDrawListTag,
                    Render::StencilRefs::UseIBLSpecularPass);

                m_renderOuterDrawPacket = BuildDrawPacket(
                    m_renderOuterSrg,
                    m_reflectionRenderData->m_renderOuterPipelineState,
                    m_reflectionRenderData->m_renderOuterDrawListTag,
                    Render::StencilRefs::UseIBLSpecularPass);

                m_renderInnerDrawPacket = BuildDrawPacket(
                    m_renderInnerSrg,
                    m_reflectionRenderData->m_renderInnerPipelineState,
                    m_reflectionRenderData->m_renderInnerDrawListTag,
                    Render::StencilRefs::UseIBLSpecularPass);

                updateCulling = true;
            }

            if (updateCulling)
            {
                UpdateCulling();
            }
        }

        void ReflectionProbe::OnRenderEnd()
        {
            CubeMapRenderer::CheckAndRemovePipeline();
        }

        void ReflectionProbe::SetTransform(const AZ::Transform& transform)
        {
            // retrieve previous scale and revert the scale on the inner/outer extents
            float previousScale = m_transform.GetUniformScale();
            m_outerExtents /= previousScale;
            m_innerExtents /= previousScale;

            // store new transform
            m_transform = transform;

            // avoid scaling the visualization sphere
            AZ::Transform visualizationTransform = m_transform;
            visualizationTransform.ExtractUniformScale();
            m_meshFeatureProcessor->SetTransform(m_visualizationMeshHandle, visualizationTransform);

            // update the inner/outer extents with the new scale
            m_outerExtents *= m_transform.GetUniformScale();
            m_innerExtents *= m_transform.GetUniformScale();

            m_outerObbWs = Obb::CreateFromPositionRotationAndHalfLengths(m_transform.GetTranslation(), m_transform.GetRotation(), m_outerExtents / 2.0f);
            m_innerObbWs = Obb::CreateFromPositionRotationAndHalfLengths(m_transform.GetTranslation(), m_transform.GetRotation(), m_innerExtents / 2.0f);
            m_updateSrg = true;
        }

        void ReflectionProbe::SetOuterExtents(const AZ::Vector3& outerExtents)
        {
            m_outerExtents = outerExtents * m_transform.GetUniformScale();
            m_outerObbWs = Obb::CreateFromPositionRotationAndHalfLengths(m_transform.GetTranslation(), m_transform.GetRotation(), m_outerExtents / 2.0f);
            m_updateSrg = true;
        }

        void ReflectionProbe::SetInnerExtents(const AZ::Vector3& innerExtents)
        {
            m_innerExtents = innerExtents * m_transform.GetUniformScale();
            m_innerObbWs = Obb::CreateFromPositionRotationAndHalfLengths(m_transform.GetTranslation(), m_transform.GetRotation(), m_innerExtents / 2.0f);
            m_updateSrg = true;
        }

        void ReflectionProbe::SetCubeMapImage(const Data::Instance<RPI::Image>& cubeMapImage, const AZStd::string& relativePath)
        {
            m_cubeMapImage = cubeMapImage;
            m_cubeMapRelativePath = relativePath;
            m_updateSrg = true;
        }

        void ReflectionProbe::Bake(RenderCubeMapCallback callback)
        {
            CubeMapRenderer::StartRender(callback, m_transform, m_bakeExposure);
        }

        void ReflectionProbe::OnRenderPipelinePassesChanged(RPI::RenderPipeline* renderPipeline)
        {
            CubeMapRenderer::SetDefaultView(renderPipeline);
        }

        void ReflectionProbe::ShowVisualization(bool showVisualization)
        {
            m_meshFeatureProcessor->SetVisible(m_visualizationMeshHandle, showVisualization);
        }

        void ReflectionProbe::SetRenderExposure(float renderExposure)
        {
            m_renderExposure = renderExposure;
            m_updateSrg = true;
        }

        void ReflectionProbe::SetBakeExposure(float bakeExposure)
        {
            m_bakeExposure = bakeExposure;
        }

        RHI::ConstPtr<RHI::DrawPacket> ReflectionProbe::BuildDrawPacket(
            const Data::Instance<RPI::ShaderResourceGroup>& srg,
            const RPI::Ptr<RPI::PipelineStateForDraw>& pipelineState,
            const RHI::DrawListTag& drawListTag,
            uint32_t stencilRef)
        {
            AZ_Assert(m_sortKey != InvalidSortKey, "Invalid probe sort key");

            if (pipelineState->GetRHIPipelineState() == nullptr)
            {
                return nullptr;
            }

<<<<<<< HEAD
            RHI::DrawPacketBuilder drawPacketBuilder;
=======
            RHI::DrawPacketBuilder drawPacketBuilder{RHI::MultiDevice::AllDevices};

            RHI::DrawIndexed drawIndexed;
            drawIndexed.m_indexCount = (uint32_t)m_reflectionRenderData->m_boxIndexCount;
            drawIndexed.m_indexOffset = 0;
            drawIndexed.m_vertexOffset = 0;

>>>>>>> 1c020c6c
            drawPacketBuilder.Begin(nullptr);
            drawPacketBuilder.SetGeometryView(&m_reflectionRenderData->m_geometryView);
            drawPacketBuilder.AddShaderResourceGroup(srg->GetRHIShaderResourceGroup());

            RHI::DrawPacketBuilder::DrawRequest drawRequest;
            drawRequest.m_listTag = drawListTag;
            drawRequest.m_streamIndices = m_reflectionRenderData->m_geometryView.GetFullStreamBufferIndices();
            drawRequest.m_pipelineState = pipelineState->GetRHIPipelineState();
            drawRequest.m_stencilRef = static_cast<uint8_t>(stencilRef);
            drawRequest.m_sortKey = m_sortKey;
            drawPacketBuilder.AddDrawItem(drawRequest);

            return drawPacketBuilder.End();
        }

        void ReflectionProbe::UpdateCulling()
        {
            // set draw list mask
            m_cullable.m_cullData.m_drawListMask.reset();

            // check for draw packets due certain render pipelines such as lowend render pipeline that might not have this feature enabled 
            if (m_stencilDrawPacket)
            {
                m_cullable.m_cullData.m_drawListMask |= m_stencilDrawPacket->GetDrawListMask();
            } 
            
            if (m_blendWeightDrawPacket)
            {
                m_cullable.m_cullData.m_drawListMask |= m_blendWeightDrawPacket->GetDrawListMask();
            } 
            
            if (m_renderOuterDrawPacket)
            {
                m_cullable.m_cullData.m_drawListMask |= m_renderOuterDrawPacket->GetDrawListMask();
            } 
            
            if (m_renderInnerDrawPacket)
            {
                m_cullable.m_cullData.m_drawListMask |= m_renderInnerDrawPacket->GetDrawListMask();
            }

            // setup the Lod entry, using one entry for all four draw packets
            m_cullable.m_lodData.m_lods.clear();
            m_cullable.m_lodData.m_lods.resize(1);
            RPI::Cullable::LodData::Lod& lod = m_cullable.m_lodData.m_lods.back();

            // add draw packets
            lod.m_drawPackets.push_back(m_stencilDrawPacket.get());
            lod.m_drawPackets.push_back(m_blendWeightDrawPacket.get());
            lod.m_drawPackets.push_back(m_renderOuterDrawPacket.get());
            lod.m_drawPackets.push_back(m_renderInnerDrawPacket.get());

            // set screen coverage
            // probe volume should cover at least a screen pixel at 1080p to be drawn
            static const float MinimumScreenCoverage = 1.0f / 1080.0f;
            lod.m_screenCoverageMin = MinimumScreenCoverage;
            lod.m_screenCoverageMax = 1.0f;

            // update cullable bounds
            Aabb outerAabb = Aabb::CreateFromObb(m_outerObbWs);
            Vector3 center;
            float radius;
            outerAabb.GetAsSphere(center, radius);

            m_cullable.m_cullData.m_boundingSphere = Sphere(center, radius);
            m_cullable.m_cullData.m_boundingObb = m_outerObbWs;
            m_cullable.m_cullData.m_visibilityEntry.m_boundingVolume = outerAabb;
            m_cullable.m_cullData.m_visibilityEntry.m_userData = &m_cullable;
            m_cullable.m_cullData.m_visibilityEntry.m_typeFlags = AzFramework::VisibilityEntry::TYPE_RPI_Cullable;
            m_cullable.m_cullData.m_componentUuid = m_uuid;
            m_cullable.m_cullData.m_componentType = Culling::ComponentType::ReflectionProbe;

            // register with culling system
            m_scene->GetCullingScene()->RegisterOrUpdateCullable(m_cullable);
        }
    } // namespace Render
} // namespace AZ<|MERGE_RESOLUTION|>--- conflicted
+++ resolved
@@ -291,17 +291,7 @@
                 return nullptr;
             }
 
-<<<<<<< HEAD
-            RHI::DrawPacketBuilder drawPacketBuilder;
-=======
             RHI::DrawPacketBuilder drawPacketBuilder{RHI::MultiDevice::AllDevices};
-
-            RHI::DrawIndexed drawIndexed;
-            drawIndexed.m_indexCount = (uint32_t)m_reflectionRenderData->m_boxIndexCount;
-            drawIndexed.m_indexOffset = 0;
-            drawIndexed.m_vertexOffset = 0;
-
->>>>>>> 1c020c6c
             drawPacketBuilder.Begin(nullptr);
             drawPacketBuilder.SetGeometryView(&m_reflectionRenderData->m_geometryView);
             drawPacketBuilder.AddShaderResourceGroup(srg->GetRHIShaderResourceGroup());
