/*
* All or portions of this file Copyright (c) Amazon.com, Inc. or its affiliates or
* its licensors.
*
* For complete copyright and license terms please see the LICENSE at the root of this
* distribution (the "License"). All use of this software is governed by the License,
* or, if provided, by the license below or the license accompanying this file. Do not
* remove or modify any license notices. This file is distributed on an "AS IS" BASIS,
* WITHOUT WARRANTIES OR CONDITIONS OF ANY KIND, either express or implied.
*
*/

#include "StandardPBR_Common.azsli"

// SRGs
#include <Atom/Features/PBR/DefaultObjectSrg.azsli>
#include <Atom/Features/PBR/ForwardPassSrg.azsli>

// Pass Output
#include <Atom/Features/PBR/ForwardPassOutput.azsli>

// Utility
#include <Atom/Features/ColorManagement/TransformColor.azsli>
#include <Atom/Features/PBR/AlphaUtils.azsli>

// Custom Surface & Lighting
#include <Atom/Features/PBR/Lighting/StandardLighting.azsli>

// Decals
#include <Atom/Features/PBR/Decals.azsli>


// ---------- Material Parameters ----------

COMMON_OPTIONS_BASE_COLOR()
COMMON_OPTIONS_ROUGHNESS()
COMMON_OPTIONS_METALLIC()
COMMON_OPTIONS_SPECULAR_F0()
COMMON_OPTIONS_NORMAL()
COMMON_OPTIONS_CLEAR_COAT()
COMMON_OPTIONS_OCCLUSION()
COMMON_OPTIONS_EMISSIVE()
// Note COMMON_OPTIONS_PARALLAX is in StandardPBR_Common.azsli because it's needed by all StandardPBR shaders.

// Alpha
#include "MaterialInputs/AlphaInput.azsli"

// Subsurface
#include "MaterialInputs/SubsurfaceInput.azsli"

// Transmission
#include "MaterialInputs/TransmissionInput.azsli"


// ---------- Vertex Shader ----------

struct VSInput
{
    // Base fields (required by the template azsli file)...
    float3 m_position : POSITION;
    float3 m_normal : NORMAL;
    float4 m_tangent : TANGENT; 
    float3 m_bitangent : BITANGENT; 
 
    // Extended fields (only referenced in this azsl file)...
    float2 m_uv0 : UV0;
    float2 m_uv1 : UV1;
};

struct VSOutput
{
    // Base fields (required by the template azsli file)...
    // "centroid" is needed for SV_Depth to compile
    linear centroid float4 m_position : SV_Position;
    float3 m_normal: NORMAL;
    float3 m_tangent : TANGENT; 
    float3 m_bitangent : BITANGENT; 
    float3 m_worldPosition : UV0;
    float3 m_shadowCoords[ViewSrg::MaxCascadeCount] : UV3;

    // Extended fields (only referenced in this azsl file)...
    float2 m_uv[UvSetCount] : UV1;
};

<<<<<<< HEAD
#include <Atom/Features/PBR/LightingModel.azsli>
=======
>>>>>>> 0791d1d0
#include <Atom/Features/Vertex/VertexHelper.azsli>

VSOutput StandardPbr_ForwardPassVS(VSInput IN)
{
    VSOutput OUT;

    float3 worldPosition = mul(ObjectSrg::GetWorldMatrix(), float4(IN.m_position, 1.0)).xyz;

    // By design, only UV0 is allowed to apply transforms.
    OUT.m_uv[0] = mul(MaterialSrg::m_uvMatrix, float3(IN.m_uv0, 1.0)).xy;
    OUT.m_uv[1] = IN.m_uv1;

    // Shadow coords will be calculated in the pixel shader in this case
    bool skipShadowCoords = ShouldHandleParallax() && o_parallax_enablePixelDepthOffset;

    VertexHelper(IN, OUT, worldPosition, skipShadowCoords);

    return OUT;
}


// ---------- Pixel Shader ----------

PbrLightingOutput ForwardPassPS_Common(VSOutput IN, bool isFrontFace, out float depth)
{
    // ------- Tangents & Bitangets -------

    // We support two UV streams, but only a single stream of tangent/bitangent. So for UV[1+] we generated the tangent/bitangent in screen-space.
    float3 tangents[UvSetCount] = { IN.m_tangent.xyz, float3(0, 0, 0) };
    float3 bitangents[UvSetCount] = { IN.m_bitangent.xyz, float3(0, 0, 0) };

    if ((o_parallax_feature_enabled && !o_enableSubsurfaceScattering && MaterialSrg::m_parallaxUvIndex != 0)
        || (o_normal_useTexture && MaterialSrg::m_normalMapUvIndex != 0)
        || (o_clearCoat_enabled && o_clearCoat_normal_useTexture && MaterialSrg::m_clearCoatNormalMapUvIndex != 0)
        )
    {
        // Generate the tangent/bitangent for UV[1+]
        const int startIndex = 1;
        PrepareGeneratedTangent(IN.m_normal, IN.m_worldPosition, isFrontFace, IN.m_uv, UvSetCount, tangents, bitangents, startIndex);
    }

    // ------- Depth & Parallax -------

    depth = IN.m_position.z;
    
    bool displacementIsClipped = false;

    // Parallax mapping's non uniform uv transformations break screen space subsurface scattering, disable it when subsurface scatteirng is enabled
    if(ShouldHandleParallax())
    {

        float3x3 uvMatrix = MaterialSrg::m_parallaxUvIndex == 0 ? MaterialSrg::m_uvMatrix : CreateIdentity3x3();
        float3x3 uvMatrixInverse = MaterialSrg::m_parallaxUvIndex == 0 ? MaterialSrg::m_uvMatrixInverse : CreateIdentity3x3();
<<<<<<< HEAD
        GetParallaxInput(IN.m_normal, tangents[MaterialSrg::m_parallaxUvIndex], bitangents[MaterialSrg::m_parallaxUvIndex], MaterialSrg::m_depthFactor, MaterialSrg::m_depthOffset,
=======
        GetParallaxInput(IN.m_normal, tangents[MaterialSrg::m_parallaxUvIndex], bitangents[MaterialSrg::m_parallaxUvIndex], MaterialSrg::m_depthFactor,
>>>>>>> 0791d1d0
                         ObjectSrg::GetWorldMatrix(), uvMatrix, uvMatrixInverse,
                         IN.m_uv[MaterialSrg::m_parallaxUvIndex], IN.m_worldPosition, depth, displacementIsClipped);

        // Adjust directional light shadow coorinates for parallax correction
        if(o_parallax_enablePixelDepthOffset)
        {
            const uint shadowIndex = ViewSrg::m_shadowIndexDirectionalLight;
            if (o_enableShadows && shadowIndex < SceneSrg::m_directionalLightCount)
            {
                DirectionalLightShadow::GetShadowCoords(shadowIndex, IN.m_worldPosition, IN.m_shadowCoords);
            }
        }
    }

    Surface surface;
    surface.position = IN.m_worldPosition.xyz;

    // ------- Alpha & Clip -------

    float2 baseColorUv = IN.m_uv[MaterialSrg::m_baseColorMapUvIndex];
    float2 opacityUv = IN.m_uv[MaterialSrg::m_opacityMapUvIndex];
    float alpha = GetAlphaInputAndClip(MaterialSrg::m_baseColorMap, MaterialSrg::m_opacityMap, baseColorUv, opacityUv, MaterialSrg::m_sampler, MaterialSrg::m_opacityFactor, o_opacity_source);

    // ------- Normal -------

    float2 normalUv = IN.m_uv[MaterialSrg::m_normalMapUvIndex];
    float3x3 uvMatrix = MaterialSrg::m_normalMapUvIndex == 0 ? MaterialSrg::m_uvMatrix : CreateIdentity3x3(); // By design, only UV0 is allowed to apply transforms.

    surface.normal = GetNormalInputWS(MaterialSrg::m_normalMap, MaterialSrg::m_sampler, normalUv, MaterialSrg::m_flipNormalX, MaterialSrg::m_flipNormalY, isFrontFace, IN.m_normal,
                                       tangents[MaterialSrg::m_normalMapUvIndex], bitangents[MaterialSrg::m_normalMapUvIndex], uvMatrix, o_normal_useTexture, MaterialSrg::m_normalFactor);

    // ------- Base Color -------

    float3 sampledColor = GetBaseColorInput(MaterialSrg::m_baseColorMap, MaterialSrg::m_sampler, baseColorUv, MaterialSrg::m_baseColor.rgb, o_baseColor_useTexture);
    float3 baseColor = BlendBaseColor(sampledColor, MaterialSrg::m_baseColor.rgb, MaterialSrg::m_baseColorFactor, o_baseColorTextureBlendMode, o_baseColor_useTexture);
    
    if(o_parallax_highlightClipping && displacementIsClipped)
    {
        ApplyParallaxClippingHighlight(baseColor);
    }

    // ------- Metallic -------

    float metallic = 0;
    if(!o_enableSubsurfaceScattering)   // If subsurface scattering is enabled skip texture lookup for metallic, as this quantity won't be used anyway
    {
        float2 metallicUv = IN.m_uv[MaterialSrg::m_metallicMapUvIndex];
        metallic = GetMetallicInput(MaterialSrg::m_metallicMap, MaterialSrg::m_sampler, metallicUv, MaterialSrg::m_metallicFactor, o_metallic_useTexture);
    }

    // ------- Specular -------

    float2 specularUv = IN.m_uv[MaterialSrg::m_specularF0MapUvIndex];
    float specularF0Factor = GetSpecularInput(MaterialSrg::m_specularF0Map, MaterialSrg::m_sampler, specularUv, MaterialSrg::m_specularF0Factor, o_specularF0_useTexture);

    surface.SetAlbedoAndSpecularF0(baseColor, specularF0Factor, metallic);

    // ------- Roughness -------

    float2 roughnessUv = IN.m_uv[MaterialSrg::m_roughnessMapUvIndex];
    surface.roughnessLinear = GetRoughnessInput(MaterialSrg::m_roughnessMap, MaterialSrg::m_sampler, roughnessUv, MaterialSrg::m_roughnessFactor,
                                        MaterialSrg::m_roughnessLowerBound, MaterialSrg::m_roughnessUpperBound, o_roughness_useTexture);
    surface.CalculateRoughnessA();

    // ------- Subsurface -------

    float surfaceScatteringFactor = 0.0f;
    surface.transmission.InitializeToZero();

    // ------- Lighting Data -------

    LightingData lightingData;

    // Light iterator
    lightingData.tileIterator.Init(IN.m_position, PassSrg::m_lightListRemapped, PassSrg::m_tileLightData);
    lightingData.Init(surface.position, surface.normal, surface.roughnessLinear);
    
    // Directional light shadow coordinates
    lightingData.shadowCoords = IN.m_shadowCoords;

    // ------- Emissive -------

    float2 emissiveUv = IN.m_uv[MaterialSrg::m_emissiveMapUvIndex];
    lightingData.emissiveLighting = GetEmissiveInput(MaterialSrg::m_emissiveMap, MaterialSrg::m_sampler, emissiveUv, MaterialSrg::m_emissiveIntensity, MaterialSrg::m_emissiveColor.rgb, o_emissiveEnabled, o_emissive_useTexture);

    // ------- Occlusion -------
    
    lightingData.diffuseAmbientOcclusion = GetOcclusionInput(MaterialSrg::m_diffuseOcclusionMap, MaterialSrg::m_sampler, IN.m_uv[MaterialSrg::m_diffuseOcclusionMapUvIndex], MaterialSrg::m_diffuseOcclusionFactor, o_diffuseOcclusion_useTexture);
    lightingData.specularOcclusion = GetOcclusionInput(MaterialSrg::m_specularOcclusionMap, MaterialSrg::m_sampler, IN.m_uv[MaterialSrg::m_specularOcclusionMapUvIndex], MaterialSrg::m_specularOcclusionFactor, o_specularOcclusion_useTexture);

    // ------- Clearcoat -------
    
    // [GFX TODO][ATOM-14603]: Clean up the double uses of these clear coat flags
    if(o_clearCoat_feature_enabled)
    {
        if(o_clearCoat_enabled)
        {
            float3x3 uvMatrix = MaterialSrg::m_clearCoatNormalMapUvIndex == 0 ? MaterialSrg::m_uvMatrix : CreateIdentity3x3();
            GetClearCoatInputs(MaterialSrg::m_clearCoatInfluenceMap, IN.m_uv[MaterialSrg::m_clearCoatInfluenceMapUvIndex], MaterialSrg::m_clearCoatFactor, o_clearCoat_factor_useTexture,
                               MaterialSrg::m_clearCoatRoughnessMap, IN.m_uv[MaterialSrg::m_clearCoatRoughnessMapUvIndex], MaterialSrg::m_clearCoatRoughness, o_clearCoat_roughness_useTexture,
                               MaterialSrg::m_clearCoatNormalMap,    IN.m_uv[MaterialSrg::m_clearCoatNormalMapUvIndex], IN.m_normal, o_clearCoat_normal_useTexture, MaterialSrg::m_clearCoatNormalStrength,
                               uvMatrix, tangents[MaterialSrg::m_clearCoatNormalMapUvIndex], bitangents[MaterialSrg::m_clearCoatNormalMapUvIndex],
                               MaterialSrg::m_sampler, isFrontFace,
                               surface.clearCoat.factor, surface.clearCoat.roughness, surface.clearCoat.normal);
        }

        // manipulate base layer f0 if clear coat is enabled
        // modify base layer's normal incidence reflectance
        // for the derivation of the following equation please refer to:
        // https://google.github.io/filament/Filament.md.html#materialsystem/clearcoatmodel/baselayermodification
        float3 f0 = (1.0 - 5.0 * sqrt(surface.specularF0)) / (5.0 - sqrt(surface.specularF0));
        surface.specularF0 = lerp(surface.specularF0, f0 * f0, surface.clearCoat.factor);
    }
    
    // Diffuse and Specular response (used in IBL calculations)
    lightingData.specularResponse = FresnelSchlickWithRoughness(lightingData.NdotV, surface.specularF0, surface.roughnessLinear);
    lightingData.diffuseResponse = 1.0 - lightingData.specularResponse;

    if(o_clearCoat_feature_enabled)
    {
        // Clear coat layer has fixed IOR = 1.5 and transparent => F0 = (1.5 - 1)^2 / (1.5 + 1)^2 = 0.04
        lightingData.diffuseResponse *= 1.0 - (FresnelSchlickWithRoughness(lightingData.NdotV, float3(0.04, 0.04, 0.04), surface.clearCoat.roughness) * surface.clearCoat.factor);
    }

    // ------- Multiscatter -------

    lightingData.CalculateMultiscatterCompensation(surface.specularF0, o_specularF0_enableMultiScatterCompensation);

    // ------- Lighting Calculation -------

    // Apply Decals
    ApplyDecals(lightingData.tileIterator, surface);

    // Apply Direct Lighting
    ApplyDirectLighting(surface, lightingData);

    // Apply Image Based Lighting (IBL)
    ApplyIBL(surface, lightingData);

    // Finalize Lighting
    lightingData.FinalizeLighting(surface.transmission.tint);


    if (o_opacity_mode == OpacityMode::Blended || o_opacity_mode == OpacityMode::TintedTransparent)
    {
        alpha = FresnelSchlickWithRoughness(lightingData.NdotV, alpha, surface.roughnessLinear).x; // Increase opacity at grazing angles.
    }

    PbrLightingOutput lightingOutput = GetPbrLightingOutput(surface, lightingData, alpha);

    // ------- Opacity -------

    if (o_opacity_mode == OpacityMode::Blended)
    {
        // [GFX_TODO ATOM-13187] PbrLighting shouldn't be writing directly to render targets. It's confusing when
        // specular is being added to diffuse just because we're calling render target 0 "diffuse".

        // For blended mode, we do (dest * alpha) + (source * 1.0). This allows the specular
        // to be added on top of the diffuse, but then the diffuse must be pre-multiplied.
        // It's done this way because surface transparency doesn't really change specular response (eg, glass).
        lightingOutput.m_diffuseColor.rgb *= lightingOutput.m_diffuseColor.w; // pre-multiply diffuse
        lightingOutput.m_diffuseColor.rgb += lightingOutput.m_specularColor.rgb; // add specular
    }
    else
    {
        // Pack factor and quality, drawback: because of precision limit of float16 cannot represent exact 1, maximum representable value is 0.9961
        uint factorAndQuality = dot(round(float2(saturate(surfaceScatteringFactor), MaterialSrg::m_subsurfaceScatteringQuality) * 255), float2(256, 1));
        lightingOutput.m_diffuseColor.w = factorAndQuality * (o_enableSubsurfaceScattering ? 1.0 : -1.0);
        lightingOutput.m_scatterDistance = MaterialSrg::m_scatterDistance;
    }

    return lightingOutput;
}

ForwardPassOutputWithDepth StandardPbr_ForwardPassPS(VSOutput IN, bool isFrontFace : SV_IsFrontFace)
{
    ForwardPassOutputWithDepth OUT;
    float depth;

    PbrLightingOutput lightingOutput = ForwardPassPS_Common(IN, isFrontFace, depth);

    OUT.m_diffuseColor = lightingOutput.m_diffuseColor;
    OUT.m_specularColor = lightingOutput.m_specularColor;
    OUT.m_specularF0 = lightingOutput.m_specularF0;
    OUT.m_albedo = lightingOutput.m_albedo;
    OUT.m_normal = lightingOutput.m_normal;
    OUT.m_depth = depth;

    return OUT;
}

[earlydepthstencil]
ForwardPassOutput StandardPbr_ForwardPassPS_EDS(VSOutput IN, bool isFrontFace : SV_IsFrontFace)
{
    ForwardPassOutput OUT;
    float depth;

    PbrLightingOutput lightingOutput = ForwardPassPS_Common(IN, isFrontFace, depth);

    OUT.m_diffuseColor = lightingOutput.m_diffuseColor;
    OUT.m_specularColor = lightingOutput.m_specularColor;
    OUT.m_specularF0 = lightingOutput.m_specularF0;
    OUT.m_albedo = lightingOutput.m_albedo;
    OUT.m_normal = lightingOutput.m_normal;

    return OUT;
}
<|MERGE_RESOLUTION|>--- conflicted
+++ resolved
@@ -82,10 +82,6 @@
     float2 m_uv[UvSetCount] : UV1;
 };
 
-<<<<<<< HEAD
-#include <Atom/Features/PBR/LightingModel.azsli>
-=======
->>>>>>> 0791d1d0
 #include <Atom/Features/Vertex/VertexHelper.azsli>
 
 VSOutput StandardPbr_ForwardPassVS(VSInput IN)
@@ -139,11 +135,7 @@
 
         float3x3 uvMatrix = MaterialSrg::m_parallaxUvIndex == 0 ? MaterialSrg::m_uvMatrix : CreateIdentity3x3();
         float3x3 uvMatrixInverse = MaterialSrg::m_parallaxUvIndex == 0 ? MaterialSrg::m_uvMatrixInverse : CreateIdentity3x3();
-<<<<<<< HEAD
         GetParallaxInput(IN.m_normal, tangents[MaterialSrg::m_parallaxUvIndex], bitangents[MaterialSrg::m_parallaxUvIndex], MaterialSrg::m_depthFactor, MaterialSrg::m_depthOffset,
-=======
-        GetParallaxInput(IN.m_normal, tangents[MaterialSrg::m_parallaxUvIndex], bitangents[MaterialSrg::m_parallaxUvIndex], MaterialSrg::m_depthFactor,
->>>>>>> 0791d1d0
                          ObjectSrg::GetWorldMatrix(), uvMatrix, uvMatrixInverse,
                          IN.m_uv[MaterialSrg::m_parallaxUvIndex], IN.m_worldPosition, depth, displacementIsClipped);
 
