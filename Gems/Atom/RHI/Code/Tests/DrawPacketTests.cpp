--- conflicted
+++ resolved
@@ -10,15 +10,10 @@
 
 #include <Atom/RHI/DeviceDrawPacket.h>
 #include <Atom/RHI/DeviceDrawPacketBuilder.h>
+#include <Atom/RHI/DevicePipelineState.h>
 #include <Atom/RHI/DrawListContext.h>
 #include <Atom/RHI/DrawListTagRegistry.h>
-<<<<<<< HEAD
 #include <Atom/RHI/GeometryView.h>
-#include <Atom/RHI/PipelineState.h>
-=======
-#include <Atom/RHI/DevicePipelineState.h>
->>>>>>> 1c020c6c
-
 #include <AzCore/Math/Random.h>
 #include <AzCore/std/sort.h>
 
@@ -30,13 +25,6 @@
 
     struct DrawItemData
     {
-<<<<<<< HEAD
-        DrawItemData(SimpleLcgRandom& random, const RHI::PipelineState* psoEmpty, const RHI::GeometryView& geometryView)
-        {
-            m_pipelineState = psoEmpty;
-            m_geometryView = &geometryView;
-            m_streamIndices = geometryView.GetFullStreamBufferIndices();    // Ordered Stream Indices
-=======
         DrawItemData(SimpleLcgRandom& random, const RHI::DeviceBuffer* bufferEmpty, const RHI::DevicePipelineState* psoEmpty)
         {
             m_pipelineState = psoEmpty;
@@ -46,22 +34,15 @@
             {
                 streamBufferView = RHI::DeviceStreamBufferView{ *bufferEmpty, random.GetRandom(), random.GetRandom(), random.GetRandom() };
             }
->>>>>>> 1c020c6c
 
             m_tag = RHI::DrawListTag(random.GetRandom() % RHI::Limits::Pipeline::DrawListTagCountMax);
             m_stencilRef = static_cast<uint8_t>(random.GetRandom());
             m_sortKey = random.GetRandom();
         }
 
-<<<<<<< HEAD
-        const RHI::GeometryView* m_geometryView;
-        RHI::GeometryView::StreamBufferIndices m_streamIndices;
-        const RHI::PipelineState* m_pipelineState;
-=======
         AZStd::array<RHI::DeviceStreamBufferView, RHI::Limits::Pipeline::StreamCountMax> m_streamBufferViews;
 
         const RHI::DevicePipelineState* m_pipelineState;
->>>>>>> 1c020c6c
         RHI::DrawListTag m_tag;
         RHI::DrawItemSortKey m_sortKey;
         uint8_t m_stencilRef;
@@ -95,14 +76,7 @@
                 m_geometryView.AddStreamBufferView({ *m_bufferEmpty, random.GetRandom(), random.GetRandom(), random.GetRandom() });
             }
 
-<<<<<<< HEAD
-            for (size_t i = 0; i < DrawItemCountMax; ++i)
-            {
-                m_drawItemDatas.emplace_back(random, m_psoEmpty.get(), m_geometryView);
-            }
-=======
             m_indexBufferView = RHI::DeviceIndexBufferView(*m_bufferEmpty, random.GetRandom(), random.GetRandom(), RHI::IndexFormat::Uint16);
->>>>>>> 1c020c6c
         }
 
         void ValidateDrawItem(const DrawItemData& drawItemData, RHI::DeviceDrawItemProperties itemProperties) const
@@ -182,11 +156,7 @@
 
         AZStd::array<RHI::Ptr<RHI::DeviceShaderResourceGroup>, RHI::Limits::Pipeline::ShaderResourceGroupCountMax> m_srgs;
         AZStd::array<uint8_t, sizeof(unsigned int) * 4> m_rootConstants;
-<<<<<<< HEAD
-        RHI::GeometryView m_geometryView;
-=======
         RHI::DeviceIndexBufferView m_indexBufferView;
->>>>>>> 1c020c6c
 
         AZStd::vector<DrawItemData> m_drawItemDatas;
     };
@@ -429,8 +399,6 @@
                 uint8_t scissorsCount = drawItem->m_scissorsCount;
                 uint8_t viewportsCount = drawItem->m_viewportsCount;
 
-<<<<<<< HEAD
-=======
                 for (uint8_t j = 0; j < streamBufferViewCount; ++j)
                 {
                     const RHI::DeviceStreamBufferView* streamBufferView = drawPacket->m_streamBufferViews + j;
@@ -441,7 +409,6 @@
                     EXPECT_EQ(streamBufferView->GetHash(), streamBufferViewClone->GetHash());
                 }
 
->>>>>>> 1c020c6c
                 for (uint8_t j = 0; j < shaderResourceGroupCount; ++j)
                 {
                     EXPECT_EQ(*(drawItem->m_shaderResourceGroups + j), *(drawItemClone->m_shaderResourceGroups + j));
@@ -469,8 +436,6 @@
             uint8_t scissorsCount = drawPacket->m_scissorsCount;
             uint8_t viewportsCount = drawPacket->m_viewportsCount;
 
-<<<<<<< HEAD
-=======
             for (uint8_t i = 0; i < streamBufferViewCount; ++i)
             {
                 const RHI::DeviceStreamBufferView* streamBufferView = drawPacket->m_streamBufferViews + i;
@@ -481,7 +446,6 @@
                 EXPECT_EQ(streamBufferView->GetHash(), streamBufferViewClone->GetHash());
             }
 
->>>>>>> 1c020c6c
             for (uint8_t i = 0; i < shaderResourceGroupCount; ++i)
             {
                 EXPECT_EQ(*(drawPacket->m_shaderResourceGroups + i), *(drawPacketClone->m_shaderResourceGroups + i));
@@ -523,26 +487,17 @@
             RHI::DeviceDrawPacket* drawPacketClone = const_cast<RHI::DeviceDrawPacket*>(builder2.Clone(drawPacket));
 
             // Test default value
-<<<<<<< HEAD
-            EXPECT_EQ(drawPacketClone->m_geometryView->GetDrawArguments().m_type, RHI::DrawType::Indexed);
-            EXPECT_EQ(drawPacketClone->m_geometryView->GetDrawArguments().m_indexed.m_instanceCount, 1);
-=======
             for (uint8_t i = 0; i < drawItemCount; ++i)
             {
                 const RHI::DeviceDrawItem* drawItemClone = drawPacketClone->m_drawItems + i;
                 EXPECT_EQ(drawItemClone->m_arguments.m_type, RHI::DrawType::Indexed);
                 EXPECT_EQ(drawItemClone->m_arguments.m_indexed.m_instanceCount, 1);
             }
->>>>>>> 1c020c6c
 
             // Set and test new instance count
             drawPacketClone->SetInstanceCount(12);
             EXPECT_EQ(drawPacketClone->m_geometryView->GetDrawArguments().m_indexed.m_instanceCount, 12);
 
-<<<<<<< HEAD
-            // Check that the original draw packet is not affected
-            EXPECT_EQ(drawPacket->m_geometryView->GetDrawArguments().m_indexed.m_instanceCount, 1);
-=======
             for (uint8_t i = 0; i < drawItemCount; ++i)
             {
                 const RHI::DeviceDrawItem* drawItemClone = drawPacketClone->m_drawItems + i;
@@ -552,7 +507,6 @@
                 const RHI::DeviceDrawItem* drawItem = drawPacket->m_drawItems + i;
                 EXPECT_EQ(drawItem->m_arguments.m_indexed.m_instanceCount, 1);
             }
->>>>>>> 1c020c6c
 
             delete drawPacket;
             delete drawPacketClone;
