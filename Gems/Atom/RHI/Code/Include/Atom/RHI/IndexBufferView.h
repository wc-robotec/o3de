/*
 * Copyright (c) Contributors to the Open 3D Engine Project.
 * For complete copyright and license terms please see the LICENSE at the root of this distribution.
 *
 * SPDX-License-Identifier: Apache-2.0 OR MIT
 *
 */
#pragma once

#include <Atom/RHI.Reflect/Format.h>
#include <AzCore/Utils/TypeHash.h>

namespace AZ
{
    namespace RHI
    {
        class Buffer;

        enum class IndexFormat : uint32_t
        {
            Uint16 = 0,
            Uint32
        };

        uint32_t GetIndexFormatSize(IndexFormat indexFormat);

<<<<<<< HEAD
        AZ_ASSERT_NO_ALIGNMENT_PADDING_BEGIN

        class alignas(8) IndexBufferView
=======
        class IndexBufferView
>>>>>>> cd9621f1
        {
        public:
            IndexBufferView() = default;

            IndexBufferView(
                const Buffer& buffer,
                uint32_t byteOffset,
                uint32_t byteCount,
                IndexFormat format);

            /// Returns the hash of the view. This hash is precomputed at creation time.
            HashValue64 GetHash() const;

            /// Returns the buffer associated with the data in the view.
            const Buffer* GetBuffer() const;

            /// Returns the byte offset into the buffer returned by GetBuffer
            uint32_t GetByteOffset() const;

            /// Returns the number of bytes in the view.
            uint32_t GetByteCount() const;

            /// Returns the format of each index in the view.
            IndexFormat GetIndexFormat() const;

        private:
            HashValue64 m_hash = HashValue64{ 0 };
            const Buffer* m_buffer = nullptr;
            uint32_t m_byteOffset = 0;
            uint32_t m_byteCount = 0;
            IndexFormat m_format = IndexFormat::Uint32;
        };
    }
}<|MERGE_RESOLUTION|>--- conflicted
+++ resolved
@@ -24,13 +24,7 @@
 
         uint32_t GetIndexFormatSize(IndexFormat indexFormat);
 
-<<<<<<< HEAD
-        AZ_ASSERT_NO_ALIGNMENT_PADDING_BEGIN
-
         class alignas(8) IndexBufferView
-=======
-        class IndexBufferView
->>>>>>> cd9621f1
         {
         public:
             IndexBufferView() = default;
