/*
 * Copyright (c) Contributors to the Open 3D Engine Project.
 * For complete copyright and license terms please see the LICENSE at the root of this distribution.
 *
 * SPDX-License-Identifier: Apache-2.0 OR MIT
 *
 */
#pragma once

#include <Atom/RHI.Reflect/Limits.h>
<<<<<<< HEAD
#include <Atom/RHI/DrawArguments.h>
#include <Atom/RHI/GeometryView.h>
#include <Atom/RHI/StreamBufferView.h>
=======
#include <Atom/RHI/DeviceDrawItem.h>
>>>>>>> 1c020c6c
#include <Atom/RHI/IndexBufferView.h>
#include <Atom/RHI/IndirectArguments.h>
#include <Atom/RHI/IndirectBufferView.h>
#include <Atom/RHI/PipelineState.h>
#include <Atom/RHI/ShaderResourceGroup.h>
#include <Atom/RHI/StreamBufferView.h>
#include <AzCore/std/containers/array.h>

namespace AZ::RHI
{
    struct Scissor;
    struct Viewport;
    struct DefaultNamespaceType;
    // Forward declaration to
    template<typename T, typename NamespaceType>
    struct Handle;

<<<<<<< HEAD
    // A DrawItem corresponds to one draw of one mesh in one pass. Multiple draw items are bundled
    // in a DrawPacket, which corresponds to multiple draws of one mesh in multiple passes.
    // NOTE: Do not rely solely on default member initialization here, as DrawItems are bulk allocated for
    // DrawPackets and their memory aliased in DrawPacketBuilder. Any default values should also be specified
    // in the DrawPacketBuilder::End() function (see DrawPacketBuilder.cpp)
    struct DrawItem
=======
    using DrawIndirect = IndirectArguments;

    //! A structure used to define the type of draw that should happen, directly passed on to the device-specific DrawItems in
    //! DrawItem::SetArguments
    struct DrawArguments
    {
        AZ_TYPE_INFO(DrawArguments, "B8127BDE-513E-4D5C-98C2-027BA1DE9E6E");

        DrawArguments()
            : DrawArguments(DrawIndexed{})
        {
        }

        DrawArguments(const DrawIndexed& indexed)
            : m_type{ DrawType::Indexed }
            , m_indexed{ indexed }
        {
        }

        DrawArguments(const DrawLinear& linear)
            : m_type{ DrawType::Linear }
            , m_linear{ linear }
        {
        }

        DrawArguments(const DrawIndirect& indirect)
            : m_type{ DrawType::Indirect }
            , m_indirect{ indirect }
        {
        }

        //! Returns the device-specific DeviceDrawArguments for the given index
        DeviceDrawArguments GetDeviceDrawArguments(int deviceIndex) const
        {
            switch (m_type)
            {
            case DrawType::Indexed:
                return DeviceDrawArguments(m_indexed);
            case DrawType::Linear:
                return DeviceDrawArguments(m_linear);
            case DrawType::Indirect:
                return DeviceDrawArguments(DeviceDrawIndirect{m_indirect.m_maxSequenceCount, m_indirect.m_indirectBufferView->GetDeviceIndirectBufferView(deviceIndex), m_indirect.m_indirectBufferByteOffset, m_indirect.m_countBuffer->GetDeviceBuffer(deviceIndex).get(), m_indirect.m_countBufferByteOffset});
            default:
                return DeviceDrawArguments();
            }
        }

        DrawType m_type;
        union {
            DrawIndexed m_indexed;
            DrawLinear m_linear;
            DrawIndirect m_indirect;
        };
    };

    class DrawItem
>>>>>>> 1c020c6c
    {
        friend class DrawPacketBuilder;

    public:
        DrawItem(MultiDevice::DeviceMask deviceMask);

        DrawItem(MultiDevice::DeviceMask deviceMask, AZStd::unordered_map<int, DeviceDrawItem*>&& deviceDrawItemPtrs);

        DrawItem(const DrawItem& other) = delete;
        DrawItem(DrawItem&& other) = default;

        DrawItem& operator=(const DrawItem& other) = delete;
        DrawItem& operator=(DrawItem&& other) = default;

        //! Returns the device-specific DeviceDrawItem for the given index
        const DeviceDrawItem& GetDeviceDrawItem(int deviceIndex) const
        {
            AZ_Error(
                "DrawItem",
                m_deviceDrawItemPtrs.find(deviceIndex) != m_deviceDrawItemPtrs.end(),
                "No DeviceDrawItem found for device index %d\n",
                deviceIndex);

            return *m_deviceDrawItemPtrs.at(deviceIndex);
        }

<<<<<<< HEAD
        /// Indices of the StreamBufferViews in the GeometryView that this DrawItem will use
        RHI::GeometryView::StreamBufferIndices m_streamIndices;

        u8  m_stencilRef = 0;
        u8  m_shaderResourceGroupCount = 0;
        u8  m_rootConstantSize = 0;
        u8  m_scissorsCount = 0;
        u8  m_viewportsCount = 0;
=======
        bool GetEnabled() const
        {
            return m_enabled;
        }

        void SetEnabled(bool enabled)
        {
            m_enabled = enabled;
>>>>>>> 1c020c6c

            for (auto& [deviceIndex, drawItem] : m_deviceDrawItemPtrs)
            {
                drawItem->m_enabled = enabled;
            }
        }

        void SetArguments(const DrawArguments& arguments)
        {
            for (auto& [deviceIndex, drawItem] : m_deviceDrawItemPtrs)
            {
                drawItem->m_arguments = arguments.GetDeviceDrawArguments(deviceIndex);
            }
        }

<<<<<<< HEAD
                bool m_enabled : 1;     // Whether the Draw Item should render
            };
            u8 m_allFlags = 1;     //< Update default value if you add flags. Also update in DrawPacketBuilder::End()
        };

        // --- Geometry ---

        /// Contains DrawArguments and geometry buffer views used during rendering
        const GeometryView* m_geometryView = nullptr;

        // --- Shader ---

        const PipelineState* m_pipelineState = nullptr;
=======
        void SetIndexedArgumentsInstanceCount(uint32_t instanceCount)
        {
            for (auto& [deviceIndex, drawItem] : m_deviceDrawItemPtrs)
            {
                drawItem->m_arguments.m_indexed.m_instanceCount = instanceCount;
            }
        }

        void SetStencilRef(uint8_t stencilRef)
        {
            for (auto& [deviceIndex, drawItem] : m_deviceDrawItemPtrs)
            {
                drawItem->m_stencilRef = stencilRef;
            }
        }

        void SetPipelineState(const PipelineState* pipelineState)
        {
            for (auto& [deviceIndex, drawItem] : m_deviceDrawItemPtrs)
            {
                drawItem->m_pipelineState = pipelineState ? pipelineState->GetDevicePipelineState(deviceIndex).get() : nullptr;
            }
        }

        //! The index buffer used when drawing with an indexed draw call.
        void SetIndexBufferView(const IndexBufferView* indexBufferView)
        {
            for (auto& [deviceIndex, drawItem] : m_deviceDrawItemPtrs)
            {
                m_deviceIndexBufferView.emplace(deviceIndex, indexBufferView->GetDeviceIndexBufferView(deviceIndex));
            }
>>>>>>> 1c020c6c

            // Done extra so memory is not moved around any more during map resize
            for (auto& [deviceIndex, drawItem] : m_deviceDrawItemPtrs)
            {
                drawItem->m_indexBufferView = &m_deviceIndexBufferView[deviceIndex];
            }
        }

        //! Array of stream buffers to bind (count must match m_streamBufferViewCount).
        void SetStreamBufferViews(const StreamBufferView* streamBufferViews, uint32_t streamBufferViewCount)
        {
            for (auto& [deviceIndex, drawItem] : m_deviceDrawItemPtrs)
            {
                drawItem->m_streamBufferViewCount = static_cast<uint8_t>(streamBufferViewCount);

<<<<<<< HEAD
        /// Array of root constants to bind (count must match m_rootConstantSize).
        const u8* m_rootConstants = nullptr;

        // --- Scissor and Viewport ---
=======
                auto [it, insertOK]{ m_deviceStreamBufferViews.emplace(deviceIndex, AZStd::vector<DeviceStreamBufferView>{}) };
>>>>>>> 1c020c6c

                auto& [index, deviceStreamBufferView]{ *it };

                for (auto i = 0u; i < streamBufferViewCount; ++i)
                {
                    deviceStreamBufferView.emplace_back(streamBufferViews[i].GetDeviceStreamBufferView(deviceIndex));
                }

                drawItem->m_streamBufferViews = deviceStreamBufferView.data();
            }
        }

        //! Shader Resource Groups
        void SetShaderResourceGroups(const ShaderResourceGroup* const* shaderResourceGroups, uint32_t shaderResourceGroupCount)
        {
            for (auto& [deviceIndex, drawItem] : m_deviceDrawItemPtrs)
            {
                drawItem->m_shaderResourceGroupCount = static_cast<uint8_t>(shaderResourceGroupCount);

<<<<<<< HEAD
    // A filter associate to a DrawItem which can be used to filter the DrawItem when submitting to command list
    using DrawFilterTag = Handle<u8, DefaultNamespaceType>;
    using DrawFilterMask = u32; // AZStd::bitset's impelmentation is too expensive.
    constexpr u32 DrawFilterMaskDefaultValue = u32(-1);  // Default all bit to 1.
    static_assert(sizeof(DrawFilterMask) * 8 >= Limits::Pipeline::DrawFilterTagCountMax, "DrawFilterMask doesn't have enough bits for maximum tag count");
=======
                auto [it, insertOK]{ m_deviceShaderResourceGroups.emplace(
                    deviceIndex, AZStd::vector<DeviceShaderResourceGroup*>(shaderResourceGroupCount)) };

                auto& [index, deviceShaderResourceGroup]{ *it };

                for (auto i = 0u; i < shaderResourceGroupCount; ++i)
                {
                    deviceShaderResourceGroup[i] = shaderResourceGroups[i]->GetDeviceShaderResourceGroup(deviceIndex).get();
                }

                drawItem->m_shaderResourceGroups = deviceShaderResourceGroup.data();
            }
        }

        //! Unique SRG, not shared within the draw packet. This is usually a per-draw SRG, populated with the shader variant fallback
        //! key
        void SetUniqueShaderResourceGroup(const ShaderResourceGroup* uniqueShaderResourceGroup)
        {
            for (auto& [deviceIndex, drawItem] : m_deviceDrawItemPtrs)
            {
                drawItem->m_uniqueShaderResourceGroup = uniqueShaderResourceGroup->GetDeviceShaderResourceGroup(deviceIndex).get();
            }
        }

        //! Array of root constants to bind (count must match m_rootConstantSize).
        void SetRootConstants(const uint8_t* rootConstants, uint8_t rootConstantSize)
        {
            for (auto& [deviceIndex, drawItem] : m_deviceDrawItemPtrs)
            {
                drawItem->m_rootConstantSize = rootConstantSize;
                drawItem->m_rootConstants = rootConstants;
            }
        }

        //! List of scissors to be applied to this draw item only. Scissor will be restored to the previous state
        //! after the DrawItem has been processed.
        void SetScissors(const Scissor* scissors, uint8_t scissorsCount)
        {
            for (auto& [deviceIndex, drawItem] : m_deviceDrawItemPtrs)
            {
                drawItem->m_scissorsCount = scissorsCount;
                drawItem->m_scissors = scissors;
            }
        }

        //! List of viewports to be applied to this draw item only. Viewports will be restored to the previous state
        //! after the DrawItem has been processed.
        void SetViewports(const Viewport* viewports, uint8_t viewportCount)
        {
            for (auto& [deviceIndex, drawItem] : m_deviceDrawItemPtrs)
            {
                drawItem->m_viewportsCount = viewportCount;
                drawItem->m_viewports = viewports;
            }
        }

    private:
        bool m_enabled{ true };
        MultiDevice::DeviceMask m_deviceMask{ MultiDevice::DefaultDevice };
        //! A map of all device-specific DrawItems, indexed by the device index
        AZStd::unordered_map<int, DeviceDrawItem> m_deviceDrawItems;
        //! A map of pointers to device-specific DrawItems, indexed by the device index
        //! These pointers may point to m_deviceDrawItems (in case of direct usage of a DeviceDrawItem)
        //! or may point to DrawItems in linear memory (when allocated via a DrawPacket)
        AZStd::unordered_map<int, DeviceDrawItem*> m_deviceDrawItemPtrs;
        //! A map of all device-specific IndexBufferViews, indexed by the device index
        //! This additional cache is needed since device-specific IndexBufferViews are returned as objects
        //! and the device-specific DeviceDrawItem holds a pointer to it.
        AZStd::unordered_map<int, DeviceIndexBufferView> m_deviceIndexBufferView;
        //! A map of all device-specific StreamBufferViews, indexed by the device index
        //! This additional cache is needed since device-specific StreamBufferViews are returned as objects
        //! and the device-specific DeviceDrawItem holds a pointer to it.
        AZStd::unordered_map<int, AZStd::vector<DeviceStreamBufferView>> m_deviceStreamBufferViews;
        //! A map of all device-specific ShaderResourceGroups, indexed by the device index
        //! This additional cache is needed since device-specific ShaderResourceGroups are provided as a DeviceShaderResourceGroup**,
        //! which are then locally cached in a vector (per device) and the device-specific DeviceDrawItem holds a pointer to this vector's data.
        AZStd::unordered_map<int, AZStd::vector<DeviceShaderResourceGroup*>> m_deviceShaderResourceGroups;
    };
>>>>>>> 1c020c6c

    struct DrawItemProperties
    {
        bool operator==(const DrawItemProperties& rhs) const
        {
            return m_item == rhs.m_item && m_sortKey == rhs.m_sortKey && m_depth == rhs.m_depth &&
                m_drawFilterMask == rhs.m_drawFilterMask;
        }

        bool operator!=(const DrawItemProperties& rhs) const
        {
            return !(*this == rhs);
        }

        bool operator<(const DrawItemProperties& rhs) const
        {
            return m_sortKey < rhs.m_sortKey;
        }

        //! Returns the device-specific DeviceDrawItemProperties for the given index
        DeviceDrawItemProperties GetDeviceDrawItemProperties(int deviceIndex) const
        {
            AZ_Assert(m_item, "Not initialized with DrawItem\n");

            DeviceDrawItemProperties result{ &m_item->GetDeviceDrawItem(deviceIndex), m_sortKey, m_drawFilterMask, m_depth };

            return result;
        }

        //! A pointer to the draw item
        const DrawItem* m_item = nullptr;
        //! A sorting key of this draw item which is used for sorting draw items in DrawList
        //! Check RHI::SortDrawList() function for detail
        DrawItemSortKey m_sortKey = 0;
        //! A filter mask which helps decide whether to submit this draw item to a Scope's command list or not
        DrawFilterMask m_drawFilterMask = DrawFilterMaskDefaultValue;
        //! A depth value this draw item which is used for sorting draw items in DrawList
        //! Check RHI::SortDrawList() function for detail
        float m_depth = 0.0f;
    };
} // namespace AZ::RHI<|MERGE_RESOLUTION|>--- conflicted
+++ resolved
@@ -8,13 +8,9 @@
 #pragma once
 
 #include <Atom/RHI.Reflect/Limits.h>
-<<<<<<< HEAD
+#include <Atom/RHI/DeviceDrawItem.h>
 #include <Atom/RHI/DrawArguments.h>
 #include <Atom/RHI/GeometryView.h>
-#include <Atom/RHI/StreamBufferView.h>
-=======
-#include <Atom/RHI/DeviceDrawItem.h>
->>>>>>> 1c020c6c
 #include <Atom/RHI/IndexBufferView.h>
 #include <Atom/RHI/IndirectArguments.h>
 #include <Atom/RHI/IndirectBufferView.h>
@@ -32,71 +28,12 @@
     template<typename T, typename NamespaceType>
     struct Handle;
 
-<<<<<<< HEAD
     // A DrawItem corresponds to one draw of one mesh in one pass. Multiple draw items are bundled
     // in a DrawPacket, which corresponds to multiple draws of one mesh in multiple passes.
     // NOTE: Do not rely solely on default member initialization here, as DrawItems are bulk allocated for
     // DrawPackets and their memory aliased in DrawPacketBuilder. Any default values should also be specified
     // in the DrawPacketBuilder::End() function (see DrawPacketBuilder.cpp)
     struct DrawItem
-=======
-    using DrawIndirect = IndirectArguments;
-
-    //! A structure used to define the type of draw that should happen, directly passed on to the device-specific DrawItems in
-    //! DrawItem::SetArguments
-    struct DrawArguments
-    {
-        AZ_TYPE_INFO(DrawArguments, "B8127BDE-513E-4D5C-98C2-027BA1DE9E6E");
-
-        DrawArguments()
-            : DrawArguments(DrawIndexed{})
-        {
-        }
-
-        DrawArguments(const DrawIndexed& indexed)
-            : m_type{ DrawType::Indexed }
-            , m_indexed{ indexed }
-        {
-        }
-
-        DrawArguments(const DrawLinear& linear)
-            : m_type{ DrawType::Linear }
-            , m_linear{ linear }
-        {
-        }
-
-        DrawArguments(const DrawIndirect& indirect)
-            : m_type{ DrawType::Indirect }
-            , m_indirect{ indirect }
-        {
-        }
-
-        //! Returns the device-specific DeviceDrawArguments for the given index
-        DeviceDrawArguments GetDeviceDrawArguments(int deviceIndex) const
-        {
-            switch (m_type)
-            {
-            case DrawType::Indexed:
-                return DeviceDrawArguments(m_indexed);
-            case DrawType::Linear:
-                return DeviceDrawArguments(m_linear);
-            case DrawType::Indirect:
-                return DeviceDrawArguments(DeviceDrawIndirect{m_indirect.m_maxSequenceCount, m_indirect.m_indirectBufferView->GetDeviceIndirectBufferView(deviceIndex), m_indirect.m_indirectBufferByteOffset, m_indirect.m_countBuffer->GetDeviceBuffer(deviceIndex).get(), m_indirect.m_countBufferByteOffset});
-            default:
-                return DeviceDrawArguments();
-            }
-        }
-
-        DrawType m_type;
-        union {
-            DrawIndexed m_indexed;
-            DrawLinear m_linear;
-            DrawIndirect m_indirect;
-        };
-    };
-
-    class DrawItem
->>>>>>> 1c020c6c
     {
         friend class DrawPacketBuilder;
 
@@ -123,16 +60,6 @@
             return *m_deviceDrawItemPtrs.at(deviceIndex);
         }
 
-<<<<<<< HEAD
-        /// Indices of the StreamBufferViews in the GeometryView that this DrawItem will use
-        RHI::GeometryView::StreamBufferIndices m_streamIndices;
-
-        u8  m_stencilRef = 0;
-        u8  m_shaderResourceGroupCount = 0;
-        u8  m_rootConstantSize = 0;
-        u8  m_scissorsCount = 0;
-        u8  m_viewportsCount = 0;
-=======
         bool GetEnabled() const
         {
             return m_enabled;
@@ -141,7 +68,6 @@
         void SetEnabled(bool enabled)
         {
             m_enabled = enabled;
->>>>>>> 1c020c6c
 
             for (auto& [deviceIndex, drawItem] : m_deviceDrawItemPtrs)
             {
@@ -157,21 +83,6 @@
             }
         }
 
-<<<<<<< HEAD
-                bool m_enabled : 1;     // Whether the Draw Item should render
-            };
-            u8 m_allFlags = 1;     //< Update default value if you add flags. Also update in DrawPacketBuilder::End()
-        };
-
-        // --- Geometry ---
-
-        /// Contains DrawArguments and geometry buffer views used during rendering
-        const GeometryView* m_geometryView = nullptr;
-
-        // --- Shader ---
-
-        const PipelineState* m_pipelineState = nullptr;
-=======
         void SetIndexedArgumentsInstanceCount(uint32_t instanceCount)
         {
             for (auto& [deviceIndex, drawItem] : m_deviceDrawItemPtrs)
@@ -203,7 +114,6 @@
             {
                 m_deviceIndexBufferView.emplace(deviceIndex, indexBufferView->GetDeviceIndexBufferView(deviceIndex));
             }
->>>>>>> 1c020c6c
 
             // Done extra so memory is not moved around any more during map resize
             for (auto& [deviceIndex, drawItem] : m_deviceDrawItemPtrs)
@@ -219,14 +129,7 @@
             {
                 drawItem->m_streamBufferViewCount = static_cast<uint8_t>(streamBufferViewCount);
 
-<<<<<<< HEAD
-        /// Array of root constants to bind (count must match m_rootConstantSize).
-        const u8* m_rootConstants = nullptr;
-
-        // --- Scissor and Viewport ---
-=======
                 auto [it, insertOK]{ m_deviceStreamBufferViews.emplace(deviceIndex, AZStd::vector<DeviceStreamBufferView>{}) };
->>>>>>> 1c020c6c
 
                 auto& [index, deviceStreamBufferView]{ *it };
 
@@ -246,13 +149,6 @@
             {
                 drawItem->m_shaderResourceGroupCount = static_cast<uint8_t>(shaderResourceGroupCount);
 
-<<<<<<< HEAD
-    // A filter associate to a DrawItem which can be used to filter the DrawItem when submitting to command list
-    using DrawFilterTag = Handle<u8, DefaultNamespaceType>;
-    using DrawFilterMask = u32; // AZStd::bitset's impelmentation is too expensive.
-    constexpr u32 DrawFilterMaskDefaultValue = u32(-1);  // Default all bit to 1.
-    static_assert(sizeof(DrawFilterMask) * 8 >= Limits::Pipeline::DrawFilterTagCountMax, "DrawFilterMask doesn't have enough bits for maximum tag count");
-=======
                 auto [it, insertOK]{ m_deviceShaderResourceGroups.emplace(
                     deviceIndex, AZStd::vector<DeviceShaderResourceGroup*>(shaderResourceGroupCount)) };
 
@@ -311,6 +207,9 @@
 
     private:
         bool m_enabled{ true };
+        /// Indices of the StreamBufferViews in the GeometryView that this DrawItem will use
+        RHI::GeometryView::StreamBufferIndices m_streamIndices;
+
         MultiDevice::DeviceMask m_deviceMask{ MultiDevice::DefaultDevice };
         //! A map of all device-specific DrawItems, indexed by the device index
         AZStd::unordered_map<int, DeviceDrawItem> m_deviceDrawItems;
@@ -318,20 +217,11 @@
         //! These pointers may point to m_deviceDrawItems (in case of direct usage of a DeviceDrawItem)
         //! or may point to DrawItems in linear memory (when allocated via a DrawPacket)
         AZStd::unordered_map<int, DeviceDrawItem*> m_deviceDrawItemPtrs;
-        //! A map of all device-specific IndexBufferViews, indexed by the device index
-        //! This additional cache is needed since device-specific IndexBufferViews are returned as objects
-        //! and the device-specific DeviceDrawItem holds a pointer to it.
-        AZStd::unordered_map<int, DeviceIndexBufferView> m_deviceIndexBufferView;
-        //! A map of all device-specific StreamBufferViews, indexed by the device index
-        //! This additional cache is needed since device-specific StreamBufferViews are returned as objects
-        //! and the device-specific DeviceDrawItem holds a pointer to it.
-        AZStd::unordered_map<int, AZStd::vector<DeviceStreamBufferView>> m_deviceStreamBufferViews;
         //! A map of all device-specific ShaderResourceGroups, indexed by the device index
         //! This additional cache is needed since device-specific ShaderResourceGroups are provided as a DeviceShaderResourceGroup**,
         //! which are then locally cached in a vector (per device) and the device-specific DeviceDrawItem holds a pointer to this vector's data.
         AZStd::unordered_map<int, AZStd::vector<DeviceShaderResourceGroup*>> m_deviceShaderResourceGroups;
     };
->>>>>>> 1c020c6c
 
     struct DrawItemProperties
     {
