/*
 * Copyright (c) Contributors to the Open 3D Engine Project.
 * For complete copyright and license terms please see the LICENSE at the root of this distribution.
 *
 * SPDX-License-Identifier: Apache-2.0 OR MIT
 *
 */

#include <AzCore/Math/Matrix3x4.h>
#include <AzCore/Math/Matrix4x4.h>
#include <AzCore/Math/Transform.h>
#include <AzCore/Math/Quaternion.h>
#include <AzCore/Math/Vector2.h>
#include <AzCore/Math/Vector3.h>
#include <AzCore/std/containers/vector.h>

#include <MCore/Source/LogManager.h>
#include <MCore/Source/StringConversions.h>


namespace MCore
{
    const char* CharacterConstants::wordSeparators = " \n\t";

    AZStd::string GenerateUniqueString(const char* prefix, const AZStd::function<bool(const AZStd::string& value)>& validationFunction)
    {
        MCORE_ASSERT(validationFunction);
        const AZStd::string prefixString = prefix;

        // find the last letter index from the right
        size_t lastIndex = AZStd::string::npos;
        const size_t numCharacters = prefixString.size();
        for (int i = static_cast<int>(numCharacters) - 1; i >= 0; --i)
        {
            if (!AZStd::is_digit(prefixString[i]))
            {
                lastIndex = i + 1;
                break;
            }
        }

        // copy the string
        AZStd::string nameWithoutLastDigits = prefixString.substr(0, lastIndex);

        // remove all space on the right
        AzFramework::StringFunc::TrimWhiteSpace(nameWithoutLastDigits, false /* leading */, true /* trailing */);

        // generate the unique name
        size_t nameIndex = 0;
        AZStd::string uniqueName = nameWithoutLastDigits + "0";
        while (validationFunction(uniqueName) == false)
        {
            uniqueName = nameWithoutLastDigits + AZStd::to_string(++nameIndex);
        }

        return uniqueName;
    }

    AZStd::string ConstructStringSeparatedBySemicolons(const AZStd::vector<AZStd::string>& stringVec)
    {
        AZStd::string result;

        for (const AZStd::string& currentString : stringVec)
        {
            if (!result.empty())
            {
                result += CharacterConstants::semiColon;
            }

            result += currentString;
        }

        return result;
    }
<<<<<<< HEAD
=======
}

namespace AZStd
{
    void to_string(string& str, const AZ::Vector2& value)
    {
        str = AZStd::string::format("%.8f,%.8f", 
            static_cast<float>(value.GetX()), 
            static_cast<float>(value.GetY()));
    }

    void to_string(string& str, const AZ::Vector3& value)
    {
        str = AZStd::string::format("%.8f,%.8f,%.8f", 
            static_cast<float>(value.GetX()), 
            static_cast<float>(value.GetY()), 
            static_cast<float>(value.GetZ()));
    }

    void to_string(string& str, const AZ::Vector4& value)
    {
        str = AZStd::string::format("%.8f,%.8f,%.8f,%.8f", 
            static_cast<float>(value.GetX()), 
            static_cast<float>(value.GetY()), 
            static_cast<float>(value.GetZ()), 
            static_cast<float>(value.GetW()));
    }
    
    void to_string(string& str, const AZ::Quaternion& value)
    {
        str = AZStd::string::format("%.8f,%.8f,%.8f,%.8f",
            static_cast<float>(value.GetX()),
            static_cast<float>(value.GetY()),
            static_cast<float>(value.GetZ()),
            static_cast<float>(value.GetW()));
    }

    void to_string(string& str, const AZ::Matrix4x4& value)
    {
        str = AZStd::string::format("%.8f,%.8f,%.8f,%.8f\n%.8f,%.8f,%.8f,%.8f\n%.8f,%.8f,%.8f,%.8f\n%.8f,%.8f,%.8f,%.8f", 
            static_cast<float>(value(0, 0)), static_cast<float>(value(1, 0)), static_cast<float>(value(2, 0)), static_cast<float>(value(3, 0)),
            static_cast<float>(value(0, 1)), static_cast<float>(value(1, 1)), static_cast<float>(value(2, 1)), static_cast<float>(value(3, 1)),
            static_cast<float>(value(0, 2)), static_cast<float>(value(1, 2)), static_cast<float>(value(2, 2)), static_cast<float>(value(3, 2)),
            static_cast<float>(value(0, 3)), static_cast<float>(value(1, 3)), static_cast<float>(value(2, 3)), static_cast<float>(value(3, 3)));
    }

    void to_string(string& str, const AZ::Transform& value)
    {
        AZ::Matrix3x4 matrix3x4 = AZ::Matrix3x4::CreateFromTransform(value);

        str = AZStd::string::format("%.8f,%.8f,%.8f\n%.8f,%.8f,%.8f\n%.8f,%.8f,%.8f\n%.8f,%.8f,%.8f",
            static_cast<float>(matrix3x4(0, 0)), static_cast<float>(matrix3x4(1, 0)), static_cast<float>(matrix3x4(2, 0)),
            static_cast<float>(matrix3x4(0, 1)), static_cast<float>(matrix3x4(1, 1)), static_cast<float>(matrix3x4(2, 1)),
            static_cast<float>(matrix3x4(0, 2)), static_cast<float>(matrix3x4(1, 2)), static_cast<float>(matrix3x4(2, 2)),
            static_cast<float>(matrix3x4(0, 3)), static_cast<float>(matrix3x4(1, 3)), static_cast<float>(matrix3x4(2, 3)));
    }
>>>>>>> 7fbcab9f
}<|MERGE_RESOLUTION|>--- conflicted
+++ resolved
@@ -72,63 +72,4 @@
 
         return result;
     }
-<<<<<<< HEAD
-=======
-}
-
-namespace AZStd
-{
-    void to_string(string& str, const AZ::Vector2& value)
-    {
-        str = AZStd::string::format("%.8f,%.8f", 
-            static_cast<float>(value.GetX()), 
-            static_cast<float>(value.GetY()));
-    }
-
-    void to_string(string& str, const AZ::Vector3& value)
-    {
-        str = AZStd::string::format("%.8f,%.8f,%.8f", 
-            static_cast<float>(value.GetX()), 
-            static_cast<float>(value.GetY()), 
-            static_cast<float>(value.GetZ()));
-    }
-
-    void to_string(string& str, const AZ::Vector4& value)
-    {
-        str = AZStd::string::format("%.8f,%.8f,%.8f,%.8f", 
-            static_cast<float>(value.GetX()), 
-            static_cast<float>(value.GetY()), 
-            static_cast<float>(value.GetZ()), 
-            static_cast<float>(value.GetW()));
-    }
-    
-    void to_string(string& str, const AZ::Quaternion& value)
-    {
-        str = AZStd::string::format("%.8f,%.8f,%.8f,%.8f",
-            static_cast<float>(value.GetX()),
-            static_cast<float>(value.GetY()),
-            static_cast<float>(value.GetZ()),
-            static_cast<float>(value.GetW()));
-    }
-
-    void to_string(string& str, const AZ::Matrix4x4& value)
-    {
-        str = AZStd::string::format("%.8f,%.8f,%.8f,%.8f\n%.8f,%.8f,%.8f,%.8f\n%.8f,%.8f,%.8f,%.8f\n%.8f,%.8f,%.8f,%.8f", 
-            static_cast<float>(value(0, 0)), static_cast<float>(value(1, 0)), static_cast<float>(value(2, 0)), static_cast<float>(value(3, 0)),
-            static_cast<float>(value(0, 1)), static_cast<float>(value(1, 1)), static_cast<float>(value(2, 1)), static_cast<float>(value(3, 1)),
-            static_cast<float>(value(0, 2)), static_cast<float>(value(1, 2)), static_cast<float>(value(2, 2)), static_cast<float>(value(3, 2)),
-            static_cast<float>(value(0, 3)), static_cast<float>(value(1, 3)), static_cast<float>(value(2, 3)), static_cast<float>(value(3, 3)));
-    }
-
-    void to_string(string& str, const AZ::Transform& value)
-    {
-        AZ::Matrix3x4 matrix3x4 = AZ::Matrix3x4::CreateFromTransform(value);
-
-        str = AZStd::string::format("%.8f,%.8f,%.8f\n%.8f,%.8f,%.8f\n%.8f,%.8f,%.8f\n%.8f,%.8f,%.8f",
-            static_cast<float>(matrix3x4(0, 0)), static_cast<float>(matrix3x4(1, 0)), static_cast<float>(matrix3x4(2, 0)),
-            static_cast<float>(matrix3x4(0, 1)), static_cast<float>(matrix3x4(1, 1)), static_cast<float>(matrix3x4(2, 1)),
-            static_cast<float>(matrix3x4(0, 2)), static_cast<float>(matrix3x4(1, 2)), static_cast<float>(matrix3x4(2, 2)),
-            static_cast<float>(matrix3x4(0, 3)), static_cast<float>(matrix3x4(1, 3)), static_cast<float>(matrix3x4(2, 3)));
-    }
->>>>>>> 7fbcab9f
 }