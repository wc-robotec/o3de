--- conflicted
+++ resolved
@@ -192,16 +192,12 @@
     {
         AZ_PROFILE_FUNCTION(Physics);
 
-<<<<<<< HEAD
-        AZ_Assert(m_blastAsset.GetId().IsValid(), "BlastFamilyComponent created with invalid blast asset.");
-        AZ_Assert(m_blastMaterialAsset.GetId().IsValid(), "BlastFamilyComponent created with invalid blast material asset.");
-=======
         if (!m_blastAsset.GetId().IsValid())
         {
             AZ_Warning("BlastFamilyComponent", false, "Blast Family Component created with invalid blast asset.");
             return;
         }
->>>>>>> 9765ac51
+		AZ_Assert(m_blastMaterialAsset.GetId().IsValid(), "BlastFamilyComponent created with invalid blast material asset.");
 
         Spawn();
     }
@@ -217,16 +213,8 @@
     {
         AZ_PROFILE_FUNCTION(Physics);
 
-<<<<<<< HEAD
-        if (!m_blastAsset.IsReady() || !m_blastMaterialAsset.IsReady())
-        {
-            // TODO: This doesn't seem to do anything. Isn't this suppose to connect to OnAssetReady?
-            m_shouldSpawnOnAssetLoad = true;
-            AZ_Warning("BlastFamilyComponent", false, "Blast assets are not ready.");
-=======
         if (m_isSpawned)
         {
->>>>>>> 9765ac51
             return;
         }
 
@@ -239,6 +227,12 @@
                 AZ_Error("BlastFamilyComponent", false, "Failed to load blast asset %s.", m_blastAsset.GetHint().c_str());
                 return;
             }
+        }
+
+        if (!m_blastMaterialAsset.IsReady())
+        {
+            AZ_Warning("BlastFamilyComponent", false, "Blast assets are not ready.");
+            return;
         }
 
         auto blastSystem = AZ::Interface<BlastSystemRequests>::Get();
@@ -326,14 +320,6 @@
         // collision handlers should have been cleaned up when the family was despawned
         AZ_Assert(m_collisionHandlers.empty(), "%d collision handlers were missing to be deactivated when its blast actors were destroyed", m_collisionHandlers.size());
 
-<<<<<<< HEAD
-        m_family = nullptr;
-        m_actorRenderManager = nullptr;
-        m_damageManager = nullptr;
-        m_solver = nullptr;
-
-        m_blastMaterial = nullptr;
-=======
         // Disconnect from buses before destroying everything
         BlastFamilyDamageRequestBus::MultiHandler::BusDisconnect();
         BlastFamilyComponentRequestBus::Handler::BusDisconnect();
@@ -342,9 +328,9 @@
         m_damageManager.reset();
         m_solver.reset();
         m_family.reset();
+		m_blastMaterial.reset();
 
         m_isSpawned = false;
->>>>>>> 9765ac51
     }
 
     AZ::EntityId BlastFamilyComponent::GetFamilyId()
