--- conflicted
+++ resolved
@@ -95,32 +95,13 @@
 endif()
 
 ## White Box ##
-<<<<<<< HEAD
-# DISABLED - See LYN-2663
-#if(PAL_TRAIT_BUILD_TESTS_SUPPORTED AND PAL_TRAIT_BUILD_HOST_TOOLS)
-#    ly_add_pytest(
-#        NAME AutomatedTesting::WhiteBoxTests
-#        TEST_SUITE main
-#        TEST_SERIAL
-#        PATH ${CMAKE_CURRENT_LIST_DIR}/WhiteBox/TestSuite_Active.py
-#        TIMEOUT 1500
-#        RUNTIME_DEPENDENCIES
-#            Legacy::Editor
-#            Legacy::CryRenderNULL
-#            AZ::AssetProcessor
-#            AutomatedTesting.Assets
-#        COMPONENT
-#            WhiteBox
-#    )
-#endif()
-=======
 if(PAL_TRAIT_BUILD_TESTS_SUPPORTED AND PAL_TRAIT_BUILD_HOST_TOOLS)
     ly_add_pytest(
         NAME AutomatedTesting::WhiteBoxTests
         TEST_SUITE main
         TEST_SERIAL
         PATH ${CMAKE_CURRENT_LIST_DIR}/WhiteBox/TestSuite_Active.py
-        TIMEOUT 3600
+        TIMEOUT 1500
         RUNTIME_DEPENDENCIES
             Legacy::Editor
             Legacy::CryRenderNULL
@@ -130,7 +111,6 @@
             WhiteBox
     )
 endif()
->>>>>>> fc3a48bb
 
 ## NvCloth ##
 # [TODO LYN-1928] Enable when AutomatedTesting runs with Atom
