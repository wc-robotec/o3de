--- conflicted
+++ resolved
@@ -17,13 +17,10 @@
 import azlmbr.bus as bus
 import azlmbr.editor as editor
 import azlmbr.math as math
-<<<<<<< HEAD
 try:
     import azlmbr.legacy.general as general  # Editor test.
 except ModuleNotFoundError:  # MaterialEditor test.
     import azlmbr.atomtools.general as general
-=======
->>>>>>> 37cc9d23
 
 # Helper file Imports
 from editor_python_test_tools.wait_utils import PrefabWaiter
