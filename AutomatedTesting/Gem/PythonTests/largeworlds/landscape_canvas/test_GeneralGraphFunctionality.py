"""
Copyright (c) Contributors to the Open 3D Engine Project.
For complete copyright and license terms please see the LICENSE at the root of this distribution.

SPDX-License-Identifier: Apache-2.0 OR MIT
"""

"""
C2735988 - Landscape Canvas tool can be opened/closed
C13815862 - New graph can be created
C13767840 - New root entity is created when a new graph is created through Landscape Canvas
"""

import os
import pytest

# Bail on the test if ly_test_tools doesn't exist.
pytest.importorskip("ly_test_tools")
import ly_test_tools.environment.file_system as file_system
import editor_python_test_tools.hydra_test_utils as hydra

test_directory = os.path.join(os.path.dirname(__file__), "EditorScripts")


@pytest.mark.parametrize("project", ["AutomatedTesting"])
@pytest.mark.parametrize("level", ["tmp_level"])
@pytest.mark.usefixtures("automatic_process_killer")
@pytest.mark.parametrize("launcher_platform", ['windows_editor'])
class TestGeneralGraphFunctionality(object):
    @pytest.fixture(autouse=True)
    def setup_teardown(self, request, workspace, project, level):
        def teardown():
            file_system.delete([os.path.join(workspace.paths.engine_root(), project, "Levels", level)], True, True)
            file_system.delete([os.path.join(workspace.paths.engine_root(), project, "slices", "TestSlice.slice")], True, True)

        request.addfinalizer(teardown)

        file_system.delete([os.path.join(workspace.paths.engine_root(), project, "Levels", level)], True, True)
        file_system.delete([os.path.join(workspace.paths.engine_root(), project, "slices", "TestSlice.slice")], True, True)

    @pytest.mark.test_case_id("C2735988", "C13815862", "C13767840")
    @pytest.mark.SUITE_periodic
    def test_LandscapeCanvas_NewGraph_CreatedSuccessfully(self, request, editor, level, launcher_platform):
        cfg_args = [level]

        expected_lines = [
            "Landscape Canvas pane is open",
            "New graph created",
            "Graph registered with Landscape Canvas",
            "Root entity has Landscape Canvas component",
            "Landscape Canvas pane is closed",
            "CreateNewGraph:  result=SUCCESS",
        ]

        hydra.launch_and_validate_results(
            request,
            test_directory,
            editor,
            "CreateNewGraph.py",
            expected_lines,
            cfg_args=cfg_args
        )

    @pytest.mark.test_case_id("C2735990")
    @pytest.mark.SUITE_periodic
    def test_LandscapeCanvas_Component_AddedRemoved(self, request, editor, level, launcher_platform):
        cfg_args = [level]

        expected_lines = [
            "Landscape Canvas Component added to Entity",
            "Landscape Canvas Component removed from Entity",
            "LandscapeCanvasComponentAddedRemoved:  result=SUCCESS",
        ]

        hydra.launch_and_validate_results(
            request,
            test_directory,
            editor,
            "LandscapeCanvasComponent_AddedRemoved.py",
            expected_lines,
            cfg_args=cfg_args
        )

    @pytest.mark.test_case_id("C14212352")
    @pytest.mark.SUITE_periodic
    def test_LandscapeCanvas_GraphClosed_OnLevelChange(self, request, editor, level, launcher_platform):
        cfg_args = [level]

        expected_lines = [
            "Landscape Canvas pane is open",
            "New graph created",
            "Graph registered with Landscape Canvas",
            "Graph is no longer open in Landscape Canvas",
            "GraphClosedOnLevelChange:  result=SUCCESS",
        ]

        hydra.launch_and_validate_results(
            request,
            test_directory,
            editor,
            "GraphClosed_OnLevelChange.py",
            expected_lines,
            cfg_args=cfg_args
        )

    @pytest.mark.test_case_id("C17488412")
    @pytest.mark.SUITE_periodic
<<<<<<< HEAD
    @pytest.mark.xfail      # https://github.com/o3de/o3de/issues/2201
=======
    @pytest.mark.xfail(reason="https://github.com/o3de/o3de/issues/2201")
>>>>>>> 4b817a64
    def test_LandscapeCanvas_GraphClosed_OnEntityDelete(self, request, editor, level, launcher_platform):
        cfg_args = [level]

        expected_lines = [
            "Landscape Canvas pane is open",
            "Graph registered with Landscape Canvas",
            "The graph is no longer open after deleting the Entity",
            "GraphClosedOnEntityDelete:  result=SUCCESS",
        ]

        hydra.launch_and_validate_results(
            request,
            test_directory,
            editor,
            "GraphClosed_OnEntityDelete.py",
            expected_lines,
            cfg_args=cfg_args
        )

    @pytest.mark.test_case_id("C15167461")
    @pytest.mark.SUITE_periodic
    def test_LandscapeCanvas_GraphClosed_TabbedGraphClosesIndependently(self, request, editor, level,
                                                                        launcher_platform):
        cfg_args = [level]

        expected_lines = [
            "Landscape Canvas pane is open",
            "New graph created",
            "2nd new graph created",
            "3rd new graph created",
            "Graphs registered with Landscape Canvas",
            "Graph 2 was successfully closed",
            "GraphClosedTabbedGraph:  result=SUCCESS",
        ]

        hydra.launch_and_validate_results(
            request,
            test_directory,
            editor,
            "GraphClosed_TabbedGraph.py",
            expected_lines,
            cfg_args=cfg_args
        )

    @pytest.mark.test_case_id("C22602016")
    @pytest.mark.SUITE_periodic
    def test_LandscapeCanvas_SliceCreateInstantiate(self, request, editor, level, workspace, launcher_platform):
        cfg_args = [level]

        expected_lines = [
            "LandscapeCanvas_SliceCreateInstantiate:  test started",
            "landscape_canvas_entity Entity successfully created",
            "LandscapeCanvas_SliceCreateInstantiate:  Slice has been created successfully: True",
            "LandscapeCanvas_SliceCreateInstantiate:  Slice instantiated: True",
            "LandscapeCanvas_SliceCreateInstantiate:  result=SUCCESS",
        ]

        hydra.launch_and_validate_results(
            request,
            test_directory,
            editor,
            "LandscapeCanvas_SliceCreateInstantiate.py",
            expected_lines=expected_lines,
            cfg_args=cfg_args
        )<|MERGE_RESOLUTION|>--- conflicted
+++ resolved
@@ -105,11 +105,7 @@
 
     @pytest.mark.test_case_id("C17488412")
     @pytest.mark.SUITE_periodic
-<<<<<<< HEAD
-    @pytest.mark.xfail      # https://github.com/o3de/o3de/issues/2201
-=======
     @pytest.mark.xfail(reason="https://github.com/o3de/o3de/issues/2201")
->>>>>>> 4b817a64
     def test_LandscapeCanvas_GraphClosed_OnEntityDelete(self, request, editor, level, launcher_platform):
         cfg_args = [level]
 
