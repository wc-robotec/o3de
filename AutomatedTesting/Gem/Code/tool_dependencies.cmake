--- conflicted
+++ resolved
@@ -53,12 +53,6 @@
     Gem::EMotionFX.Editor
     Gem::ImGui.Editor
     Gem::Atom_AtomBridge.Editor
-<<<<<<< HEAD
-=======
-    Gem::ImguiAtom
-    Gem::AtomFont
-    Gem::AtomToolsFramework.Editor
     Gem::NvCloth.Editor
->>>>>>> bbfb136d
     Gem::Blast.Editor
 )