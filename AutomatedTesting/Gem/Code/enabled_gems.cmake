--- conflicted
+++ resolved
@@ -63,9 +63,6 @@
     PrimitiveAssets
     Stars
     RecastNavigation
-<<<<<<< HEAD
+    ScriptAutomation
     DiffuseProbeGrid
-=======
-    ScriptAutomation
->>>>>>> 616902d9
 )