--- conflicted
+++ resolved
@@ -54,9 +54,6 @@
     AWSMetrics
     PrefabBuilder
     AudioSystem
-<<<<<<< HEAD
+    Profiler
     Multiplayer
-=======
-    Profiler
->>>>>>> cd1b08ce
 )