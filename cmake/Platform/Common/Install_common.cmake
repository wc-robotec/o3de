--- conflicted
+++ resolved
@@ -399,13 +399,8 @@
 
     # Registry
     install(DIRECTORY
-<<<<<<< HEAD
         ${CMAKE_RUNTIME_OUTPUT_DIRECTORY}/$<CONFIG>/Registry
         DESTINATION ./${runtime_output_directory}/${PAL_PLATFORM_NAME}/$<CONFIG>
-=======
-        ${CMAKE_CURRENT_BINARY_DIR}/bin/$<CONFIG>/Registry
-        DESTINATION ./bin/${PAL_PLATFORM_NAME}/$<CONFIG>
->>>>>>> bcbe1bfe
         COMPONENT ${LY_DEFAULT_INSTALL_COMPONENT}
     )
     install(DIRECTORY
@@ -443,23 +438,12 @@
         endif()
     endforeach()
 
-<<<<<<< HEAD
     # Additional files needed by gems
     install(FILES
         ${CMAKE_SOURCE_DIR}/Gems/ImageProcessing/Code/Source/ImageBuilderDefaultPresets.settings
         DESTINATION Gems/ImageProcessing/Code/Source
         COMPONENT ${LY_DEFAULT_INSTALL_COMPONENT}
     )  
-=======
-    # Qt Binaries
-    set(QT_DIRS bearer iconengines imageformats platforms styles translations)
-    list(TRANSFORM QT_DIRS PREPEND "${CMAKE_CURRENT_BINARY_DIR}/bin/$<CONFIG>/" OUTPUT_VARIABLE QT_BIN_DIRS)
-    install(DIRECTORY
-        ${QT_BIN_DIRS}
-        DESTINATION ./bin/${PAL_PLATFORM_NAME}/$<CONFIG>
-        COMPONENT ${LY_DEFAULT_INSTALL_COMPONENT}
-    )
->>>>>>> bcbe1bfe
 
     # Templates
     install(DIRECTORY
