#
# Copyright (c) Contributors to the Open 3D Engine Project.
# For complete copyright and license terms please see the LICENSE at the root of this distribution.
#
# SPDX-License-Identifier: Apache-2.0 OR MIT
#
#

# this file allows you to specify all 3p packages (provided by O3DE or the operating system) for Linux.

# shared by other platforms:
ly_associate_package(PACKAGE_NAME RapidJSON-1.1.0-rev1-multiplatform                TARGETS RapidJSON                   PACKAGE_HASH 2f5e26ecf86c3b7a262753e7da69ac59928e78e9534361f3d00c1ad5879e4023)
ly_associate_package(PACKAGE_NAME RapidXML-1.13-rev1-multiplatform                  TARGETS RapidXML                    PACKAGE_HASH 4b7b5651e47cfd019b6b295cc17bb147b65e53073eaab4a0c0d20a37ab74a246)
ly_associate_package(PACKAGE_NAME pybind11-2.10.0-rev1-multiplatform                TARGETS pybind11                    PACKAGE_HASH 6690acc531d4b8cd453c19b448e2fb8066b2362cbdd2af1ad5df6e0019e6c6c4)
ly_associate_package(PACKAGE_NAME glad-2.0.0-beta-rev2-multiplatform                TARGETS glad                        PACKAGE_HASH ff97ee9664e97d0854b52a3734c2289329d9f2b4cd69478df6d0ca1f1c9392ee)
ly_associate_package(PACKAGE_NAME xxhash-0.7.4-rev1-multiplatform                   TARGETS xxhash                      PACKAGE_HASH e81f3e6c4065975833996dd1fcffe46c3cf0f9e3a4207ec5f4a1b564ba75861e)
ly_associate_package(PACKAGE_NAME cityhash-1.1-multiplatform                        TARGETS cityhash                    PACKAGE_HASH 0ace9e6f0b2438c5837510032d2d4109125845c0efd7d807f4561ec905512dd2)

# platform-specific:
ly_associate_package(PACKAGE_NAME expat-2.4.2-rev2-linux                            TARGETS expat                       PACKAGE_HASH 755369a919e744b9b3f835d1acc684f02e43987832ad4a1c0b6bbf884e6cd45b)
ly_associate_package(PACKAGE_NAME assimp-5.2.5-rev1-linux                           TARGETS assimplib                   PACKAGE_HASH 67bd3625078b63b40ae397ef7a3e589a6f77e95d3318c97dd7075e3e22a638cd)
<<<<<<< HEAD
=======
ly_associate_package(PACKAGE_NAME AWSGameLiftServerSDK-3.4.2-rev1-linux             TARGETS AWSGameLiftServerSDK        PACKAGE_HASH 875a8ee45ab5948b10eedfd9057b14db7f01c4b31820f8f998eb6dee1c05a176)
ly_associate_package(PACKAGE_NAME AWSNativeSDK-1.9.50-rev3-linux                    TARGETS AWSNativeSDK                PACKAGE_HASH 5ae5dc681e166156dad59c9b43917b449a9031dac5b1c05d5607285c8c7f3850)
>>>>>>> d0dffbdf
ly_associate_package(PACKAGE_NAME tiff-4.2.0.15-rev3-linux                          TARGETS TIFF                        PACKAGE_HASH 2377f48b2ebc2d1628d9f65186c881544c92891312abe478a20d10b85877409a)
ly_associate_package(PACKAGE_NAME freetype-2.11.1-rev1-linux                        TARGETS Freetype                    PACKAGE_HASH 28bbb850590507eff85154604787881ead6780e6eeee9e71ed09cd1d48d85983)
ly_associate_package(PACKAGE_NAME Lua-5.4.4-rev1-linux                              TARGETS Lua                         PACKAGE_HASH d582362c3ef90e1ef175a874abda2265839ffc2e40778fa293f10b443b4697ac)
ly_associate_package(PACKAGE_NAME mcpp-2.7.2_az.2-rev1-linux                        TARGETS mcpp                        PACKAGE_HASH df7a998d0bc3fedf44b5bdebaf69ddad6033355b71a590e8642445ec77bc6c41)
ly_associate_package(PACKAGE_NAME mikkelsen-1.0.0.4-linux                           TARGETS mikkelsen                   PACKAGE_HASH 5973b1e71a64633588eecdb5b5c06ca0081f7be97230f6ef64365cbda315b9c8)
ly_associate_package(PACKAGE_NAME googletest-1.8.1-rev4-linux                       TARGETS googletest                  PACKAGE_HASH 7b7ad330f369450c316a4c4592d17fbb4c14c731c95bd8f37757203e8c2bbc1b)
ly_associate_package(PACKAGE_NAME googlebenchmark-1.7.0-rev1-linux                  TARGETS GoogleBenchmark             PACKAGE_HASH 230e1881e31490820f0bd2059df4741455b52809ac73367e278e1e821ac89c9b)
ly_associate_package(PACKAGE_NAME qt-5.15.2-rev8-linux                              TARGETS Qt                          PACKAGE_HASH 613d6a404b305ce0e715c57c936dc00318fb9f0d2d3f6609f8454c198f993095)
ly_associate_package(PACKAGE_NAME png-1.6.37-rev2-linux                             TARGETS PNG                         PACKAGE_HASH 5c82945a1648905a5c4c5cee30dfb53a01618da1bf58d489610636c7ade5adf5)
ly_associate_package(PACKAGE_NAME libsamplerate-0.2.1-rev2-linux                    TARGETS libsamplerate               PACKAGE_HASH 41643c31bc6b7d037f895f89d8d8d6369e906b92eff42b0fe05ee6a100f06261)
ly_associate_package(PACKAGE_NAME openimageio-opencolorio-2.3.17-rev2-linux         TARGETS OpenImageIO OpenColorIO OpenColorIO::Runtime OpenImageIO::Tools::Binaries OpenImageIO::Tools::PythonPlugins PACKAGE_HASH c8a9f1d9d6c9f8c3defdbc3761ba391d175b1cb62a70473183af1eaeaef70c36)
ly_associate_package(PACKAGE_NAME OpenMesh-8.1-rev3-linux                           TARGETS OpenMesh                    PACKAGE_HASH 805bd0b24911bb00c7f575b8c3f10d7ea16548a5014c40811894a9445f17a126)
ly_associate_package(PACKAGE_NAME OpenEXR-3.1.3-rev4-linux                          TARGETS OpenEXR Imath               PACKAGE_HASH fcbac68cfb4e3b694580bc3741443e111aced5f08fde21a92e0c768e8803c7af)
ly_associate_package(PACKAGE_NAME DirectXShaderCompilerDxc-1.6.2112-o3de-rev1-linux TARGETS DirectXShaderCompilerDxc    PACKAGE_HASH ac9f98e0e3b07fde0f9bbe1e6daa386da37699819cde06dcc8d3235421f6e977)
ly_associate_package(PACKAGE_NAME SPIRVCross-2021.04.29-rev1-linux                  TARGETS SPIRVCross                  PACKAGE_HASH 7889ee5460a688e9b910c0168b31445c0079d363affa07b25d4c8aeb608a0b80)
ly_associate_package(PACKAGE_NAME azslc-1.8.15-rev2-linux                           TARGETS azslc                       PACKAGE_HASH a29b9fd5123f2fe9dc99040180c6e15e5c72f0cf72da63671e6602f80c0349a5)
ly_associate_package(PACKAGE_NAME zlib-1.2.11-rev5-linux                            TARGETS ZLIB                        PACKAGE_HASH 9be5ea85722fc27a8645a9c8a812669d107c68e6baa2ca0740872eaeb6a8b0fc)
ly_associate_package(PACKAGE_NAME squish-ccr-deb557d-rev1-linux                     TARGETS squish-ccr                  PACKAGE_HASH 85fecafbddc6a41a27c5f59ed4a5dfb123a94cb4666782cf26e63c0a4724c530)
ly_associate_package(PACKAGE_NAME astc-encoder-3.2-rev2-linux                       TARGETS astc-encoder                PACKAGE_HASH 71549d1ca9e4d48391b92a89ea23656d3393810e6777879f6f8a9def2db1610c)
ly_associate_package(PACKAGE_NAME ISPCTexComp-36b80aa-rev1-linux                    TARGETS ISPCTexComp                 PACKAGE_HASH 065fd12abe4247dde247330313763cf816c3375c221da030bdec35024947f259)
ly_associate_package(PACKAGE_NAME lz4-1.9.4-rev2-linux                              TARGETS lz4                         PACKAGE_HASH 5d7e5d087c224dd26edb19deaa73673eefa2dc73f40d0709739e60f2ad35060b)
ly_associate_package(PACKAGE_NAME pyside2-5.15.2.1-py3.10-rev6-linux                TARGETS pyside2                     PACKAGE_HASH 0e39a7f775e87516bf241acec2fbc437ed6b1fd2b99282d2490e0df7882ec567)
ly_associate_package(PACKAGE_NAME SQLite-3.37.2-rev1-linux                          TARGETS SQLite                      PACKAGE_HASH bee80d6c6db3e312c1f4f089c90894436ea9c9b74d67256d8c1fb00d4d81fe46)
ly_associate_package(PACKAGE_NAME AwsIotDeviceSdkCpp-1.15.2-rev1-linux              TARGETS AwsIotDeviceSdkCpp          PACKAGE_HASH 83fc1711404d3e5b2faabb1134e97cc92b748d8b87ff4ea99599d8c750b8eff0)
ly_associate_package(PACKAGE_NAME vulkan-validationlayers-1.2.198-rev1-linux        TARGETS vulkan-validationlayers     PACKAGE_HASH 9195c7959695bcbcd1bc1dc5c425c14639a759733b3abe2ffa87eb3915b12c71)

set(AZ_USE_PHYSX5 OFF CACHE BOOL "When ON PhysX Gem will use PhysX 5 SDK")
if(AZ_USE_PHYSX5)
    ly_associate_package(PACKAGE_NAME PhysX-5.1.1-rev1-linux                            TARGETS PhysX                       PACKAGE_HASH 343e3123882f53748c938c41f4d1c9ab6ec171e4f970ccd9263c5ab191110410)
else()
    ly_associate_package(PACKAGE_NAME PhysX-4.1.2.29882248-rev5-linux                   TARGETS PhysX                       PACKAGE_HASH fa72365df409376aef02d1763194dc91d255bdfcb4e8febcfbb64d23a3e50b96)
<<<<<<< HEAD
endif()

# Certain packages are built against OpenSSL, so we must associate the proper ones based on their OpenSSL (Major) versions
if ("${OPENSSL_VERSION}" STREQUAL "")
    message(FATAL_ERROR "OpenSSL not detected. The OpenSSL dev package is required for O3DE")
elseif ("${OPENSSL_VERSION}" VERSION_LESS "3.0.0")
	ly_associate_package(PACKAGE_NAME AWSNativeSDK-1.9.50-rev2-linux-openssl-1          TARGETS AWSNativeSDK                PACKAGE_HASH d4489e9970dadcab52e1db17d47242c2a66478e51c5f1434f9143eeaff5c3223)
else()
    ly_associate_package(PACKAGE_NAME AWSNativeSDK-1.9.50-rev2-linux-openssl-3          TARGETS AWSNativeSDK                PACKAGE_HASH 9b9b5124791fb2f59b7362a95ed997944aff6cc928b9dede916e8968a09f23ff)
=======
>>>>>>> d0dffbdf
endif()<|MERGE_RESOLUTION|>--- conflicted
+++ resolved
@@ -19,11 +19,7 @@
 # platform-specific:
 ly_associate_package(PACKAGE_NAME expat-2.4.2-rev2-linux                            TARGETS expat                       PACKAGE_HASH 755369a919e744b9b3f835d1acc684f02e43987832ad4a1c0b6bbf884e6cd45b)
 ly_associate_package(PACKAGE_NAME assimp-5.2.5-rev1-linux                           TARGETS assimplib                   PACKAGE_HASH 67bd3625078b63b40ae397ef7a3e589a6f77e95d3318c97dd7075e3e22a638cd)
-<<<<<<< HEAD
-=======
 ly_associate_package(PACKAGE_NAME AWSGameLiftServerSDK-3.4.2-rev1-linux             TARGETS AWSGameLiftServerSDK        PACKAGE_HASH 875a8ee45ab5948b10eedfd9057b14db7f01c4b31820f8f998eb6dee1c05a176)
-ly_associate_package(PACKAGE_NAME AWSNativeSDK-1.9.50-rev3-linux                    TARGETS AWSNativeSDK                PACKAGE_HASH 5ae5dc681e166156dad59c9b43917b449a9031dac5b1c05d5607285c8c7f3850)
->>>>>>> d0dffbdf
 ly_associate_package(PACKAGE_NAME tiff-4.2.0.15-rev3-linux                          TARGETS TIFF                        PACKAGE_HASH 2377f48b2ebc2d1628d9f65186c881544c92891312abe478a20d10b85877409a)
 ly_associate_package(PACKAGE_NAME freetype-2.11.1-rev1-linux                        TARGETS Freetype                    PACKAGE_HASH 28bbb850590507eff85154604787881ead6780e6eeee9e71ed09cd1d48d85983)
 ly_associate_package(PACKAGE_NAME Lua-5.4.4-rev1-linux                              TARGETS Lua                         PACKAGE_HASH d582362c3ef90e1ef175a874abda2265839ffc2e40778fa293f10b443b4697ac)
@@ -55,7 +51,6 @@
     ly_associate_package(PACKAGE_NAME PhysX-5.1.1-rev1-linux                            TARGETS PhysX                       PACKAGE_HASH 343e3123882f53748c938c41f4d1c9ab6ec171e4f970ccd9263c5ab191110410)
 else()
     ly_associate_package(PACKAGE_NAME PhysX-4.1.2.29882248-rev5-linux                   TARGETS PhysX                       PACKAGE_HASH fa72365df409376aef02d1763194dc91d255bdfcb4e8febcfbb64d23a3e50b96)
-<<<<<<< HEAD
 endif()
 
 # Certain packages are built against OpenSSL, so we must associate the proper ones based on their OpenSSL (Major) versions
@@ -65,6 +60,4 @@
 	ly_associate_package(PACKAGE_NAME AWSNativeSDK-1.9.50-rev2-linux-openssl-1          TARGETS AWSNativeSDK                PACKAGE_HASH d4489e9970dadcab52e1db17d47242c2a66478e51c5f1434f9143eeaff5c3223)
 else()
     ly_associate_package(PACKAGE_NAME AWSNativeSDK-1.9.50-rev2-linux-openssl-3          TARGETS AWSNativeSDK                PACKAGE_HASH 9b9b5124791fb2f59b7362a95ed997944aff6cc928b9dede916e8968a09f23ff)
-=======
->>>>>>> d0dffbdf
 endif()