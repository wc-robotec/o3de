/*
 * Copyright (c) Contributors to the Open 3D Engine Project.
 * For complete copyright and license terms please see the LICENSE at the root of this distribution.
 *
 * SPDX-License-Identifier: Apache-2.0 OR MIT
 *
 */


// Description : Linux/Mac port support for Win32API calls
#if !defined(WIN32)

#include "platform.h" // Note: This should be first to get consistent debugging definitions

#include <CryAssert.h>

#if defined(AZ_RESTRICTED_PLATFORM)
#undef AZ_RESTRICTED_SECTION
#define WINBASE_CPP_SECTION_1 1
#define WINBASE_CPP_SECTION_2 2
#define WINBASE_CPP_SECTION_3 3
#define WINBASE_CPP_SECTION_4 4
#define WINBASE_CPP_SECTION_5 5
#define WINBASE_CPP_SECTION_6 6
#endif

#if defined(AZ_RESTRICTED_PLATFORM)
    #define AZ_RESTRICTED_SECTION WINBASE_CPP_SECTION_1
    #include AZ_RESTRICTED_FILE(WinBase_cpp)
#endif
#if defined(AZ_RESTRICTED_SECTION_IMPLEMENTED)
#undef AZ_RESTRICTED_SECTION_IMPLEMENTED
#else
    #include <signal.h>
#endif

#include <pthread.h>
#include <sys/types.h>
#include <fcntl.h>
#include <AzCore/IO/SystemFile.h>
#include <AzCore/std/string/conversions.h>

#ifdef APPLE
#include <mach/mach.h>
#include <mach/mach_time.h>
#include <sys/sysctl.h>                     // for total physical memory on Mac
#include <CoreFoundation/CoreFoundation.h>  // for CryMessageBox
#include <mach/vm_statistics.h>             // host_statistics
#include <mach/mach_types.h>
#include <mach/mach_init.h>
#include <mach/mach_host.h>
#endif

#if defined(ANDROID)
#define FIX_FILENAME_CASE 0 // everything is lower case on android
#elif defined(LINUX) || defined(APPLE)
#define FIX_FILENAME_CASE 1
#endif

#include <sys/time.h>



#if !defined(_RELEASE) || defined(_DEBUG)
#include <set>
unsigned int g_EnableMultipleAssert = 0;//set to something else than 0 if to enable already reported asserts
#endif

#if defined(LINUX) || defined(APPLE)
#include <sys/types.h>
#include <unistd.h>
#include <utime.h>
#include <dirent.h>
#include "CryLibrary.h"
#endif

#if defined(APPLE)
    #include <AzFramework/Utils/SystemUtilsApple.h>
#endif

#if AZ_TRAIT_COMPILER_DEFINE_FS_ERRNO_TYPE
typedef int FS_ERRNO_TYPE;
#if AZ_TRAIT_COMPILER_DEFINE_FS_STAT_TYPE
typedef struct stat FS_STAT_TYPE;
#else
typedef struct stat64 FS_STAT_TYPE;
#endif
static const int FS_O_RDWR = O_RDWR;
static const int FS_O_RDONLY = O_RDONLY;
static const int FS_O_WRONLY = O_WRONLY;
static const FS_ERRNO_TYPE FS_EISDIR = EISDIR;

#include <mutex>

#elif AZ_TRAIT_COMPILER_DEFINE_FS_STAT_TYPE
#error cannot request AZ_TRAIT_COMPILER_DEFINE_FS_STAT_TYPE if AZ_TRAIT_COMPILER_DEFINE_FS_ERRNO_TYPE is zero
#endif

#if AZ_TRAIT_COMPILER_DEFINE_SASSERTDATA_TYPE && (!defined(_RELEASE) || defined(_DEBUG))
struct SAssertData
{
    int line;
    char fileName[256 - sizeof(int)];
    const bool operator==(const SAssertData& crArg) const
    {
        return crArg.line == line && (strcmp(fileName, crArg.fileName) == 0);
    }

    const bool operator<(const SAssertData& crArg) const
    {
        if (line == crArg.line)
        {
            return strcmp(fileName, crArg.fileName) < 0;
        }
        else
        {
            return line < crArg.line;
        }
    }

    SAssertData()
        : line(-1){}
    SAssertData(const int cLine, const char* cpFile)
        : line(cLine)
    {
        azstrcpy(fileName, AZ_ARRAY_SIZE(fileName), cpFile);
    }

    SAssertData(const SAssertData& crAssertData)
    {
        memcpy((void*)this, &crAssertData, sizeof(SAssertData));
    }

    void operator=(const SAssertData& crAssertData)
    {
        memcpy((void*)this, &crAssertData, sizeof(SAssertData));
    }
};


//#define OUTPUT_ASSERT_TO_FILE

void HandleAssert(const char* cpMessage, const char* cpFunc, const char* cpFile, const int cLine)
{
#if defined(OUTPUT_ASSERT_TO_FILE)
    static FILE* pAssertLogFile = nullptr;
    if (!pAssertLogFile)
    {
        azfopen(&pAssertLogFile, "Assert.log", "w+");
    }
#endif
    bool report = true;
    static std::set<SAssertData> assertSet;
    SAssertData assertData(cLine, cpFile);
    if (!g_EnableMultipleAssert)
    {
        std::set<SAssertData>::const_iterator it = assertSet.find(assertData);
        if (it != assertSet.end())
        {
            report = false;
        }
        else
        {
            assertSet.insert(assertData);
        }
    }
    else
    {
        assertSet.insert(assertData);
    }
    if (report)
    {
        //added function to be able to place a breakpoint here or to print out to other consoles
        printf("ASSERT: %s in %s (%s : %d)\n", cpMessage, cpFunc, cpFile, cLine);
#if defined(OUTPUT_ASSERT_TO_FILE)
        if (pAssertLogFile)
        {
            fprintf(pAssertLogFile, "ASSERT: %s in %s (%s : %d)\n", cpMessage, cpFunc, cpFile, cLine);
            fflush(pAssertLogFile);
        }
#endif
    }
}
#endif


bool IsBadReadPtr(void* ptr, unsigned int size)
{
    //too complicated to really support it
    return ptr ? false : true;
}

//////////////////////////////////////////////////////////////////////////
char* _strtime(char* date)
{
    azstrcpy(date, AZ_ARRAY_SIZE(date), "0:0:0");
    return date;
}

//////////////////////////////////////////////////////////////////////////
char* _strdate(char* date)
{
    azstrcpy(date, AZ_ARRAY_SIZE(date), "0");
    return date;
}

//////////////////////////////////////////////////////////////////////////
char* strlwr (char* str)
{
    char* cp;             /* traverses string for C locale conversion */

    for (cp = str; *cp; ++cp)
    {
        if ('A' <= *cp && *cp <= 'Z')
        {
            *cp += 'a' - 'A';
        }
    }
    return str;
}

char* strupr (char* str)
{
    char* cp;             /* traverses string for C locale conversion */

    for (cp = str; *cp; ++cp)
    {
        if ('a' <= *cp && *cp <= 'z')
        {
            *cp += 'A' - 'a';
        }
    }
    return str;
}

char* ltoa (long i, char* a, int radix)
{
    if (a == NULL)
    {
        return NULL;
    }
    strcpy (a, "0");
    if (i && radix > 1 && radix < 37)
    {
        char buf[35];
        unsigned long u = i, p = 34;
        buf[p] = 0;
        if (i < 0 && radix == 10)
        {
            u = -i;
        }
        while (u)
        {
            unsigned int d = u % radix;
            buf[--p] = d < 10 ? '0' + d : 'a' + d - 10;
            u /= radix;
        }
        if (i < 0 && radix == 10)
        {
            buf[--p] = '-';
        }
        strcpy (a, buf + p);
    }
    return a;
}


#if AZ_TRAIT_COMPILER_DEFINE_WCSICMP
// For Linux it's redefined to wcscasecmp and wcsncasecmp'
int wcsicmp (const wchar_t* s1, const wchar_t* s2)
{
    wint_t c1, c2;

    if (s1 == s2)
    {
        return 0;
    }

    do
    {
        c1 = towlower(*s1++);
        c2 = towlower(*s2++);
    }
    while (c1 && c1 == c2);

    return (int) (c1 - c2);
}

int wcsnicmp (const wchar_t* s1, const wchar_t* s2, size_t count)
{
    wint_t c1, c2;
    if (s1 == s2 || count == 0)
    {
        return 0;
    }

    do
    {
        c1 = towlower(*s1++);
        c2 = towlower(*s2++);
    }
    while ((--count) && c1 && (c1 == c2));
    return (int) (c1 - c2);
}
#endif

#if defined(ANDROID)
// not defined in android-19 or prior
size_t wcsnlen(const wchar_t* str, size_t maxLen)
{
    size_t length;
    for (length = 0; length < maxLen; ++length, ++str)
    {
        if (!*str)
        {
            break;
        }
    }
    return length;
}

char* stpcpy(char* dest, const char* str)
{
    while (*str != '\0')
    {
        *dest++ = *str++;
    }
    *dest = '\0';

    return dest;
}
#endif

void _makepath(char* path, const char* drive, const char* dir, const char* filename, const char* ext)
{
    char ch;
    char tmp[MAX_PATH];
    if (!path)
    {
        return;
    }
    tmp[0] = '\0';
    if (drive && drive[0])
    {
        tmp[0] = drive[0];
        tmp[1] = ':';
        tmp[2] = 0;
    }
    if (dir && dir[0])
    {
        azstrcat(tmp, MAX_PATH, dir);
        ch = tmp[strlen(tmp) - 1];
        if (ch != '/' && ch != '\\')
        {
            azstrcat(tmp, MAX_PATH, "\\");
        }
    }
    if (filename && filename[0])
    {
        azstrcat(tmp, MAX_PATH, filename);
        if (ext && ext[0])
        {
            if (ext[0] != '.')
            {
                azstrcat(tmp, MAX_PATH, ".");
            }
            azstrcat(tmp, MAX_PATH, ext);
        }
    }
    azstrcpy(path, strlen(tmp) + 1, tmp);
}

char* _ui64toa(unsigned long long value,   char* str, int radix)
{
    if (str == 0)
    {
        return 0;
    }

    char buffer[65];
    char* pos;
    int digit;

    pos = &buffer[64];
    *pos = '\0';

    do
    {
        digit = value % radix;
        value = value / radix;
        if (digit < 10)
        {
            *--pos = '0' + digit;
        }
        else
        {
            *--pos = 'a' + digit - 10;
        } /* if */
    } while (value != 0L);

    memcpy(str, pos, &buffer[64] - pos + 1);
    return str;
}

long long _atoi64(const char* str)
{
    if (str == 0)
    {
        return -1;
    }
    unsigned long long RunningTotal = 0;
    char bMinus = 0;
    while (*str == ' ' || (*str >= '\011' && *str <= '\015'))
    {
        str++;
    } /* while */
    if (*str == '+')
    {
        str++;
    }
    else if (*str == '-')
    {
        bMinus = 1;
        str++;
    } /* if */
    while (*str >= '0' && *str <= '9')
    {
        RunningTotal = RunningTotal * 10 + *str - '0';
        str++;
    } /* while */
    return bMinus ? ((long long)-RunningTotal) : (long long)RunningTotal;
}

#if defined(AZ_RESTRICTED_PLATFORM)
    #define AZ_RESTRICTED_SECTION WINBASE_CPP_SECTION_2
    #include AZ_RESTRICTED_FILE(WinBase_cpp)
#endif
#if defined(AZ_RESTRICTED_SECTION_IMPLEMENTED)
#undef AZ_RESTRICTED_SECTION_IMPLEMENTED
#else
bool QueryPerformanceCounter(LARGE_INTEGER* counter)
{
#if defined(LINUX)
    // replaced gettimeofday
    // http://fixunix.com/kernel/378888-gettimeofday-resolution-linux.html
    timespec tv;
    clock_gettime(CLOCK_MONOTONIC, &tv);
    counter->QuadPart = (uint64)tv.tv_sec * 1000000 + tv.tv_nsec / 1000;
    return true;
#elif defined(APPLE)
    counter->QuadPart = mach_absolute_time();
    return true;
#else
    return false;
#endif
}

bool QueryPerformanceFrequency(LARGE_INTEGER* frequency)
{
#if defined(LINUX)
    // On Linux we'll use gettimeofday().  The API resolution is microseconds,
    // so we'll report that to the caller.
    frequency->u.LowPart  = 1000000;
    frequency->u.HighPart = 0;
    return true;
#elif defined(APPLE)
    static mach_timebase_info_data_t s_kTimeBaseInfoData;
    if (s_kTimeBaseInfoData.denom == 0)
    {
        mach_timebase_info(&s_kTimeBaseInfoData);
    }
    // mach_timebase_info_data_t expresses the tick period in nanoseconds
    frequency->QuadPart = 1e+9 * (uint64_t)s_kTimeBaseInfoData.denom / (uint64_t)s_kTimeBaseInfoData.numer;
    return true;
#else
    return false;
#endif
}
#endif

void _splitpath(const char* inpath, char* drv, char* dir, char* fname, char* ext)
{
    if (drv)
    {
        drv[0] = 0;
    }

    typedef AZStd::fixed_string<AZ_MAX_PATH_LEN> path_stack_string;

    const path_stack_string inPath(inpath);
    AZStd::string::size_type s = inPath.rfind('/', inPath.size());//position of last /
    path_stack_string fName;
    if (s == AZStd::string::npos)
    {
        if (dir)
        {
            dir[0] = 0;
        }
        fName = inpath; //assign complete string as rest
    }
    else
    {
        if (dir)
        {
            azstrcpy(dir, AZ_MAX_PATH_LEN, (inPath.substr((AZStd::string::size_type)0, (AZStd::string::size_type)(s + 1))).c_str());    //assign directory
        }
        fName = inPath.substr((AZStd::string::size_type)(s + 1));                    //assign remaining string as rest
    }
    if (fName.size() == 0)
    {
        if (ext)
        {
            ext[0] = 0;
        }
        if (fname)
        {
            fname[0] = 0;
        }
    }
    else
    {
        //dir and drive are now set
        s = fName.find(".", (AZStd::string::size_type)0);//position of first .
        if (s == AZStd::string::npos)
        {
            if (ext)
            {
                ext[0] = 0;
            }
            if (fname)
            {
                azstrcpy(fname, fName.size() + 1, fName.c_str());   //assign filename
            }
        }
        else
        {
            if (ext)
            {
                azstrcpy(ext, AZ_MAX_PATH_LEN, (fName.substr(s)).c_str());     //assign extension including .
            }
            if (fname)
            {
                if (s == 0)
                {
                    fname[0] = 0;
                }
                else
                {
                    azstrcpy(fname, AZ_MAX_PATH_LEN, (fName.substr((AZStd::string::size_type)0, s)).c_str());  //assign filename
                }
            }
        }
    }
}

//////////////////////////////////////////////////////////////////////////
int memicmp(LPCSTR s1, LPCSTR s2, DWORD len)
{
    int ret = 0;
    while (len--)
    {
        if ((ret = tolower(*s1) - tolower(*s2)))
        {
            break;
        }
        s1++;
        s2++;
    }
    return ret;
}

//-----------------------------------------other stuff-------------------------------------------------------------------

void GlobalMemoryStatus(LPMEMORYSTATUS lpmem)
{
    //not complete implementation
#if defined(AZ_RESTRICTED_PLATFORM)
    #define AZ_RESTRICTED_SECTION WINBASE_CPP_SECTION_3
    #include AZ_RESTRICTED_FILE(WinBase_cpp)
#endif
#if defined(AZ_RESTRICTED_SECTION_IMPLEMENTED)
#undef AZ_RESTRICTED_SECTION_IMPLEMENTED
#elif defined(APPLE)

    // Retrieve dwTotalPhys
    int kMIB[] = {CTL_HW, HW_MEMSIZE};
    uint64_t dwTotalPhys;
    size_t ulength = sizeof(dwTotalPhys);
    if (sysctl(kMIB, 2, &dwTotalPhys, &ulength, NULL, 0) != 0)
    {
        gEnv->pLog->LogError("sysctl failed\n");
    }
    else
    {
        lpmem->dwTotalPhys = static_cast<SIZE_T>(dwTotalPhys);
    }

    // Get the page size
    mach_port_t kHost(mach_host_self());
    vm_size_t uPageSize;
    if (host_page_size(kHost, &uPageSize) != 0)
    {
        gEnv->pLog->LogError("host_page_size failed\n");
    }
    else
    {
        // Get memory statistics
        vm_statistics_data_t kVMStats;
        mach_msg_type_number_t uCount(sizeof(kVMStats) / sizeof(natural_t));
        if (host_statistics(kHost, HOST_VM_INFO, (host_info_t)&kVMStats, &uCount) != 0)
        {
            gEnv->pLog->LogError("host_statistics failed\n");
        }
        else
        {
            // Calculate dwAvailPhys
            lpmem->dwAvailPhys = uPageSize * kVMStats.free_count;
        }
    }
#else
    FILE* f;
    lpmem->dwMemoryLoad    = 0;
    lpmem->dwTotalPhys     = 16 * 1024 * 1024;
    lpmem->dwAvailPhys     = 16 * 1024 * 1024;
    lpmem->dwTotalPageFile = 16 * 1024 * 1024;
    lpmem->dwAvailPageFile = 16 * 1024 * 1024;
    azfopen(&f, "/proc/meminfo", "r");
    if (f)
    {
        char buffer[256];
        memset(buffer, '0', 256);
        int total, used, free, shared, buffers, cached;

        lpmem->dwLength = sizeof(MEMORYSTATUS);
        lpmem->dwTotalPhys = lpmem->dwAvailPhys = 0;
        lpmem->dwTotalPageFile = lpmem->dwAvailPageFile = 0;
        while (fgets(buffer, sizeof(buffer), f))
        {
            if (azsscanf(buffer, "Mem: %d %d %d %d %d %d", &total, &used, &free, &shared, &buffers, &cached))
            {
                lpmem->dwTotalPhys += total;
                lpmem->dwAvailPhys += free + buffers + cached;
            }
            if (azsscanf(buffer, "Swap: %d %d %d", &total, &used, &free))
            {
                lpmem->dwTotalPageFile += total;
                lpmem->dwAvailPageFile += free;
            }
            if (azsscanf(buffer, "MemTotal: %d", &total))
            {
                lpmem->dwTotalPhys = total * 1024;
            }
            if (azsscanf(buffer, "MemFree: %d", &free))
            {
                lpmem->dwAvailPhys = free * 1024;
            }
            if (azsscanf(buffer, "SwapTotal: %d", &total))
            {
                lpmem->dwTotalPageFile = total * 1024;
            }
            if (azsscanf(buffer, "SwapFree: %d", &free))
            {
                lpmem->dwAvailPageFile = free * 1024;
            }
            if (azsscanf(buffer, "Buffers: %d", &buffers))
            {
                lpmem->dwAvailPhys += buffers * 1024;
            }
            if (azsscanf(buffer, "Cached: %d", &cached))
            {
                lpmem->dwAvailPhys += cached * 1024;
            }
        }
        fclose(f);
        if (lpmem->dwTotalPhys)
        {
            DWORD TotalPhysical = lpmem->dwTotalPhys + lpmem->dwTotalPageFile;
            DWORD AvailPhysical = lpmem->dwAvailPhys + lpmem->dwAvailPageFile;
            lpmem->dwMemoryLoad = (TotalPhysical - AvailPhysical)  / (TotalPhysical / 100);
        }
    }
#endif
}

static const int YearLengths[2] = {DAYSPERNORMALYEAR, DAYSPERLEAPYEAR};
static const int MonthLengths[2][MONSPERYEAR] =
{
    { 31, 28, 31, 30, 31, 30, 31, 31, 30, 31, 30, 31 },
    { 31, 29, 31, 30, 31, 30, 31, 31, 30, 31, 30, 31 }
};

static int IsLeapYear(int Year)
{
    return Year % 4 == 0 && (Year % 100 != 0 || Year % 400 == 0) ? 1 : 0;
}

static void NormalizeTimeFields(short* FieldToNormalize, short* CarryField, int Modulus)
{
    *FieldToNormalize = (short) (*FieldToNormalize - Modulus);
    *CarryField = (short) (*CarryField + 1);
}

bool TimeFieldsToTime(PTIME_FIELDS tfTimeFields, PLARGE_INTEGER Time)
{
    #define SECSPERMIN         60
    #define MINSPERHOUR        60
    #define HOURSPERDAY        24
    #define MONSPERYEAR        12

    #define EPOCHYEAR          1601

    #define SECSPERDAY         86400
    #define TICKSPERMSEC       10000
    #define TICKSPERSEC        10000000
    #define SECSPERHOUR        3600

    int CurYear, CurMonth;
    LONGLONG rcTime;
    TIME_FIELDS TimeFields = *tfTimeFields;

    rcTime = 0;
    while (TimeFields.Second >= SECSPERMIN)
    {
        NormalizeTimeFields(&TimeFields.Second, &TimeFields.Minute, SECSPERMIN);
    }
    while (TimeFields.Minute >= MINSPERHOUR)
    {
        NormalizeTimeFields(&TimeFields.Minute, &TimeFields.Hour, MINSPERHOUR);
    }
    while (TimeFields.Hour >= HOURSPERDAY)
    {
        NormalizeTimeFields(&TimeFields.Hour, &TimeFields.Day, HOURSPERDAY);
    }
    while (TimeFields.Day > MonthLengths[IsLeapYear(TimeFields.Year)][TimeFields.Month - 1])
    {
        NormalizeTimeFields(&TimeFields.Day, &TimeFields.Month, SECSPERMIN);
    }
    while (TimeFields.Month > MONSPERYEAR)
    {
        NormalizeTimeFields(&TimeFields.Month, &TimeFields.Year, MONSPERYEAR);
    }
    for (CurYear = EPOCHYEAR; CurYear < TimeFields.Year; CurYear++)
    {
        rcTime += YearLengths[IsLeapYear(CurYear)];
    }
    for (CurMonth = 1; CurMonth < TimeFields.Month; CurMonth++)
    {
        rcTime += MonthLengths[IsLeapYear(CurYear)][CurMonth - 1];
    }
    rcTime += TimeFields.Day - 1;
    rcTime *= SECSPERDAY;
    rcTime += TimeFields.Hour * SECSPERHOUR + TimeFields.Minute * SECSPERMIN + TimeFields.Second;

    rcTime *= TICKSPERSEC;
    rcTime += TimeFields.Milliseconds * TICKSPERMSEC;

    Time->QuadPart = rcTime;

    return true;
}

BOOL SystemTimeToFileTime(const SYSTEMTIME* syst, LPFILETIME ft)
{
    TIME_FIELDS tf;
    LARGE_INTEGER t;

    tf.Year = syst->wYear;
    tf.Month = syst->wMonth;
    tf.Day = syst->wDay;
    tf.Hour = syst->wHour;
    tf.Minute = syst->wMinute;
    tf.Second = syst->wSecond;
    tf.Milliseconds = syst->wMilliseconds;

    TimeFieldsToTime(&tf, &t);
    ft->dwLowDateTime = t.u.LowPart;
    ft->dwHighDateTime = t.u.HighPart;
    return TRUE;
}

void adaptFilenameToLinux(AZStd::string& rAdjustedFilename)
{
    //first replace all \\ by /
    AZStd::string::size_type loc = 0;
    while ((loc = rAdjustedFilename.find("\\", loc)) != AZStd::string::npos)
    {
        rAdjustedFilename.replace(loc, 1, "/");
    }
    loc = 0;
    //remove /./
    while ((loc = rAdjustedFilename.find("/./", loc)) != AZStd::string::npos)
    {
        rAdjustedFilename.replace(loc, 3, "/");
    }
}

void replaceDoublePathFilename(char* szFileName)
{
    //replace "\.\" by "\"
    AZStd::string s(szFileName);
    AZStd::string::size_type loc = 0;
    //remove /./
    while ((loc = s.find("/./", loc)) != AZStd::string::npos)
    {
        s.replace(loc, 3, "/");
    }
    loc = 0;
    //remove "\.\"
    while ((loc = s.find("\\.\\", loc)) != AZStd::string::npos)
    {
        s.replace(loc, 3, "\\");
    }
    azstrcpy((char*)szFileName, AZ_MAX_PATH_LEN, s.c_str());
}

const int comparePathNames(const char* cpFirst, const char* cpSecond, unsigned int len)
{
    //create two strings and replace the \\ by / and /./ by /
    AZStd::string first(cpFirst);
    AZStd::string second(cpSecond);
    adaptFilenameToLinux(first);
    adaptFilenameToLinux(second);
    if (strlen(cpFirst) < len || strlen(cpSecond) < len)
    {
        return -1;
    }
    unsigned int length = std::min(std::min(first.size(), second.size()), (size_t)len);    //make sure not to access invalid memory
    return memicmp(first.c_str(), second.c_str(), length);
}

#if defined(LINUX) || defined(APPLE) || defined(DEFINE_FIX_ONE_PATH_ELEMENT)
static bool FixOnePathElement(char* path)
{
    if (*path == '\0')
    {
        return true;
    }

    if ((path[0] == '/') && (path[1] == '\0'))
    {
        return true;  // root dir always exists.
    }
    if (strchr(path, '*') || strchr(path, '?'))
    {
        return true; // wildcard...stop correcting path.
    }
    struct stat statbuf;
    if (stat(path, &statbuf) != -1)      // current case exists.
    {
        return true;
    }

    char* name = path;
    char* ptr = strrchr(path, '/');
    if (ptr)
    {
        name = ptr + 1;
        *ptr = '\0';
    }

    if (*name == '\0')      // trailing '/' ?
    {
        *ptr = '/';
        return true;
    }

    const char* parent;
    if (ptr == path)
    {
        parent = "/";
    }
    else if (ptr == NULL)
    {
        parent = ".";
    }
    else
    {
        parent = path;
    }

    DIR* dirp = opendir(parent);
    if (ptr)
    {
        *ptr = '/';
    }

    if (dirp == NULL)
    {
        return false;
    }

    struct dirent* dent;
    bool found = false;
    while ((dent = readdir(dirp)) != NULL)
    {
        if (strcasecmp(dent->d_name, name) == 0)
        {
            azstrcpy(name, AZ_MAX_PATH_LEN, dent->d_name);
            found = true;
            break;
        }
    }

    closedir(dirp);
    return found;
}
#endif

#define Int32x32To64(a, b) ((uint64)((uint64)(a)) * (uint64)((uint64)(b)))

//////////////////////////////////////////////////////////////////////////
#if defined(AZ_RESTRICTED_PLATFORM)
    #define AZ_RESTRICTED_SECTION WINBASE_CPP_SECTION_4
    #include AZ_RESTRICTED_FILE(WinBase_cpp)
#endif
#if defined(AZ_RESTRICTED_SECTION_IMPLEMENTED)
#undef AZ_RESTRICTED_SECTION_IMPLEMENTED
#else
threadID GetCurrentThreadId()
{
    return threadID(pthread_self());
}
#endif

//////////////////////////////////////////////////////////////////////////
HANDLE CreateEvent
(
    LPSECURITY_ATTRIBUTES lpEventAttributes,
    BOOL bManualReset,
    BOOL bInitialState,
    LPCSTR lpName
)
{
    //TODO: implement
    CRY_ASSERT_MESSAGE(0, "CreateEvent not implemented yet");
    return 0;
}


//////////////////////////////////////////////////////////////////////////
DWORD Sleep(DWORD dwMilliseconds)
{
#if defined(LINUX) || defined(APPLE)
    timespec req;
    timespec rem;

    memset(&req, 0, sizeof(req));
    memset(&rem, 0, sizeof(rem));

    time_t sec = (int)(dwMilliseconds / 1000);
    req.tv_sec = sec;
    req.tv_nsec = (dwMilliseconds - (sec * 1000)) * 1000000L;
    if (nanosleep(&req, &rem) == -1)
    {
        nanosleep(&rem, 0);
    }

    return 0;
#define AZ_RESTRICTED_SECTION_IMPLEMENTED
#elif defined(AZ_RESTRICTED_PLATFORM)
    #define AZ_RESTRICTED_SECTION WINBASE_CPP_SECTION_5
    #include AZ_RESTRICTED_FILE(WinBase_cpp)
#endif
#if defined(AZ_RESTRICTED_SECTION_IMPLEMENTED)
#undef AZ_RESTRICTED_SECTION_IMPLEMENTED
#else
    timeval tv, start, now;
    uint64 tStart;

    memset(&tv, 0, sizeof tv);
    memset(&start, 0, sizeof start);
    memset(&now, 0, sizeof now);
    gettimeofday(&now, NULL);
    start = now;
    tStart = (uint64)start.tv_sec * 1000000 + start.tv_usec;
    while (true)
    {
        uint64 tNow, timePassed, timeRemaining;
        tNow = (uint64)now.tv_sec * 1000000 + now.tv_usec;
        timePassed = tNow - tStart;
        if (timePassed >= dwMilliseconds)
        {
            break;
        }
        timeRemaining = dwMilliseconds * 1000 - timePassed;
        tv.tv_sec = timeRemaining / 1000000;
        tv.tv_usec = timeRemaining % 1000000;
        select(1, NULL, NULL, NULL, &tv);
        gettimeofday(&now, NULL);
    }
    return 0;
#endif
}

//////////////////////////////////////////////////////////////////////////
DWORD SleepEx(DWORD dwMilliseconds, BOOL bAlertable)
{
    //TODO: implement
    //  CRY_ASSERT_MESSAGE(0, "SleepEx not implemented yet");
    printf("SleepEx not properly implemented yet\n");
    Sleep(dwMilliseconds);
    return 0;
}

//////////////////////////////////////////////////////////////////////////
DWORD WaitForSingleObjectEx(HANDLE hHandle, DWORD dwMilliseconds,   BOOL bAlertable)
{
    //TODO: implement
    CRY_ASSERT_MESSAGE(0, "WaitForSingleObjectEx not implemented yet");
    return 0;
}

#if 0
//////////////////////////////////////////////////////////////////////////
DWORD WaitForMultipleObjectsEx(
    DWORD nCount,
    const HANDLE* lpHandles,
    BOOL bWaitAll,
    DWORD dwMilliseconds,
    BOOL bAlertable)
{
    //TODO: implement
    return 0;
}
#endif

//////////////////////////////////////////////////////////////////////////
DWORD WaitForSingleObject(HANDLE hHandle, DWORD dwMilliseconds)
{
    //TODO: implement
    CRY_ASSERT_MESSAGE(0, "WaitForSingleObject not implemented yet");
    return 0;
}

//////////////////////////////////////////////////////////////////////////
BOOL SetEvent(HANDLE hEvent)
{
    //TODO: implement
    CRY_ASSERT_MESSAGE(0, "SetEvent not implemented yet");
    return TRUE;
}

//////////////////////////////////////////////////////////////////////////
BOOL ResetEvent(HANDLE hEvent)
{
    //TODO: implement
    CRY_ASSERT_MESSAGE(0, "ResetEvent not implemented yet");
    return TRUE;
}

//////////////////////////////////////////////////////////////////////////
HANDLE CreateMutex
(
    LPSECURITY_ATTRIBUTES lpMutexAttributes,
    BOOL bInitialOwner,
    LPCSTR lpName
)
{
    //TODO: implement
    CRY_ASSERT_MESSAGE(0, "CreateMutex not implemented yet");
    return 0;
}

//////////////////////////////////////////////////////////////////////////
BOOL ReleaseMutex(HANDLE hMutex)
{
    //TODO: implement
    CRY_ASSERT_MESSAGE(0, "ReleaseMutex not implemented yet");
    return TRUE;
}

//////////////////////////////////////////////////////////////////////////


typedef DWORD (* PTHREAD_START_ROUTINE)(LPVOID lpThreadParameter);
typedef PTHREAD_START_ROUTINE LPTHREAD_START_ROUTINE;

//////////////////////////////////////////////////////////////////////////
HANDLE CreateThread
(
    LPSECURITY_ATTRIBUTES lpThreadAttributes,
    SIZE_T dwStackSize,
    LPTHREAD_START_ROUTINE lpStartAddress,
    LPVOID lpParameter,
    DWORD dwCreationFlags,
    LPDWORD lpThreadId
)
{
    //TODO: implement
    CRY_ASSERT_MESSAGE(0, "CreateThread not implemented yet");
    return 0;
}

#if defined(LINUX) || defined(APPLE)
BOOL GetComputerName(LPSTR lpBuffer, LPDWORD lpnSize)
{
    if (!lpBuffer || !lpnSize)
    {
        return FALSE;
    }

    int err = gethostname(lpBuffer, *lpnSize);

    if (-1 == err)
    {
        CryLog("GetComputerName falied [%d]\n", errno);
        return FALSE;
    }
    return TRUE;
}
#endif

#if AZ_TRAIT_COMPILER_DEFINE_GETCURRENTPROCESSID
DWORD GetCurrentProcessId(void)
{
    return (DWORD)getpid();
}
#endif

//////////////////////////////////////////////////////////////////////////
//////////////////////////////////////////////////////////////////////////

//////////////////////////////////////////////////////////////////////////
void CrySleep(unsigned int dwMilliseconds)
{
    Sleep(dwMilliseconds);
}

//////////////////////////////////////////////////////////////////////////
//////////////////////////////////////////////////////////////////////////
int CryMessageBox(const char* lpText, const char* lpCaption, unsigned int uType)
{
#ifdef WIN32
#   error WIN32 is defined in WinBase.cpp (it is a non-Windows file)
#elif defined(MAC)
    CFStringRef strText = CFStringCreateWithCString(NULL, lpText, kCFStringEncodingMacRoman);
    CFStringRef strCaption = CFStringCreateWithCString(NULL, lpCaption, kCFStringEncodingMacRoman);

    CFStringRef strOk = CFSTR("OK");
    CFStringRef strCancel = CFSTR("Cancel");
    CFStringRef strRetry = CFSTR("Retry");
    CFStringRef strYes = CFSTR("Yes");
    CFStringRef strNo = CFSTR("No");
    CFStringRef strAbort = CFSTR("Abort");
    CFStringRef strIgnore = CFSTR("Ignore");
    CFStringRef strTryAgain = CFSTR("Try Again");
    CFStringRef strContinue = CFSTR("Continue");

    CFStringRef defaultButton = nullptr;
    CFStringRef alternativeButton = nullptr;
    CFStringRef otherButton = nullptr;

    switch (uType & 0xf)
    {
        case MB_OKCANCEL:
            defaultButton = strOk;
            alternativeButton = strCancel;
            break;
        case MB_ABORTRETRYIGNORE:
            defaultButton = strAbort;
            alternativeButton = strRetry;
            otherButton = strIgnore;
            break;
        case MB_YESNOCANCEL:
            defaultButton = strYes;
            alternativeButton = strNo;
            otherButton = strCancel;
            break;
        case MB_YESNO:
            defaultButton = strYes;
            alternativeButton = strNo;
            break;
        case MB_RETRYCANCEL:
            defaultButton = strRetry;
            alternativeButton = strCancel;
            break;
        case MB_CANCELTRYCONTINUE:
            defaultButton = strCancel;
            alternativeButton = strTryAgain;
            otherButton = strContinue;
            break;
        case MB_OK:
        default:
            defaultButton = strOk;
            break;
    }

    CFOptionFlags kResult;
    CFUserNotificationDisplayAlert(
        0,                                 // no timeout
        kCFUserNotificationNoteAlertLevel, //change it depending message_type flags ( MB_ICONASTERISK.... etc.)
        NULL,                              //icon url, use default, you can change it depending message_type flags
        NULL,                              //not used
        NULL,                              //localization of strings
        strText,                           //header text
        strCaption,                        //message text
        defaultButton,                     //default "ok" text in button
        alternativeButton,                 //alternate button title
        otherButton,                       //other button title, null--> no other button
        &kResult                           //response flags
    );

    if (strCaption)
    {
        CFRelease(strCaption);
    }
    if (strText)
    {
        CFRelease(strText);
    }

    if (kResult == kCFUserNotificationDefaultResponse)
    {
        switch (uType & 0xf)
        {
            case MB_OK:
            case MB_OKCANCEL:
            default:
                return IDOK;
            case MB_ABORTRETRYIGNORE:
                return IDABORT;
            case MB_YESNOCANCEL:
            case MB_YESNO:
                return IDYES;
            case MB_RETRYCANCEL:
                return IDRETRY;
            case MB_CANCELTRYCONTINUE:
                return IDCANCEL;
        }
    }
    else if (kResult == kCFUserNotificationAlternateResponse)
    {
        switch (uType & 0xf)
        {
            case MB_OKCANCEL:
            case MB_RETRYCANCEL:
                return IDCANCEL;
            case MB_ABORTRETRYIGNORE:
                return IDRETRY;
            case MB_YESNOCANCEL:
            case MB_YESNO:
                return IDNO;
            case MB_CANCELTRYCONTINUE:
                return IDTRYAGAIN;
            default:
                assert(false);
                return IDCANCEL;
        }
    }
    else if (kResult == kCFUserNotificationOtherResponse)
    {
        switch (uType & 0xf)
        {
            case MB_ABORTRETRYIGNORE:
                return IDIGNORE;
            case MB_YESNOCANCEL:
                return IDCANCEL;
            case MB_CANCELTRYCONTINUE:
                return IDCONTINUE;
            default:
                assert(false);
                return IDCANCEL;
        }
    }
    return 0;
#else
    printf("Messagebox: cap: %s  text:%s\n", lpCaption ? lpCaption : " ", lpText ? lpText : " ");
    return 0;
#endif
}

#if defined(LINUX) || defined(APPLE) || defined(DEFINE_CRY_INTERLOCKED_INCREMENT)
//[K01]: http://www.memoryhole.net/kyle/2007/05/atomic_incrementing.html
//http://forums.devx.com/archive/index.php/t-160558.html
//////////////////////////////////////////////////////////////////////////
DLL_EXPORT LONG  CryInterlockedIncrement(LONG volatile* lpAddend)
{
    /*int r;
    __asm__ __volatile__ (
        "lock ; xaddl %0, (%1) \n\t"
        : "=r" (r)
        : "r" (lpAddend), "0" (1)
        : "memory"
    );
    return (LONG) (r + 1); */// add, since we get the original value back.
    return __sync_fetch_and_add(lpAddend, 1) + 1;
}

//////////////////////////////////////////////////////////////////////////
DLL_EXPORT LONG  CryInterlockedDecrement(LONG volatile* lpAddend)
{
    /*int r;
    __asm__ __volatile__ (
        "lock ; xaddl %0, (%1) \n\t"
        : "=r" (r)
        : "r" (lpAddend), "0" (-1)
        : "memory"
    );
    return (LONG) (r - 1);  */// subtract, since we get the original value back.
    return __sync_fetch_and_sub(lpAddend, 1) - 1;
}

//////////////////////////////////////////////////////////////////////////
DLL_EXPORT LONG      CryInterlockedExchangeAdd(LONG  volatile* lpAddend, LONG  Value)
{
    /*  LONG r;
        __asm__ __volatile__ (
        #if defined(LINUX64) || defined(APPLE)  // long is 64 bits on amd64.
            "lock ; xaddq %0, (%1) \n\t"
        #else
            "lock ; xaddl %0, (%1) \n\t"
        #endif
            : "=r" (r)
            : "r" (lpAddend), "0" (Value)
            : "memory"
        );
        return r;*/
    return __sync_fetch_and_add(lpAddend, Value);
}

DLL_EXPORT LONG     CryInterlockedOr(LONG volatile* Destination, LONG Value)
{
    return __sync_fetch_and_or(Destination, Value);
}

DLL_EXPORT LONG     CryInterlockedCompareExchange(LONG  volatile* dst, LONG  exchange, LONG comperand)
{
    return __sync_val_compare_and_swap(dst, comperand, exchange);
    /*LONG r;
    __asm__ __volatile__ (
    #if defined(LINUX64) || defined(APPLE)  // long is 64 bits on amd64.
        "lock ; cmpxchgq %2, (%1) \n\t"
    #else
        "lock ; cmpxchgl %2, (%1) \n\t"
    #endif
        : "=a" (r)
        : "r" (dst), "r" (exchange), "0" (comperand)
        : "memory"
    );
    return r;*/
}


DLL_EXPORT void*     CryInterlockedCompareExchangePointer(void* volatile* dst, void* exchange, void* comperand)
{
    return __sync_val_compare_and_swap(dst, comperand, exchange);
    //return (void*)CryInterlockedCompareExchange((long volatile*)dst, (long)exchange, (long)comperand);
}

DLL_EXPORT void*     CryInterlockedExchangePointer(void* volatile* dst, void* exchange)
{
    __sync_synchronize();
    return __sync_lock_test_and_set(dst, exchange);
    //return (void*)CryInterlockedCompareExchange((long volatile*)dst, (long)exchange, (long)comperand);
}

threadID CryGetCurrentThreadId()
{
    return GetCurrentThreadId();
}

#endif//LINUX APPLE

#if defined(APPLE) || defined(LINUX)
// WinAPI debug functions.
DLL_EXPORT void OutputDebugString(const char* outputString)
{
#if !defined(_RELEASE)
    // Emulates dev tools output in Xcode and cmd line launch with idevicedebug.
    fprintf(stdout, "%s", outputString);
#endif
}

#endif

// This code does not have a long life span and will be replaced soon
#if defined(APPLE) || defined(LINUX) || defined(DEFINE_LEGACY_CRY_FILE_OPERATIONS)

typedef DIR* FS_DIR_TYPE;
typedef dirent FS_DIRENT_TYPE;
static const FS_ERRNO_TYPE FS_ENOENT = ENOENT;
static const FS_ERRNO_TYPE FS_EINVAL = EINVAL;
static const FS_DIR_TYPE FS_DIR_NULL = NULL;
static const unsigned char FS_TYPE_DIRECTORY = DT_DIR;

typedef int FS_ERRNO_TYPE;

#if defined(APPLE)
typedef struct stat FS_STAT_TYPE;
#else
typedef struct stat64 FS_STAT_TYPE;
#endif

#include <mutex>

bool CrySetFileAttributes(const char* lpFileName, uint32 dwFileAttributes)
{
    //TODO: implement
    printf("CrySetFileAttributes not properly implemented yet\n");
    return false;
}


ILINE void FS_OPEN(const char* szFileName, int iFlags, int& iFileDesc, mode_t uMode, FS_ERRNO_TYPE& rErr)
{
    rErr = ((iFileDesc = open(szFileName, iFlags, uMode)) != -1) ? 0 : errno;
}

ILINE void FS_CLOSE(int iFileDesc, FS_ERRNO_TYPE& rErr)
{
    rErr = close(iFileDesc) != -1 ? 0 : errno;
}

ILINE void FS_CLOSE_NOERR(int iFileDesc)
{
    close(iFileDesc);
}

ILINE void FS_OPENDIR(const char* szDirName, FS_DIR_TYPE& pDir, FS_ERRNO_TYPE& rErr)
{
    rErr = (pDir = opendir(szDirName)) != NULL ? 0 : errno;
}

ILINE void FS_READDIR(FS_DIR_TYPE pDir, FS_DIRENT_TYPE& kEnt, uint64_t& uEntSize, FS_ERRNO_TYPE& rErr)
{
    errno = 0;  // errno is used to determine if readdir succeeds after
    FS_DIRENT_TYPE* pDirent(readdir(pDir));
    if (pDirent == NULL)
    {
        uEntSize = 0;
        rErr = (errno == FS_ENOENT) ? 0 : errno;
    }
    else
    {
        kEnt = *pDirent;
        uEntSize = static_cast<uint64_t>(sizeof(FS_DIRENT_TYPE));
        rErr = 0;
    }
}

ILINE void FS_STAT(const char* szFileName, FS_STAT_TYPE& kStat, FS_ERRNO_TYPE& rErr)
{
#if defined(APPLE)
    rErr = stat(szFileName, &kStat) != -1 ? 0 : errno;
#else
    rErr = stat64(szFileName, &kStat) != -1 ? 0 : errno;
#endif
}

ILINE void FS_FSTAT(int iFileDesc, FS_STAT_TYPE& kStat, FS_ERRNO_TYPE& rErr)
{
#if defined(APPLE)
    rErr = fstat(iFileDesc, &kStat) != -1 ? 0 : errno;
#else
    rErr = fstat64(iFileDesc, &kStat) != -1 ? 0 : errno;
#endif
}

ILINE void FS_CLOSEDIR(FS_DIR_TYPE pDir, FS_ERRNO_TYPE& rErr)
{
    errno = 0;
    rErr = closedir(pDir) == 0 ? 0 : errno;
}

ILINE void FS_CLOSEDIR_NOERR(FS_DIR_TYPE pDir)
{
    closedir(pDir);
}

const bool GetFilenameNoCase
(
    const char* file,
    char* pAdjustedFilename,
    const bool cCreateNew
)
{
    assert(file);
    assert(pAdjustedFilename);
    azstrcpy(pAdjustedFilename, AZ_MAX_PATH_LEN, file);

    // Fix the dirname case.
    const int cLen = strlen(file);
    for (int i = 0; i < cLen; ++i)
    {
        if (pAdjustedFilename[i] == '\\')
        {
            pAdjustedFilename[i] = '/';
        }
    }

    char* slash;
    const char* dirname;
    char* name;
    FS_ERRNO_TYPE fsErr = 0;
    FS_DIRENT_TYPE dirent;
    uint64_t direntSize = 0;
    FS_DIR_TYPE fd = FS_DIR_NULL;

    if (
        (pAdjustedFilename) == (char*)-1)
    {
        return false;
    }

    slash = strrchr(pAdjustedFilename, '/');
    if (slash)
    {
        dirname = pAdjustedFilename;
        name = slash + 1;
        *slash = 0;
    }
    else
    {
        dirname = ".";
        name = pAdjustedFilename;
    }

#if !defined(LINUX) && !defined(APPLE) && !defined(DEFINE_SKIP_WILDCARD_CHECK)      // fix the parent path anyhow.
    // Check for wildcards. We'll always return true if the specified filename is
    // a wildcard pattern.
    if (strchr(name, '*') || strchr(name, '?'))
    {
        if (slash)
        {
            *slash = '/';
        }
        return true;
    }
#endif

    // Scan for the file.
    bool found = false;
    bool skipScan = false;

    if (slash)
    {
        *slash = '/';
    }

#if FIX_FILENAME_CASE
    char* path = pAdjustedFilename;
    char* sep;
    while ((sep = strchr(path, '/')) != NULL)
    {
        *sep = '\0';
        const bool exists = FixOnePathElement(pAdjustedFilename);
        *sep = '/';
        if (!exists)
        {
            return false;
        }

        path = sep + 1;
    }
    if (!FixOnePathElement(pAdjustedFilename)) // catch last filename.
    {
        return false;
    }

#else
    for (char* c = pAdjustedFilename; *c; ++c)
    {
        *c = tolower(*c);
    }
#endif

    return true;
}

DWORD GetFileAttributes(LPCWSTR lpFileNameW)
{
    AZStd::string lpFileName;
    AZStd::to_string(lpFileName, lpFileNameW);
    struct stat fileStats;
    const int success = stat(lpFileName.c_str(), &fileStats);
    if (success == -1)
    {
        char adjustedFilename[MAX_PATH];
        GetFilenameNoCase(lpFileName.c_str(), adjustedFilename);
        if (stat(adjustedFilename, &fileStats) == -1)
        {
            return (DWORD)INVALID_FILE_ATTRIBUTES;
        }
    }
    DWORD ret = 0;

    const int acc = (fileStats.st_mode & S_IWRITE);

    if (acc != 0)
    {
        if (S_ISDIR(fileStats.st_mode) != 0)
        {
            ret |= FILE_ATTRIBUTE_DIRECTORY;
        }
    }
    return (ret == 0) ? FILE_ATTRIBUTE_NORMAL : ret;//return file attribute normal as the default value, must only be set if no other attributes have been found
}

<<<<<<< HEAD
=======
uint32 CryGetFileAttributes(const char* lpFileName)
{
    AZStd::string fn = lpFileName;
    adaptFilenameToLinux(fn);
    const char* buffer = fn.c_str();
    
    struct stat fileStats;
    const int success = stat(buffer, &fileStats);
    if (success == -1)
    {
        char adjustedFilename[MAX_PATH];
        GetFilenameNoCase(buffer, adjustedFilename);
        if (stat(adjustedFilename, &fileStats) == -1)
        {
            return (DWORD)INVALID_FILE_ATTRIBUTES;
        }
    }
    DWORD ret = 0;

    const int acc = (fileStats.st_mode & S_IWRITE);

    if (acc != 0)
    {
        if (S_ISDIR(fileStats.st_mode) != 0)
        {
            ret |= FILE_ATTRIBUTE_DIRECTORY;
        }
    }
    return (ret == 0) ? FILE_ATTRIBUTE_NORMAL : ret;//return file attribute normal as the default value, must only be set if no other attributes have been found    
}

>>>>>>> d0666a53
__finddata64_t::~__finddata64_t()
{
    if (m_Dir != FS_DIR_NULL)
    {
        FS_CLOSEDIR_NOERR(m_Dir);
        m_Dir = FS_DIR_NULL;
    }
}
#endif //defined(APPLE) || defined(LINUX)

#endif // !defined(WIN32)<|MERGE_RESOLUTION|>--- conflicted
+++ resolved
@@ -1596,40 +1596,6 @@
     return (ret == 0) ? FILE_ATTRIBUTE_NORMAL : ret;//return file attribute normal as the default value, must only be set if no other attributes have been found
 }
 
-<<<<<<< HEAD
-=======
-uint32 CryGetFileAttributes(const char* lpFileName)
-{
-    AZStd::string fn = lpFileName;
-    adaptFilenameToLinux(fn);
-    const char* buffer = fn.c_str();
-    
-    struct stat fileStats;
-    const int success = stat(buffer, &fileStats);
-    if (success == -1)
-    {
-        char adjustedFilename[MAX_PATH];
-        GetFilenameNoCase(buffer, adjustedFilename);
-        if (stat(adjustedFilename, &fileStats) == -1)
-        {
-            return (DWORD)INVALID_FILE_ATTRIBUTES;
-        }
-    }
-    DWORD ret = 0;
-
-    const int acc = (fileStats.st_mode & S_IWRITE);
-
-    if (acc != 0)
-    {
-        if (S_ISDIR(fileStats.st_mode) != 0)
-        {
-            ret |= FILE_ATTRIBUTE_DIRECTORY;
-        }
-    }
-    return (ret == 0) ? FILE_ATTRIBUTE_NORMAL : ret;//return file attribute normal as the default value, must only be set if no other attributes have been found    
-}
-
->>>>>>> d0666a53
 __finddata64_t::~__finddata64_t()
 {
     if (m_Dir != FS_DIR_NULL)
