--- conflicted
+++ resolved
@@ -163,23 +163,13 @@
         }
 
         using AllocatorType = PoolAllocation<PoolSchemaImpl>;
-<<<<<<< HEAD
         IAllocatorSchema*                   m_pageAllocator;
-        AllocatorType                       m_allocator;
-        void*                               m_staticDataBlock;
-        unsigned int                        m_numStaticPages;
-        bool                                m_isDynamic;
-        size_t                              m_pageSize;
-        Bucket::PageListType                m_freePages;
-=======
-        IAllocatorAllocate* m_pageAllocator;
         AllocatorType m_allocator;
         void* m_staticDataBlock;
         unsigned int m_numStaticPages;
         bool m_isDynamic;
         size_t m_pageSize;
         Bucket::PageListType m_freePages;
->>>>>>> 89067fe6
     };
 
     /**
@@ -308,29 +298,16 @@
 
         // Fox X64 we push/pop pages using the m_mutex to sync. Pages are
         using FreePagesType = Bucket::PageListType;
-<<<<<<< HEAD
-        FreePagesType               m_freePages;
-        AZStd::vector<ThreadPoolData*> m_threads;           ///< Array with all separate thread data. Used to traverse end free elements.
-
-        IAllocatorSchema*           m_pageAllocator;
-        void*                       m_staticDataBlock;
-        size_t                      m_numStaticPages;
-        size_t                      m_pageSize;
-        size_t                      m_minAllocationSize;
-        size_t                      m_maxAllocationSize;
-        bool                        m_isDynamic;
-=======
         FreePagesType m_freePages;
         AZStd::vector<ThreadPoolData*> m_threads; ///< Array with all separate thread data. Used to traverse end free elements.
 
-        IAllocatorAllocate* m_pageAllocator;
+        IAllocatorSchema*           m_pageAllocator;
         void* m_staticDataBlock;
         size_t m_numStaticPages;
         size_t m_pageSize;
         size_t m_minAllocationSize;
         size_t m_maxAllocationSize;
         bool m_isDynamic;
->>>>>>> 89067fe6
         // TODO rbbaklov Changed to recursive_mutex from mutex for Linux support.
         AZStd::recursive_mutex m_mutex;
     };
@@ -765,15 +742,6 @@
     PoolSchema::size_type PoolSchema::Capacity() const
     {
         return m_impl->m_numStaticPages * m_impl->m_pageSize;
-    }
-
-    //=========================================================================
-    // GetPageAllocator
-    // [11/17/2010]
-    //=========================================================================
-    IAllocatorAllocate* PoolSchema::GetSubAllocator()
-    {
-        return m_impl->m_pageAllocator;
     }
 
     //////////////////////////////////////////////////////////////////////////
@@ -942,195 +910,12 @@
             }
         }
     }
-<<<<<<< HEAD
-}
-
-//////////////////////////////////////////////////////////////////////////
-//////////////////////////////////////////////////////////////////////////
-// PollAllocator
-//////////////////////////////////////////////////////////////////////////
-//////////////////////////////////////////////////////////////////////////
-
-//=========================================================================
-// PoolSchema
-// [9/15/2009]
-//=========================================================================
-PoolSchema::PoolSchema(const Descriptor& desc)
-    : m_impl(nullptr)
-{
-    (void)desc;  // ignored here, applied in Create()
-}
-
-//=========================================================================
-// ~PoolSchema
-// [9/15/2009]
-//=========================================================================
-PoolSchema::~PoolSchema()
-{
-    AZ_Assert(m_impl==nullptr, "You did not destroy the pool schema!");
-    delete m_impl;
-}
-
-//=========================================================================
-// Create
-// [9/15/2009]
-//=========================================================================
-bool PoolSchema::Create(const Descriptor& desc)
-{
-    AZ_Assert(m_impl==nullptr, "PoolSchema already created!");
-    if (m_impl == nullptr)
-    {
-        m_impl = aznew PoolSchemaImpl(desc);
-    }
-    return (m_impl!=nullptr);
-}
-
-//=========================================================================
-// ~Destroy
-// [9/15/2009]
-//=========================================================================
-bool PoolSchema::Destroy()
-{
-    delete m_impl;
-    m_impl = nullptr;
-    return true;
-}
-
-//=========================================================================
-// Allocate
-// [9/15/2009]
-//=========================================================================
-PoolSchema::pointer_type
-PoolSchema::Allocate(size_type byteSize, size_type alignment, int flags, const char* name, const char* fileName, int lineNum, unsigned int suppressStackRecord)
-{
-    (void)flags;
-    (void)name;
-    (void)fileName;
-    (void)lineNum;
-    (void)suppressStackRecord;
-    return m_impl->Allocate(byteSize, alignment);
-}
-
-//=========================================================================
-// DeAllocate
-// [9/15/2009]
-//=========================================================================
-void
-PoolSchema::DeAllocate(pointer_type ptr, size_type byteSize, size_type alignment)
-{
-    (void)byteSize;
-    (void)alignment;
-    m_impl->DeAllocate(ptr);
-}
-
-//=========================================================================
-// Resize
-// [10/14/2018]
-//=========================================================================
-PoolSchema::size_type
-PoolSchema::Resize(pointer_type ptr, size_type newSize)
-{
-    (void)ptr;
-    (void)newSize;
-    return 0;  // unsupported
-}
-
-//=========================================================================
-// ReAllocate
-// [10/14/2018]
-//=========================================================================
-PoolSchema::pointer_type 
-PoolSchema::ReAllocate(pointer_type ptr, size_type newSize, size_type newAlignment)
-{
-    (void)ptr;
-    (void)newSize;
-    (void)newAlignment;
-    AZ_Assert(false, "unsupported");
-
-    return ptr;
-}
-
-//=========================================================================
-// AllocationSize
-// [11/22/2010]
-//=========================================================================
-PoolSchema::size_type
-PoolSchema::AllocationSize(pointer_type ptr)
-{
-    return m_impl->AllocationSize(ptr);
-}
-
-//=========================================================================
-// DeAllocate
-// [9/15/2009]
-//=========================================================================
-void
-PoolSchema::GarbageCollect()
-{
-    // External requests for garbage collection may come from any thread, and the
-    // garbage collection operation isn't threadsafe, which can lead to crashes.
-    //
-    // Due to the low memory consumption of this allocator in practice on Dragonfly
-    // (~3kb) it makes sense to not bother with garbage collection and leave it to
-    // occur exclusively in the destruction of the allocator.
-    //
-    // TODO: A better solution needs to be found for integrating back into mainline 
-    // Open 3D Engine.
-    //m_impl->GarbageCollect();
-}
-
-auto PoolSchema::GetMaxContiguousAllocationSize() const -> size_type
-{
-    return m_impl->m_allocator.m_maxAllocationSize;
-}
-
-//=========================================================================
-// NumAllocatedBytes
-// [11/1/2010]
-//=========================================================================
-PoolSchema::size_type
-PoolSchema::NumAllocatedBytes() const
-{
-    return m_impl->m_allocator.m_numBytesAllocated;
-}
-
-//=========================================================================
-// Capacity
-// [11/1/2010]
-//=========================================================================
-PoolSchema::size_type
-PoolSchema::Capacity() const
-{
-    return m_impl->m_numStaticPages * m_impl->m_pageSize;
-}
-
-//////////////////////////////////////////////////////////////////////////
-//////////////////////////////////////////////////////////////////////////
-// PollAllocator Implementation
-//////////////////////////////////////////////////////////////////////////
-//////////////////////////////////////////////////////////////////////////
-
-//=========================================================================
-// PoolSchemaImpl
-// [9/15/2009]
-//=========================================================================
-PoolSchemaImpl::PoolSchemaImpl(const PoolSchema::Descriptor& desc)
-    : m_pageAllocator(desc.m_pageAllocator ? desc.m_pageAllocator : &AllocatorInstance<SystemAllocator>::Get())
-    , m_allocator(this, desc.m_pageSize, desc.m_minAllocationSize, desc.m_maxAllocationSize)
-    , m_staticDataBlock(nullptr)
-    , m_numStaticPages(desc.m_numStaticPages)
-    , m_isDynamic(desc.m_isDynamic)
-    , m_pageSize(desc.m_pageSize)
-{
-    if (m_numStaticPages)
-=======
 
     //=========================================================================
     // SetupFreeList
     // [9/09/2009]
     //=========================================================================
     AZ_FORCE_INLINE void PoolSchemaImpl::Page::SetupFreeList(size_t elementSize, size_t pageDataBlockSize)
->>>>>>> 89067fe6
     {
         char* pageData = reinterpret_cast<char*>(this) - pageDataBlockSize;
         m_freeList.clear();
@@ -1269,43 +1054,6 @@
     {
         m_impl->GarbageCollect();
     }
-<<<<<<< HEAD
-    return bytesAllocated;
-}
-
-//=========================================================================
-// Capacity
-// [11/1/2010]
-//=========================================================================
-ThreadPoolSchema::size_type
-ThreadPoolSchema::Capacity() const
-{
-    return m_impl->m_numStaticPages * m_impl->m_pageSize;
-}
-
-
-//=========================================================================
-// ThreadPoolSchemaImpl
-// [9/15/2009]
-//=========================================================================
-ThreadPoolSchemaImpl::ThreadPoolSchemaImpl(const ThreadPoolSchema::Descriptor& desc, ThreadPoolSchema::GetThreadPoolData threadPoolGetter, ThreadPoolSchema::SetThreadPoolData threadPoolSetter)
-    : m_threadPoolGetter(threadPoolGetter)
-    , m_threadPoolSetter(threadPoolSetter)
-    , m_pageAllocator(desc.m_pageAllocator)
-    , m_staticDataBlock(nullptr)
-    , m_numStaticPages(desc.m_numStaticPages)
-    , m_pageSize(desc.m_pageSize)
-    , m_minAllocationSize(desc.m_minAllocationSize)
-    , m_maxAllocationSize(desc.m_maxAllocationSize)
-    , m_isDynamic(desc.m_isDynamic)
-{
-#   if AZ_TRAIT_OS_HAS_CRITICAL_SECTION_SPIN_COUNT
-    // In memory allocation case (usually tools) we might have high contention,
-    // using spin lock will improve performance.
-    SetCriticalSectionSpinCount(m_mutex.native_handle(), 4000);
-#   endif
-=======
->>>>>>> 89067fe6
 
     auto ThreadPoolSchema::GetMaxContiguousAllocationSize() const -> size_type
     {
@@ -1336,15 +1084,6 @@
     ThreadPoolSchema::size_type ThreadPoolSchema::Capacity() const
     {
         return m_impl->m_numStaticPages * m_impl->m_pageSize;
-    }
-
-    //=========================================================================
-    // GetPageAllocator
-    // [11/17/2010]
-    //=========================================================================
-    IAllocatorAllocate* ThreadPoolSchema::GetSubAllocator()
-    {
-        return m_impl->m_pageAllocator;
     }
 
     //=========================================================================
