/*
 * Copyright (c) Contributors to the Open 3D Engine Project.
 * For complete copyright and license terms please see the LICENSE at the root of this distribution.
 *
 * SPDX-License-Identifier: Apache-2.0 OR MIT
 *
 */

#include <AzCore/Name/NameDictionary.h>
#include <AzCore/Name/Internal/NameData.h>
#include <AzCore/std/hash.h>
#include <AzCore/Serialization/SerializeContext.h>
#include <AzCore/std/parallel/lock.h>
#include <AzCore/std/string/conversions.h>
#include <AzCore/Module/Environment.h>
#include <cstring>

namespace AZ
{
    static const char* NameDictionaryInstanceName = "NameDictionaryInstance";

    namespace NameDictionaryInternal
    {
        static AZ::EnvironmentVariable<NameDictionary> s_instance = nullptr;
    }

    void NameDictionary::Create()
    {
        using namespace NameDictionaryInternal;

        AZ_Assert(!s_instance, "NameDictionary already created!");

        if (!s_instance)
        {
            // Because the NameDictionary allocates memory using the AZ::Allocator and it is created
            // in the executable memory space, it's ownership cannot be transferred to other module memory spaces
            // Otherwise this could cause the the NameDictionary to be destroyed in static de-init
            // after the AZ::Allocators have been destroyed
            // Therefore we supply the isTransferOwnership value of false using CreateVariableEx
            s_instance = AZ::Environment::CreateVariableEx<NameDictionary>(NameDictionaryInstanceName, true, false);

            // Load any deferred names stored in our module's deferred name list, if it isn't already pointing at the dictionary's list
            // If Name::s_staticNameBegin is equal to m_deferredHead we can skip this check, as that would make the freshly created name the only
            // entry in the list.
            if (Name::s_staticNameBegin != nullptr && &s_instance->m_deferredHead != Name::s_staticNameBegin)
            {
                s_instance->m_deferredHead.m_nextName = Name::s_staticNameBegin;
                Name::s_staticNameBegin->m_previousName = &s_instance->m_deferredHead;
            }
            Name* current = s_instance->m_deferredHead.m_nextName;
            while (current != nullptr)
            {
                current->m_linkedToDictionary = true;
                current = current->m_nextName;
            }
            s_instance->LoadDeferredNames(&s_instance->m_deferredHead);
        }
    }

    void NameDictionary::Destroy()
    {
        using namespace NameDictionaryInternal;

        AZ_Assert(s_instance, "NameDictionary not created!");

        // Unload deferred names before destroying the name dictionary
        // We need to do this because they may release their NameRefs, which require s_instance to be set
        s_instance->UnloadDeferredNames();
        s_instance.Reset();
    }

    bool NameDictionary::IsReady(bool tryCreate)
    {
        using namespace NameDictionaryInternal;

        if (!AZ::AllocatorInstance<AZ::SystemAllocator>::IsReady())
        {
            return false;
        }

        if (!s_instance)
        {
            if (tryCreate)
            {
                // Because the NameDictionary allocates memory using the AZ::Allocator and it is created
                // in the executable memory space, it's ownership cannot be transferred to other module memory spaces
                // Otherwise this could cause the the NameDictionary to be destroyed in static de-init
                // after the AZ::Allocators have been destroyed
                // Therefore we supply the isTransferOwnership value of false using CreateVariableEx
                s_instance = AZ::Environment::CreateVariableEx<NameDictionary>(NameDictionaryInstanceName, true, false);
            }
            else
            {
                return false;
            }
        }

        return s_instance.IsConstructed();
    }

    NameDictionary& NameDictionary::Instance()
    {
        using namespace NameDictionaryInternal;

        if (!s_instance)
        {
            s_instance = Environment::FindVariable<NameDictionary>(NameDictionaryInstanceName);
        }

        AZ_Assert(s_instance.IsConstructed(), "NameDictionary has not been initialized yet.");

        return *s_instance;
    }

    NameDictionary::NameDictionary()
        : m_deferredHead(Name::FromStringLiteral("-fixed name dictionary deferred head-"))
    {
        // Ensure a Name that is valid for the life-cycle of this dictionary is the head of our literal linked list
        // This prevents our list head from being destroyed from a module that has shut down its AZ::Environment and
        // invalidating our list.
        m_deferredHead.m_linkedToDictionary = true;
    }
    
    NameDictionary::~NameDictionary()
    {
        // Ensure our module's static name list is up-to-date with what's in our deferred list.
        // This allows the NameDictionary to be recreated and restore and name literals that still exist
        // in e.g. unit tests.
        Name::s_staticNameBegin = m_deferredHead.m_nextName;

        [[maybe_unused]] bool leaksDetected = false;

        for (const auto& keyValue : m_dictionary)
        {
            Internal::NameData* nameData = keyValue.second;
            const int useCount = keyValue.second->m_useCount;
            [[maybe_unused]] const bool hadCollision = keyValue.second->m_hashCollision;

            if (useCount == 0)
            {
<<<<<<< HEAD
                // Entries that had resolved hash collisions are allowed to remain in the dictionary until shutdown.
                AZ_Assert(hadCollision, "Only colliding names are allowed to remain in the dictionary. Found '%.*s'", AZ_STRING_ARG(keyValue.second->GetName()));
=======
>>>>>>> dac65295
                delete nameData;
            }
            else
            {
                leaksDetected = true;
                AZ_TracePrintf("NameDictionary", "\tLeaked Name [%3d reference(s)]: hash 0x%08X, '%.*s'\n", useCount, keyValue.first, AZ_STRING_ARG(keyValue.second->GetName()));
            }
        }

        AZ_Assert(!leaksDetected, "AZ::NameDictionary still has active name references. See debug output for the list of leaked names.");
    }

    Name NameDictionary::FindName(Name::Hash hash) const
    {
        AZStd::shared_lock<AZStd::shared_mutex> lock(m_sharedMutex);
        auto iter = m_dictionary.find(hash);
        if (iter != m_dictionary.end())
        {
            return Name(iter->second);
        }
        return Name();
    }

    void NameDictionary::LoadLiteral(Name& nameLiteral)
    {
        if (nameLiteral.m_data == nullptr)
        {
            // Load name data for the literal, but ensure its m_view is still referring to the original literal.
            Name nameData = MakeName(nameLiteral.m_view);
            nameLiteral.m_data = AZStd::move(nameData.m_data);
            nameLiteral.m_hash = nameData.m_hash;
        }
    }

    void NameDictionary::LoadDeferredName(Name& deferredName)
    {
        // Ensure this name has m_data loaded
        LoadLiteral(deferredName);

        // Link this name to the Name linked list for our module, if it isn't already.
        // This ensures that static Names are restored if the NameDictionary is ever destroyed
        // and then recreated, as the new dictionary will read from our static name list.
        if (!deferredName.m_linkedToDictionary)
        {
            deferredName.m_linkedToDictionary = true;
            // If there's an entry in our deferred list, prepend this name there so that we keep m_deferredHead unchanged
            if (m_deferredHead.m_nextName != nullptr)
            {
                deferredName.LinkStaticName(&m_deferredHead.m_nextName);
            }
            // Otherwise, simply append the name to our deferred head
            else
            {
                m_deferredHead.m_nextName = &deferredName;
                deferredName.m_previousName = &m_deferredHead;
                deferredName.m_linkedToDictionary = true;
            }
        }
    }

    void NameDictionary::LoadDeferredNames(Name* deferredHead)
    {
        if (deferredHead == nullptr)
        {
            return;
        }

        // Ensure this list entry is linked into our global name dictionary.
        LoadDeferredName(*deferredHead);

        // Ensure all Names in the list have their data loaded and are flagged as
        // linked to our static name list.
        Name* current = deferredHead->m_nextName;
        while (current != nullptr)
        {
            LoadLiteral(*current);
            current->m_linkedToDictionary = true;
            current = current->m_nextName;
        }
    }

    void NameDictionary::UnloadDeferredNames()
    {
        // Iterate through all names that still exist at static scope and clear their data
        // They'll retain m_view, so will be able to be recreated by LoadDeferredName
        Name* staticName = &m_deferredHead;
        while (staticName != nullptr)
        {
            staticName->m_data = nullptr;
            staticName->m_hash = 0;
            staticName = staticName->m_nextName;
        }
    }

    Name NameDictionary::MakeName(AZStd::string_view nameString)
    {
        // Null strings should return empty.
        if (nameString.empty())
        {
            return Name();
        }

        Name::Hash hash = CalcHash(nameString);

        // If we find the same name with the same hash, just return it. 
        // This path is faster than the loop below because FindName() takes a shared_lock whereas the
        // loop requires a unique_lock to modify the dictionary.
        Name name = FindName(hash);
        if (name.GetStringView() == nameString)
        {
            return AZStd::move(name);
        }

        // The name doesn't exist in the dictionary, so we have to lock and add it
        AZStd::unique_lock<AZStd::shared_mutex> lock(m_sharedMutex);

        auto iter = m_dictionary.find(hash);
        bool collisionDetected = false;
        while (true)
        {
            // No existing entry, add a new one and we're done
            if (iter == m_dictionary.end())
            {
                Internal::NameData* nameData = aznew Internal::NameData(nameString, hash);
                nameData->m_hashCollision = collisionDetected;
                m_dictionary.emplace(hash, nameData);
                return Name(nameData);
            }
            // Found the desired entry, return it
            else if (iter->second->GetName() == nameString)
            {
                return Name(iter->second);
            }
            // Hash collision, try a new hash
            else
            {
                collisionDetected = true;
                iter->second->m_hashCollision = true; // Make sure the existing entry is flagged as colliding too
                ++hash;
                iter = m_dictionary.find(hash);
            }
        }
    }

    void NameDictionary::TryReleaseName(Name::Hash hash)
    {
        // Note that we don't remove NameData from the dictionary if it has been involved in a collision.
        // This avoids specific edge cases where a Name object could get an incorrect hash value. Consider
        // the following scenario, supposing that "hello" and "world" hash to the to same value [1000]...
        //    - Create "hello" ... insert with hash 1000
        //    - Create "world" ... insert with hash 1001
        //    - Release "hello" ... removed and now 1000 is empty
        //    - Invoke the Name constructor by string with "world". It will hash the string to value 1000,
        //      try to find that hash in the dictionary, and nothing is found. So now "world" is added to
        //      the dictionary *again*, this time with hash value 1000. Name objects pointing to the original
        //      entry and Name objects pointing to the new entry will fail comparison operations.


        AZStd::unique_lock<AZStd::shared_mutex> lock(m_sharedMutex);

        auto dictIt = m_dictionary.find(hash);
        if (dictIt == m_dictionary.end())
        {
            // This check is to safeguard around the following scenario
            // T1, gets into TryReleaseName
            // T2 gets into MakeName, acquires the lock, returns a new Name that increments the counter
            // T2 deletes the Name decrements the counter, gets into TryReleaseName
            // T1 gets the lock, goes to the compare_exchange if and has a counter of 0, deletes
            // Then T2 continues, gets the lock and crashes because nameData was deleted
            return;
        }

        Internal::NameData* nameData = dictIt->second;

        // Check m_hashCollision inside the m_sharedMutex because a new collision could have happened
        // on another thread before taking the lock.
        if (nameData->m_hashCollision)
        {
            return;
        }

        // We need to check the count again in here in case
        // someone was trying to get the name on another thread.
        // Set it to -1 so only this thread will attempt to clean up the
        // dictionary and delete the name.
        int32_t expectedRefCount = 0;
        if (nameData->m_useCount.compare_exchange_strong(expectedRefCount, -1))
        {
            m_dictionary.erase(nameData->GetHash());
            delete nameData;
        }

        ReportStats();
    }

    void NameDictionary::ReportStats() const
    {
#ifdef AZ_DEBUG_BUILD

        // At some point it would be nice to formalize this stats output to be activated on demand by a runtime
        // feature, like a CVAR. But for now we can just activate it by breaking in the debugger.
        static bool reportUsage = false;
        if (reportUsage)
        {
            size_t potentialStringMemoryUsed = 0;
            size_t actualStringMemoryUsed = 0;

            Internal::NameData* longestName = nullptr;
            Internal::NameData* mostRepeatedName = nullptr;

            for (auto& iter : m_dictionary)
            {
                const size_t nameLength = iter.second->m_name.size();
                actualStringMemoryUsed += nameLength;
                potentialStringMemoryUsed += (nameLength * iter.second->m_useCount);

                if (!longestName || longestName->m_name.size() < nameLength)
                {
                    longestName = iter.second;
                }

                if (!mostRepeatedName)
                {
                    mostRepeatedName = iter.second;
                }
                else
                {
                    const size_t mostIndividualSavings = mostRepeatedName->m_name.size() * (mostRepeatedName->m_useCount - 1);
                    const size_t currentIndividualSavings = nameLength * (iter.second->m_useCount - 1);
                    if (currentIndividualSavings > mostIndividualSavings)
                    {
                        mostRepeatedName = iter.second;
                    }
                }
            }

            AZ_TracePrintf("NameDictionary", "NameDictionary Stats\n");
            AZ_TracePrintf("NameDictionary", "Names:              %d\n", m_dictionary.size());
            AZ_TracePrintf("NameDictionary", "Total chars:        %d\n", actualStringMemoryUsed);
            AZ_TracePrintf("NameDictionary", "Logical chars:      %d\n", potentialStringMemoryUsed);
            AZ_TracePrintf("NameDictionary", "Memory saved:       %d\n", potentialStringMemoryUsed - actualStringMemoryUsed);
            if (longestName)
            {
                AZ_TracePrintf("NameDictionary", "Longest name:       \"%.*s\"\n", aznumeric_cast<int>(longestName->m_name.size()), longestName->m_name.data());
                AZ_TracePrintf("NameDictionary", "Longest name size:  %d\n", longestName->m_name.size());
            }
            if (mostRepeatedName)
            {
                AZ_TracePrintf("NameDictionary", "Most repeated name:        \"%.*s\"\n", aznumeric_cast<int>(mostRepeatedName->m_name.size()), mostRepeatedName->m_name.data());
                AZ_TracePrintf("NameDictionary", "Most repeated name size:   %d\n", mostRepeatedName->m_name.size());
                const int refCount = mostRepeatedName->m_useCount.load();
                AZ_TracePrintf("NameDictionary", "Most repeated name count:  %d\n", refCount);
            }

            reportUsage = false;
        }

#endif // AZ_DEBUG_BUILD
    }

    Name::Hash NameDictionary::CalcHash(AZStd::string_view name)
    {
        // AZStd::hash<AZStd::string_view> returns 64 bits but we want 32 bit hashes for the sake
        // of network synchronization. So just take the low 32 bits.
        const uint32_t hash = AZStd::hash<AZStd::string_view>()(name) & 0xFFFFFFFF;
        return hash;
    }
}<|MERGE_RESOLUTION|>--- conflicted
+++ resolved
@@ -138,11 +138,6 @@
 
             if (useCount == 0)
             {
-<<<<<<< HEAD
-                // Entries that had resolved hash collisions are allowed to remain in the dictionary until shutdown.
-                AZ_Assert(hadCollision, "Only colliding names are allowed to remain in the dictionary. Found '%.*s'", AZ_STRING_ARG(keyValue.second->GetName()));
-=======
->>>>>>> dac65295
                 delete nameData;
             }
             else
