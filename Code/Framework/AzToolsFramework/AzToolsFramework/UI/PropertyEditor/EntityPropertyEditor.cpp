--- conflicted
+++ resolved
@@ -2353,20 +2353,6 @@
             m_serializeContext->Cast<AZ::Component*>(componentNode->FirstInstance(), componentClassData->m_typeId);
         AZ_Assert(componentInstance, "Failed to cast component instance.");
 
-<<<<<<< HEAD
-        // With the entity the property ultimately belongs to, we can look up slice ancestry for push/pull options.
-        AZ::Entity* entity = componentInstance->GetEntity();
-
-        AzFramework::EntityContextId contextId = AzFramework::EntityContextId::CreateNull();
-        AzFramework::EntityIdContextQueryBus::EventResult(contextId, entity->GetId(), &AzFramework::EntityIdContextQueryBus::Events::GetOwningContextId);
-        if (contextId.IsNull())
-        {
-            AZ_Error("PropertyEditor", false, "Entity \"%s\" does not belong to any context.", entity->GetName().c_str());
-            return;
-        }
-
-=======
->>>>>>> 84940859
         m_reorderRowWidget = nullptr;
         // Add move up/down actions if appropriate
         auto componentEditorIterator = m_componentToEditorMap.find(componentInstance);
@@ -2433,138 +2419,6 @@
         return false;
     }
 
-<<<<<<< HEAD
-    void EntityPropertyEditor::ContextMenuActionPullFieldData(AZ::Component* parentComponent, InstanceDataNode* fieldNode)
-    {
-        AZ_Assert(fieldNode && fieldNode->GetComparisonNode(), "Invalid node for slice data pull.");
-        if (!fieldNode->GetComparisonNode())
-        {
-            return;
-        }
-
-        BeforePropertyModified(fieldNode);
-
-        // Clear any slice data flags for this field
-        if (GetEntityDataPatchAddress(fieldNode, m_dataPatchAddressBuffer))
-        {
-            auto clearDataFlagsCommand = aznew ClearSliceDataFlagsBelowAddressCommand(parentComponent->GetEntityId(), m_dataPatchAddressBuffer, "Clear data flags");
-            clearDataFlagsCommand->SetParent(m_currentUndoOperation);
-        }
-
-        AZStd::unordered_set<InstanceDataNode*> targetContainerNodesWithNewElements;
-        InstanceDataHierarchy::CopyInstanceData(fieldNode->GetComparisonNode(), fieldNode, m_serializeContext,
-            // Target container child node being removed callback
-            nullptr,
-
-            // Source container child node being created callback
-            [&targetContainerNodesWithNewElements](const InstanceDataNode* sourceNode, InstanceDataNode* targetNodeParent)
-            {
-                (void)sourceNode;
-
-                targetContainerNodesWithNewElements.insert(targetNodeParent);
-            }
-        );
-
-        // Invoke Add notifiers
-        for (InstanceDataNode* targetContainerNode : targetContainerNodesWithNewElements)
-        {
-            AZ_Assert(targetContainerNode->GetClassMetadata()->m_container, "Target container node isn't a container!");
-            for (const AZ::Edit::AttributePair& attribute : targetContainerNode->GetElementEditMetadata()->m_attributes)
-            {
-                if (attribute.first == AZ::Edit::Attributes::AddNotify)
-                {
-                    AZ::Edit::AttributeFunction<void()>* func = azdynamic_cast<AZ::Edit::AttributeFunction<void()>*>(attribute.second);
-                    if (func)
-                    {
-                        InstanceDataNode* parentNode = targetContainerNode->GetParent();
-                        if (parentNode)
-                        {
-                            for (size_t idx = 0; idx < parentNode->GetNumInstances(); ++idx)
-                            {
-                                func->Invoke(parentNode->GetInstance(idx));
-                            }
-                        }
-                    }
-                }
-            }
-        }
-
-        // Make sure change notifiers are invoked for the change across any changed nodes in sub-hierarchy
-        // under the affected node.
-        AZ_Assert(parentComponent, "Parent component is invalid.");
-        auto componentEditorIterator = m_componentToEditorMap.find(parentComponent);
-        AZ_Assert(componentEditorIterator != m_componentToEditorMap.end(), "Unable to find a component editor for the given component");
-        if (componentEditorIterator != m_componentToEditorMap.end())
-        {
-            AZStd::vector<PropertyRowWidget*> widgetStack;
-            AZStd::vector<PropertyRowWidget*> widgetsToNotify;
-            widgetStack.reserve(64);
-            widgetsToNotify.reserve(64);
-
-            auto componentEditor = componentEditorIterator->second;
-            PropertyRowWidget* widget = componentEditor->GetPropertyEditor()->GetWidgetFromNode(fieldNode);
-            if (widget)
-            {
-                widgetStack.push_back(widget);
-
-                while (!widgetStack.empty())
-                {
-                    PropertyRowWidget* top = widgetStack.back();
-                    widgetStack.pop_back();
-
-                    InstanceDataNode* topWidgetNode = top->GetNode();
-                    if (topWidgetNode && topWidgetNode->HasChangesVersusComparison(false))
-                    {
-                        widgetsToNotify.push_back(top);
-                    }
-
-                    // Only add children widgets for notification if the newly updated parent has children
-                    // otherwise the instance data nodes will have disappeared out from under the widgets
-                    // They will be cleaned up when we refresh the entire tree after the notifications go out
-                    if (!topWidgetNode || topWidgetNode->GetChildren().size() > 0)
-                    {
-                        for (auto* childWidget : top->GetChildrenRows())
-                        {
-                            widgetStack.push_back(childWidget);
-                        }
-                    }
-                }
-
-                // Issue property notifications, starting with leaf widgets first.
-                for (auto iter = widgetsToNotify.rbegin(); iter != widgetsToNotify.rend(); ++iter)
-                {
-                    (*iter)->DoPropertyNotify();
-                }
-            }
-        }
-
-        AfterPropertyModified(fieldNode);
-        SetPropertyEditingComplete(fieldNode);
-
-        // We must refresh the entire tree, because restoring previous entity state may've had major structural effects.
-        InvalidatePropertyDisplay(Refresh_EntireTree);
-    }
-
-    void EntityPropertyEditor::ContextMenuActionSetDataFlag(InstanceDataNode* node, AZ::DataPatch::Flag flag, bool additive)
-    {
-        // Attempt to get Entity and DataPatch address from this node.
-        AZ::EntityId entityId;
-        if (GetEntityDataPatchAddress(node, m_dataPatchAddressBuffer, &entityId))
-        {
-            BeforePropertyModified(node);
-
-            auto command = aznew SliceDataFlagsCommand(entityId, m_dataPatchAddressBuffer, flag, additive, "Set slice data flag");
-            command->SetParent(m_currentUndoOperation);
-
-            AfterPropertyModified(node);
-            SetPropertyEditingComplete(node);
-
-            InvalidatePropertyDisplay(Refresh_AttributesAndValues);
-        }
-    }
-
-=======
->>>>>>> 84940859
     void EntityPropertyEditor::BeginMoveRowWidgetFade()
     {
         // Fade out the highlights and indicator bar for two seconds before moving.
