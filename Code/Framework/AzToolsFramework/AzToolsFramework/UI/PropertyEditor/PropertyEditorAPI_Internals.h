/*
 * Copyright (c) Contributors to the Open 3D Engine Project.
 * For complete copyright and license terms please see the LICENSE at the root of this distribution.
 *
 * SPDX-License-Identifier: Apache-2.0 OR MIT
 *
 */
#ifndef PROPERTYEDITORAPI_INTERNALS_H
#define PROPERTYEDITORAPI_INTERNALS_H

#include "InstanceDataHierarchy.h"

// this header contains internal template magics for the way properties work
// You shouldn't need to work on this or modify it - instead
// A user is expected to derive from PropertyHandler<PropertyType, WidgetType>
// and implement that interface, then register it with the property manager.

#include <AzCore/Debug/Profiler.h>
#include <AzCore/EBus/EBus.h>
#include <AzCore/RTTI/AttributeReader.h>
#include <AzCore/Serialization/EditContext.h>
<<<<<<< HEAD
=======
#include <AzFramework/DocumentPropertyEditor/ReflectionAdapter.h>
>>>>>>> c4a317d1
#include <AzToolsFramework/UI/DocumentPropertyEditor/PropertyEditorToolsSystemInterface.h>
#include <AzToolsFramework/UI/PropertyEditor/InstanceDataHierarchy.h>
#include <AzCore/Asset/AssetSerializer.h>

class QWidget;
class QColor;
class QString;
class QPoint;

AZ_DECLARE_BUDGET(AzToolsFramework);

namespace AzToolsFramework
{
    namespace Components
    {
        class PropertyManagerComponent;
    }

    // Alias the AZ Core Attribute Reader
    using PropertyAttributeReader = AZ::AttributeReader;
    class PropertyRowWidget;
    class InstanceDataNode;

    // if you embed a property editor control in one of your widgets, you can (optionally) set hooks to get these events.
    // chances are, users don't have to worry about this.
    class IPropertyEditorNotify
    {
    public:
        virtual ~IPropertyEditorNotify() = default;

        // this function gets called each time you are about to actually modify a property (not when the editor opens)
        virtual void BeforePropertyModified(InstanceDataNode* pNode) = 0;

        // this function gets called each time a property is actually modified (not just when the editor appears),
        // for each and every change - so for example, as a slider moves.
        // its meant for undo state capture.
        virtual void AfterPropertyModified(InstanceDataNode* pNode) = 0;

        // this funciton is called when some stateful operation begins, such as dragging starts in the world editor or such
        // in which case you don't want to blow away the tree and rebuild it until editing is complete since doing so is
        // flickery and intensive.
        virtual void SetPropertyEditingActive(InstanceDataNode* pNode) = 0;
        virtual void SetPropertyEditingComplete(InstanceDataNode* pNode) = 0;

        // this will cause the current undo operation to complete, sealing it and beginning a new one if there are further edits.
        virtual void SealUndoStack() = 0;

        // allows a listener to implement a context menu for a given node's property.
        virtual void RequestPropertyContextMenu(InstanceDataNode*, const QPoint&) {}

        // allows a listener to respond to selection change.
        virtual void PropertySelectionChanged(InstanceDataNode *, bool) {}
    };

    //! Notification bus for edit events from individual RPE widgets.
    //! Used exclusively by RpePropertyHandlerWrapper.
    class IndividualPropertyHandlerEditNotifications : public AZ::EBusTraits
    {
    public:
        using Bus = AZ::EBus<IndividualPropertyHandlerEditNotifications>;

        static const AZ::EBusAddressPolicy AddressPolicy = AZ::EBusAddressPolicy::ById;
        using BusIdType = QWidget*;
        static const AZ::EBusHandlerPolicy HandlerPolicy = AZ::EBusHandlerPolicy::Single;

        virtual void OnValueChanged(AZ::DocumentPropertyEditor::Nodes::PropertyEditor::ValueChangeType changeType) = 0;
        virtual void OnRequestPropertyNotify() = 0;
    };

    class PropertyHandlerWidgetInterface;

    // this serves as the base class for all property managers.
    // you do not use this class directly.
    // derive from PropertyHandler instead.
    class PropertyHandlerBase
    {
        friend class ReflectedPropertyEditor;
        friend PropertyRowWidget;
        friend class Components::PropertyManagerComponent;
        template<typename WrappedType>
        friend class RpePropertyHandlerWrapper;

    public:
        PropertyHandlerBase();
        virtual ~PropertyHandlerBase();

        // you need to define this.
        virtual AZ::u32 GetHandlerName() const = 0;  // AZ_CRC("IntSlider")

        // specify true if you want the user to be able to either specify no handler or specify "Default" as the handler.
        // and still get your handler.
        virtual bool IsDefaultHandler() const { return false; }

        // if this is set to true, then shutting down the Property Manager will delete this property handler for you
        // otherwise, if you have a system where the property handler needs to only exist when some plugin is loaded or component is active, then you need to
        // instead return false for AutoDelete, and call UnregisterPropertyType yourself.
        virtual bool AutoDelete() const { return true; }

        // this allows you to register multiple handlers and override our default handlers which always have priority 0
        virtual int Priority() const { return 0; }

        // create an instance of the GUI that is used to edit this property type.
        // the QWidget pointer you return also serves as a handle for accessing data.  This means that in order to trigger
        // a write, you need to call RequestWrite(...) on that same widget handle you return.
        virtual QWidget* CreateGUI(QWidget* pParent) = 0;

        virtual void DestroyGUI(QWidget* pTarget);

        // If the control wants to modify or replace the display name of an attribute,
        // it can be done in this function.
        // Return true if any modifications were made to the nameLabelString.
        virtual bool ModifyNameLabel(QWidget* /*widget*/, QString& /*nameLabelString*/) { return false; }

        // If the control wants to add anything to the tooltip of an attribute (like adding a range to a Spin Control),
        // it can be done in this function.
        // Return true if any modifications were made to the toolTipString.
        virtual bool ModifyTooltip(QWidget* /*widget*/, QString& /*toolTipString*/) { return false; }

        // If the control needs to do anything when refreshes have been disabled, such as cancelling async / threaded
        // updates, it can be done in this function.
        virtual void PreventRefresh(QWidget* /*widget*/, bool /*shouldPrevent*/) {}

        //! Registers this handler for usage in the DocumentPropertyHandler.
        //! GenericPropertyHandler handles this for most cases.
        virtual void RegisterDpeHandler()
        {
        }

        //! Unregisters this handler from the DocumentPropertyHandler.
        //! GenericPropertyHandler handles this for most cases.
        virtual void UnregisterDpeHandler()
        {
        }

    protected:
        // we automatically take care of the rest:
        // --------------------- Internal Implementation ------------------------------
        virtual void ConsumeAttributes_Internal(QWidget* widget, InstanceDataNode* attrValue) = 0;
        virtual void WriteGUIValuesIntoProperty_Internal(QWidget* widget, InstanceDataNode* t) = 0;
        virtual void WriteGUIValuesIntoTempProperty_Internal(QWidget* widget, void* tempValue, const AZ::Uuid& propertyType, AZ::SerializeContext* serializeContext) = 0;
        virtual void ReadValuesIntoGUI_Internal(QWidget* widget, InstanceDataNode* t) = 0;
        // we define this automatically for you, you don't have to override it.
        virtual bool HandlesType(const AZ::Uuid& id) const = 0;
        virtual const AZ::Uuid& GetHandledType() const = 0;
        virtual QWidget* GetFirstInTabOrder_Internal(QWidget* widget) = 0;
        virtual QWidget* GetLastInTabOrder_Internal(QWidget* widget) = 0;
        virtual void UpdateWidgetInternalTabbing_Internal(QWidget* widget) = 0;
    };

    // Wrapper type that takes a PropertyHandleBase from the ReflectedPropertyEditor and
    // provides a PropertyHandlerWidgetInterface for the DocumentPropertyEditor.
    // Doesn't use the normal static ShouldHandleNode and GetHandlerName implementations,
    // so must be custom registered to the PropertyEditorToolsSystemInterface.
    template<typename WrappedType>
    class RpePropertyHandlerWrapper
        : public PropertyHandlerWidgetInterface
        , public IndividualPropertyHandlerEditNotifications::Bus::Handler
    {
    public:
        explicit RpePropertyHandlerWrapper(PropertyHandlerBase& handlerToWrap)
            : m_rpeHandler(handlerToWrap)
        {
            m_proxyNode.m_classData = &m_proxyClassData;
            m_proxyNode.m_classElement = &m_proxyClassElement;
            m_proxyClassData.m_typeId = azrtti_typeid<WrappedType>();
            m_proxyNode.m_instances.push_back(&m_proxyValue);
        }

        ~RpePropertyHandlerWrapper()
        {
            if (m_widget)
            {
                delete m_widget;
            }
            IndividualPropertyHandlerEditNotifications::Bus::Handler::BusDisconnect();
        }

        QWidget* GetWidget() override
        {
            if (m_widget)
            {
                return m_widget;
            }
            m_widget = m_rpeHandler.CreateGUI(nullptr);
            IndividualPropertyHandlerEditNotifications::Bus::Handler::BusConnect(m_widget);
            return m_widget;
        }

        void SetValueFromDom(const AZ::Dom::Value& node)
        {
            using AZ::DocumentPropertyEditor::Nodes::PropertyEditor;

            auto propertyEditorSystem = AZ::Interface<AZ::DocumentPropertyEditor::PropertyEditorSystemInterface>::Get();
            AZ_Assert(
                propertyEditorSystem != nullptr,
                "RpePropertyHandlerWrapper::SetValueFromDom called with an uninitialized PropertyEditorSystemInterface");
            if (propertyEditorSystem == nullptr)
            {
                return;
            }

            m_proxyClassElement.m_attributes.clear();
            for (auto attributeIt = node.MemberBegin(); attributeIt != node.MemberEnd(); ++attributeIt)
            {
                const AZ::Name& name = attributeIt->first;
                if (name == PropertyEditor::Type.GetName() || name == PropertyEditor::Value.GetName() ||
                    name == PropertyEditor::ValueType.GetName())
                {
                    continue;
                }
                AZ::Crc32 attributeId = AZ::Crc32(name.GetStringView());

                const AZ::DocumentPropertyEditor::AttributeDefinitionInterface* attribute =
                    propertyEditorSystem->FindNodeAttribute(name, propertyEditorSystem->FindNode(AZ::Name(GetHandlerName(m_rpeHandler))));
                AZStd::shared_ptr<AZ::Attribute> marshalledAttribute;
                if (attribute != nullptr)
                {
                    marshalledAttribute = attribute->DomValueToLegacyAttribute(attributeIt->second);
                }
                else
                {
                    marshalledAttribute = AZ::Reflection::WriteDomValueToGenericAttribute(attributeIt->second);
                }

                if (marshalledAttribute)
                {
                    m_proxyClassElement.m_attributes.emplace_back(attributeId, AZStd::move(marshalledAttribute));
                }
            }

            auto value = AZ::DocumentPropertyEditor::Nodes::PropertyEditor::Value.ExtractFromDomNode(node);
            if (value.has_value())
            {
                m_proxyValue = AZ::Dom::Utils::ValueToType<WrappedType>(value.value()).value_or(m_proxyValue);
            }
            m_rpeHandler.ReadValuesIntoGUI_Internal(GetWidget(), &m_proxyNode);
            m_rpeHandler.ConsumeAttributes_Internal(GetWidget(), &m_proxyNode);

            m_domNode = node;
        }

        QWidget* GetFirstInTabOrder() override
        {
            return m_rpeHandler.GetFirstInTabOrder_Internal(GetWidget());
        }

        QWidget* GetLastInTabOrder() override
        {
            return m_rpeHandler.GetLastInTabOrder_Internal(GetWidget());
        }

        static bool ShouldHandleNode(PropertyHandlerBase& rpeHandler, const AZ::Dom::Value& node)
        {
            using AZ::DocumentPropertyEditor::Nodes::PropertyEditor;
            auto typeIdAttribute = node.FindMember(PropertyEditor::ValueType.GetName());
            AZ::TypeId typeId = AZ::TypeId::CreateNull();
            if (typeIdAttribute != node.MemberEnd())
            {
                typeId = AZ::Dom::Utils::DomValueToTypeId(typeIdAttribute->second);
            }
            else
            {
                AZ::Dom::Value value = PropertyEditor::Value.ExtractFromDomNode(node).value_or(AZ::Dom::Value());
                typeId = AZ::Dom::Utils::GetValueTypeId(value);
            }
            return rpeHandler.HandlesType(typeId);
        }

        static const AZStd::string_view GetHandlerName(PropertyHandlerBase& rpeHandler)
        {
            auto propertyEditorSystem = AZ::Interface<AZ::DocumentPropertyEditor::PropertyEditorSystemInterface>::Get();
            AZ_Assert(
                propertyEditorSystem != nullptr,
                "RpePropertyHandlerWrapper::GetHandlerName called with an uninitialized PropertyEditorSystemInterface");
            if (propertyEditorSystem == nullptr)
            {
                return {};
            }
            return propertyEditorSystem->LookupNameFromId(rpeHandler.GetHandlerName()).GetStringView();
        }

        void OnValueChanged(AZ::DocumentPropertyEditor::Nodes::PropertyEditor::ValueChangeType changeType) override
        {
            using AZ::DocumentPropertyEditor::Nodes::PropertyEditor;

            m_rpeHandler.WriteGUIValuesIntoProperty_Internal(GetWidget(), &m_proxyNode);
            const AZ::Dom::Value newValue = AZ::Dom::Utils::ValueFromType(m_proxyValue);
            PropertyEditor::OnChanged.InvokeOnDomNode(m_domNode, newValue, changeType);
            OnRequestPropertyNotify();
        }

        void OnRequestPropertyNotify() override
        {
<<<<<<< HEAD
            using AZ::DocumentPropertyEditor::Nodes::PropertyRefreshLevel;
            using AZ::DocumentPropertyEditor::Nodes::PropertyEditor;

            // Trigger ChangeNotify
            auto changeNotify = PropertyEditor::ChangeNotify.InvokeOnDomNode(m_domNode);
            if (changeNotify.IsSuccess())
            {
                // If we were told to issue a property refresh, notify our adapter via RequestTreeUpdate
                PropertyRefreshLevel value = changeNotify.GetValue();
                if (value != PropertyRefreshLevel::Undefined && value != PropertyRefreshLevel::None)
                {
                    PropertyEditor::RequestTreeUpdate.InvokeOnDomNode(m_domNode, value);
                }
            }
=======
            AZ::DocumentPropertyEditor::ReflectionAdapter::InvokeChangeNotify(m_domNode);
>>>>>>> c4a317d1
        }

    private:
        PropertyHandlerBase& m_rpeHandler;
        AZ::Dom::Value m_domNode;
        QPointer<QWidget> m_widget;
        InstanceDataNode m_proxyNode;
        AZ::SerializeContext::ClassData m_proxyClassData;
        AZ::SerializeContext::ClassElement m_proxyClassElement;
        WrappedType m_proxyValue;
    };

    template <class WidgetType>
    class PropertyHandler_Internal
        : public PropertyHandlerBase
    {
    public:
        typedef WidgetType widget_t;

        // this will be called in order to initialize your gui.  Your class will be fed one attribute at a time
        // you can interpret the attributes as you wish - use attrValue->Read<int>() for example, to interpret it as an int.
        // all attributes can either be a flat value, or a function which returns that same type.  In the case of the function
        // it will be called on the first instance.
        virtual void ConsumeAttribute(WidgetType* widget, AZ::u32 attrib, PropertyAttributeReader* attrValue, const char* debugName)
        {
            (void)widget;
            (void)attrib;
            (void)attrValue;
            (void)debugName;
        }

        // provides an option to specify reading parent element attributes.
        // This allows parent elements to override attributes of their children if needed.
        virtual void ConsumeParentAttribute(WidgetType* widget, AZ::u32 attrib, PropertyAttributeReader* attrValue, const char* debugName)
        {
            (void)widget;
            (void)attrib;
            (void)attrValue;
            (void)debugName;
        }

        // override GetFirstInTabOrder, GetLastInTabOrder in your base class to define which widget gets focus first when pressing tab,
        // and also what widget is last.
        // for example, if your widget is a compound widget and contains, say, 5 buttons
        // then for GetFirstInTabOrder, return the first button
        // and for GetLastInTabOrder, return the last button.
        // and in UpdateWidgetInternalTabbing, call setTabOrder(button0, button1); setTabOrder(button1, button2)...
        // this will cause the previous row to tab to your first button, when the user hits tab
        // and cause the next row to tab to your last button, when the user hits shift+tab on the next row.
        // if your widget is a single widget or has a single focus proxy there is no need to override.

        virtual QWidget* GetFirstInTabOrder(WidgetType* widget) { return widget; }
        virtual QWidget* GetLastInTabOrder(WidgetType* widget) { return widget; }

        // implement this function in order to set your internal tab order between child controls.
        // just call a series of QWidget::setTabOrder
        virtual void UpdateWidgetInternalTabbing(WidgetType* widget)
        {
            (void)widget;
        }

    protected:
        // ---------------- INTERNAL -----------------------------
        virtual void ConsumeAttributes_Internal(QWidget* widget, InstanceDataNode* dataNode) override;

        virtual QWidget* GetFirstInTabOrder_Internal(QWidget* widget) override
        {
            WidgetType* wid = static_cast<WidgetType*>(widget);
            return GetFirstInTabOrder(wid);
        }

        virtual void UpdateWidgetInternalTabbing_Internal(QWidget* widget) override
        {
            WidgetType* wid = static_cast<WidgetType*>(widget);
            return UpdateWidgetInternalTabbing(wid);
        }

        virtual QWidget* GetLastInTabOrder_Internal(QWidget* widget) override
        {
            WidgetType* wid = static_cast<WidgetType*>(widget);
            return GetLastInTabOrder(wid);
        }
    };

    template <typename PropertyType, class WidgetType>
    class TypedPropertyHandler_Internal
        : public PropertyHandler_Internal<WidgetType>
    {
    public:
        typedef PropertyType property_t;

        // WriteGUIValuesIntoProperty:  This will be called on each instance of your property type.  So for example if you have an object
        // selected, each of which has the same float property on them, and your property editor is for floats, you will get this
        // write and read function called 5x - once for each instance.
        // this is your opportunity to determine if the values are the same or different.
        // index is the index of the instance, from 0 to however many there are.  You can use this to determine if its
        // the first instance, or to check for multi-value edits if it matters to you.
        // GUI is a pointer to the GUI used to editor your property (the one you created in CreateGUI)
        // and instance is a the actual value (PropertyType).
        virtual void WriteGUIValuesIntoProperty(size_t index, WidgetType* GUI, PropertyType& instance, InstanceDataNode* node) = 0;

        // this will get called in order to initialize your gui.  It will be called once for each instance.
        // for example if you have multiple objects selected, index will go from 0 to however many there are.
        virtual bool ReadValuesIntoGUI(size_t index, WidgetType* GUI, const PropertyType& instance, InstanceDataNode* node) = 0;

        // registers this handler to the DocumentPropertyEditor
        // can be overridden to provide an alternate handler to the DPE
        // or to disable registration outright if a replacement has been provided
        void RegisterDpeHandler() override
        {
            // For non-constructible types, we can't automatically create a wrapper
            if constexpr (AZStd::is_constructible_v<PropertyType>)
            {
                AZ_Assert(m_registeredDpeHandlerId == nullptr, "RegisterDpeHandler called multiple times for the same handler");

                auto dpeSystemInterface = AZ::Interface<PropertyEditorToolsSystemInterface>::Get();
                if (dpeSystemInterface == nullptr)
                {
                    AZ_WarningOnce("dpe", false, "RegisterDpeHandler failed, PropertyEditorToolsSystemInterface was not found");
                    return;
                }

                using HandlerType = RpePropertyHandlerWrapper<PropertyType>;
                PropertyEditorToolsSystemInterface::HandlerData registrationInfo;
                registrationInfo.m_name = HandlerType::GetHandlerName(*this);
                registrationInfo.m_shouldHandleNode = [this](const AZ::Dom::Value& node)
                {
                    return HandlerType::ShouldHandleNode(*this, node);
                };
                registrationInfo.m_factory = [this]()
                {
                    return AZStd::make_unique<HandlerType>(*this);
                };
                registrationInfo.m_isDefaultHandler = this->IsDefaultHandler();
                m_registeredDpeHandlerId = dpeSystemInterface->RegisterHandler(AZStd::move(registrationInfo));
            }
        }

        // unregisters this handler from the DocumentPropertyEditor
        void UnregisterDpeHandler() override
        {
            if constexpr (AZStd::is_constructible_v<PropertyType>)
            {
                AZ_Assert(m_registeredDpeHandlerId != nullptr, "UnregisterDpeHandler called for a handler that's not registered");

                auto dpeSystemInterface = AZ::Interface<PropertyEditorToolsSystemInterface>::Get();
                if (dpeSystemInterface == nullptr)
                {
                    AZ_WarningOnce("dpe", false, "UnregisterDpeHandler failed, PropertyEditorToolsSystemInterface was not found");
                    return;
                }

                dpeSystemInterface->UnregisterHandler(m_registeredDpeHandlerId);
                m_registeredDpeHandlerId = nullptr;
            }
        }

    protected:
        // ---------------- INTERNAL -----------------------------
        virtual bool HandlesType(const AZ::Uuid& id) const override
        {
            return GetHandledType() == id;
        }

        virtual const AZ::Uuid& GetHandledType() const override
        {
            return AZ::SerializeTypeInfo<PropertyType>::GetUuid();
        }

        virtual PropertyType* CastTo(void* instance, const InstanceDataNode* node, const AZ::Uuid& fromId, const AZ::Uuid& toId) const
        {
            return static_cast<PropertyType*>(node->GetSerializeContext()->DownCast(instance, fromId, toId));
        }

        virtual void WriteGUIValuesIntoProperty_Internal(QWidget* widget, InstanceDataNode* node) override
        {
            WidgetType* wid = static_cast<WidgetType*>(widget);

            const AZ::Uuid& actualUUID = node->GetClassMetadata()->m_typeId;
            const AZ::Uuid& desiredUUID = GetHandledType();

            for (size_t idx = 0; idx < node->GetNumInstances(); ++idx)
            {
                void* instanceData = node->GetInstance(idx);

                PropertyType* actualCast = CastTo(instanceData, node, actualUUID, desiredUUID);
                AZ_Assert(actualCast, "Could not cast from the existing type ID to the actual typeid required by the editor.");
                WriteGUIValuesIntoProperty(idx, wid, *actualCast, node);
            }
        }

        virtual void WriteGUIValuesIntoTempProperty_Internal(QWidget* widget, void* tempValue, const AZ::Uuid& propertyType, AZ::SerializeContext* serializeContext) override
        {
            WidgetType* wid = static_cast<WidgetType*>(widget);

            const AZ::Uuid& desiredUUID = GetHandledType();

            PropertyType* actualCast = static_cast<PropertyType*>(serializeContext->DownCast(tempValue, propertyType, desiredUUID));
            AZ_Assert(actualCast, "Could not cast from the existing type ID to the actual typeid required by the editor.");
            WriteGUIValuesIntoProperty(0, wid, *actualCast, nullptr);
        }

        virtual void ReadValuesIntoGUI_Internal(QWidget* widget, InstanceDataNode* node) override
        {
            AZ_PROFILE_FUNCTION(AzToolsFramework);

            WidgetType* wid = static_cast<WidgetType*>(widget);

            const AZ::Uuid& actualUUID = node->GetClassMetadata()->m_typeId;
            const AZ::Uuid& desiredUUID = GetHandledType();

            for (size_t idx = 0; idx < node->GetNumInstances(); ++idx)
            {
                void* instanceData = node->GetInstance(idx);

                PropertyType* actualCast = CastTo(instanceData, node, actualUUID, desiredUUID);
                AZ_Assert(actualCast, "Could not cast from the existing type ID to the actual typeid required by the editor.");
                if (!ReadValuesIntoGUI(idx, wid, *actualCast, node))
                {
                    return;
                }
            }
        }

        PropertyEditorToolsSystemInterface::PropertyHandlerId m_registeredDpeHandlerId = PropertyEditorToolsSystemInterface::InvalidHandlerId;
    };
}

#endif<|MERGE_RESOLUTION|>--- conflicted
+++ resolved
@@ -19,10 +19,7 @@
 #include <AzCore/EBus/EBus.h>
 #include <AzCore/RTTI/AttributeReader.h>
 #include <AzCore/Serialization/EditContext.h>
-<<<<<<< HEAD
-=======
 #include <AzFramework/DocumentPropertyEditor/ReflectionAdapter.h>
->>>>>>> c4a317d1
 #include <AzToolsFramework/UI/DocumentPropertyEditor/PropertyEditorToolsSystemInterface.h>
 #include <AzToolsFramework/UI/PropertyEditor/InstanceDataHierarchy.h>
 #include <AzCore/Asset/AssetSerializer.h>
@@ -316,24 +313,7 @@
 
         void OnRequestPropertyNotify() override
         {
-<<<<<<< HEAD
-            using AZ::DocumentPropertyEditor::Nodes::PropertyRefreshLevel;
-            using AZ::DocumentPropertyEditor::Nodes::PropertyEditor;
-
-            // Trigger ChangeNotify
-            auto changeNotify = PropertyEditor::ChangeNotify.InvokeOnDomNode(m_domNode);
-            if (changeNotify.IsSuccess())
-            {
-                // If we were told to issue a property refresh, notify our adapter via RequestTreeUpdate
-                PropertyRefreshLevel value = changeNotify.GetValue();
-                if (value != PropertyRefreshLevel::Undefined && value != PropertyRefreshLevel::None)
-                {
-                    PropertyEditor::RequestTreeUpdate.InvokeOnDomNode(m_domNode, value);
-                }
-            }
-=======
             AZ::DocumentPropertyEditor::ReflectionAdapter::InvokeChangeNotify(m_domNode);
->>>>>>> c4a317d1
         }
 
     private:
