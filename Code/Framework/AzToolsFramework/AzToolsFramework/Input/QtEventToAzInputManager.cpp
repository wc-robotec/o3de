--- conflicted
+++ resolved
@@ -297,19 +297,8 @@
             GetInputChannel<AzFramework::InputChannelDeltaWithSharedPosition2D>(AzFramework::InputDeviceMouse::Movement::Z);
 
         systemCursorChannel->ProcessRawInputEvent(m_mouseDevice->m_cursorPositionData2D->m_normalizedPositionDelta.GetLength());
-<<<<<<< HEAD
-        // Generate movement events based on the pixel delta divided by the DPI scaling factor, to calculate a rough approximation
-        // of cursor movement velocity.
-        movementXChannel->ProcessRawInputEvent(
-            static_cast<float>(m_mouseDevice->m_cursorPositionData2D->m_normalizedPositionDelta.GetX() * aznumeric_cast<float>(m_sourceWidget->width()) /
-            m_sourceWidget->devicePixelRatioF()));
-        movementYChannel->ProcessRawInputEvent(
-            static_cast<float>(m_mouseDevice->m_cursorPositionData2D->m_normalizedPositionDelta.GetY() * aznumeric_cast<float>(m_sourceWidget->height()) /
-            m_sourceWidget->devicePixelRatioF()));
-=======
         movementXChannel->ProcessRawInputEvent(cursorDelta.x());
         movementYChannel->ProcessRawInputEvent(cursorDelta.y());
->>>>>>> fdc464c6
         mouseWheelChannel->ProcessRawInputEvent(0.0f);
 
         NotifyUpdateChannelIfNotIdle(systemCursorChannel, nullptr);
