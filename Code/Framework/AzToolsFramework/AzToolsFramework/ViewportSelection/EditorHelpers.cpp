--- conflicted
+++ resolved
@@ -192,36 +192,27 @@
             }
         }
 
-<<<<<<< HEAD
-        // Verify if the entity Id corresponds to an entity that is focused; if not, halt selection.
+        // verify if the entity Id corresponds to an entity that is focused; if not, halt selection.
         if (entityIdUnderCursor.IsValid() && !IsSelectableAccordingToFocusMode(entityIdUnderCursor))
         {
             ViewportInteraction::ViewportMouseCursorRequestBus::Event(
                 viewportId, &ViewportInteraction::ViewportMouseCursorRequestBus::Events::SetOverrideCursor,
                 ViewportInteraction::CursorStyleOverride::Forbidden);
-=======
-        // verify if the entity Id corresponds to an entity that is focused; if not, halt selection.
-        if (entityIdUnderCursor.IsValid() && !IsSelectableAccordingToFocusMode(entityIdUnderCursor))
-        {
+                
             if (mouseInteraction.m_mouseInteraction.m_mouseButtons.Left() &&
                     mouseInteraction.m_mouseEvent == ViewportInteraction::MouseEvent::Down ||
                 mouseInteraction.m_mouseEvent == ViewportInteraction::MouseEvent::DoubleClick)
             {
                 m_invalidClicks->AddInvalidClick(mouseInteraction.m_mouseInteraction.m_mousePick.m_screenCoordinates);
             }
->>>>>>> 9aafc51f
 
             return AZ::EntityId();
         }
 
-<<<<<<< HEAD
         ViewportInteraction::ViewportMouseCursorRequestBus::Event(
             viewportId, &ViewportInteraction::ViewportMouseCursorRequestBus::Events::ClearOverrideCursor);
 
-        // Container Entity support - if the entity that is being selected is part of a closed container,
-=======
         // container entity support - if the entity that is being selected is part of a closed container,
->>>>>>> 9aafc51f
         // change the selection to the container instead.
         if (ContainerEntityInterface* containerEntityInterface = AZ::Interface<ContainerEntityInterface>::Get())
         {
