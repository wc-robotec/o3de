--- conflicted
+++ resolved
@@ -530,9 +530,6 @@
             }
         }
 
-<<<<<<< HEAD
-        QVariant AssetBrowserViewUtils::GetThumbnail(const AssetBrowserEntry* entry, bool returnIcon, bool isFavorite)
-=======
         void AssetBrowserViewUtils::CopyEntry(AZStd::string_view fromPath, AZStd::string_view toPath, bool isFolder)
         {
             using namespace AZ::IO;
@@ -551,8 +548,7 @@
 
         }
 
-        QVariant AssetBrowserViewUtils::GetThumbnail(const AssetBrowserEntry* entry, bool returnIcon)
->>>>>>> d9285c8e
+        QVariant AssetBrowserViewUtils::GetThumbnail(const AssetBrowserEntry* entry, bool returnIcon, bool isFavorite)
         {
             // Check if this entry is a folder
             QString iconPathToUse;
