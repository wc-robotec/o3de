/*
 * Copyright (c) Contributors to the Open 3D Engine Project.
 * For complete copyright and license terms please see the LICENSE at the root of this distribution.
 *
 * SPDX-License-Identifier: Apache-2.0 OR MIT
 *
 */
#include <API/EditorAssetSystemAPI.h>

#include <AzCore/Asset/AssetManagerBus.h>
#include <AzCore/Interface/Interface.h>
#include <AzCore/Math/Crc.h>
#include <AzCore/std/containers/vector.h>
#include <AzCore/std/ranges/split_view.h>
#include <AzCore/StringFunc/StringFunc.h>

#include <AzFramework/StringFunc/StringFunc.h>
#include <AzFramework/Asset/AssetSystemBus.h>
#include <AzFramework/Network/AssetProcessorConnection.h>

#include <AzToolsFramework/ActionManager/HotKey/HotKeyManagerInterface.h>
#include <AzToolsFramework/UI/UICore/QTreeViewStateSaver.hxx>
#include <AzToolsFramework/AssetBrowser/Views/AssetBrowserTreeView.h>
#include <AzToolsFramework/AssetBrowser/Views/AssetBrowserTreeViewDialog.h>
#include <AzToolsFramework/AssetBrowser/Views/EntryDelegate.h>
#include <AzToolsFramework/AssetBrowser/Views/AssetBrowserTableView.h>
#include <AzToolsFramework/AssetBrowser/Views/AssetBrowserThumbnailView.h>
#include <AzToolsFramework/AssetBrowser/Views/AssetBrowserViewUtils.h>
#include <AzToolsFramework/AssetBrowser/Entries/AssetBrowserEntryCache.h>
#include <AzToolsFramework/AssetBrowser/Entries/FolderAssetBrowserEntry.h>
#include <AzToolsFramework/AssetBrowser/AssetBrowserBus.h>
#include <AzToolsFramework/AssetBrowser/AssetBrowserFilterModel.h>
#include <AzToolsFramework/AssetBrowser/AssetBrowserModel.h>
#include <AzToolsFramework/AssetBrowser/AssetSelectionModel.h>
#include <AzToolsFramework/AssetBrowser/Entries/SourceAssetBrowserEntry.h>
#include <AzToolsFramework/AssetBrowser/Entries/ProductAssetBrowserEntry.h>
#include <AzToolsFramework/Editor/ActionManagerIdentifiers/EditorContextIdentifiers.h>
#include <AzToolsFramework/Editor/ActionManagerUtils.h>
#include <AzToolsFramework/SourceControl/SourceControlAPI.h>
#include <AzToolsFramework/Thumbnails/SourceControlThumbnail.h>
#include <AzToolsFramework/Thumbnails/ThumbnailerBus.h>

#include <AzQtComponents/Components/Widgets/MessageBox.h>
#include <AzQtComponents/DragAndDrop/MainWindowDragAndDrop.h>

#include <QDir>
#include <QMenu>
#include <QFile>
#include <QHeaderView>
#include <QMouseEvent>
#include <QCoreApplication>
#include <QLineEdit>
#include <QPen>
#include <QPainter>
#include <QPushButton>
#include <QTimer>
#include <QtWidgets/QMessageBox>
#include <QAbstractButton>
#include <QHBoxLayout>

namespace AzToolsFramework
{
    namespace AssetBrowser
    {
        static constexpr const char* const TreeViewMainViewName = "AssetBrowserTreeView_main";

        AssetBrowserTreeView::AssetBrowserTreeView(QWidget* parent)
            : QTreeViewWithStateSaving(parent)
            , m_delegate(new EntryDelegate(this))
            , m_scTimer(new QTimer(this))
        {
            setSortingEnabled(true);
            setItemDelegate(m_delegate);
            connect(m_delegate, &EntryDelegate::RenameEntry, this, &AssetBrowserTreeView::AfterRename);

            header()->hide();
            setSelectionMode(QAbstractItemView::ExtendedSelection);
            setDragEnabled(true);
            setAcceptDrops(true);
            setDragDropMode(QAbstractItemView::DragDrop);
            setDropIndicatorShown(true);
            setContextMenuPolicy(Qt::CustomContextMenu);
            setDragDropOverwriteMode(true);

            setMouseTracking(true);

            connect(this, &QTreeView::customContextMenuRequested, this, &AssetBrowserTreeView::OnContextMenu);
            connect(m_scTimer, &QTimer::timeout, this, &AssetBrowserTreeView::OnUpdateSCThumbnailsList);

            AssetBrowserViewRequestBus::Handler::BusConnect();
            AssetBrowserComponentNotificationBus::Handler::BusConnect();
            AssetBrowserInteractionNotificationBus::Handler::BusConnect();

            // Assign this widget to the Editor Asset Browser Action Context.
            AzToolsFramework::AssignWidgetToActionContextHelper(EditorIdentifiers::EditorAssetBrowserActionContextIdentifier, this);

            QAction* deleteAction = new QAction("Delete Action", this);
            deleteAction->setShortcut(QKeySequence::Delete);
            deleteAction->setShortcutContext(Qt::WidgetWithChildrenShortcut);
            connect(
                deleteAction, &QAction::triggered, this, [this]()
                {
                    DeleteEntries();
                });
            addAction(deleteAction);

            QAction* renameAction = new QAction("Rename Action", this);
            renameAction->setShortcut(Qt::Key_F2);
            renameAction->setShortcutContext(Qt::WidgetWithChildrenShortcut);
            connect(
                renameAction, &QAction::triggered, this, [this]()
                {
                    RenameEntry();
                });
            addAction(renameAction);

            QAction* duplicateAction = new QAction("Duplicate Action", this);
            duplicateAction->setShortcut(QKeySequence("Ctrl+D"));
            duplicateAction->setShortcutContext(Qt::WidgetWithChildrenShortcut);
            connect(
                duplicateAction, &QAction::triggered, this, [this]()
                {
                    DuplicateEntries();
                });
            addAction(duplicateAction);
        }

        AssetBrowserTreeView::~AssetBrowserTreeView()
        {
            AzToolsFramework::RemoveWidgetFromActionContextHelper(EditorIdentifiers::EditorAssetBrowserActionContextIdentifier, this);

            AssetBrowserViewRequestBus::Handler::BusDisconnect();
            AssetBrowserComponentNotificationBus::Handler::BusDisconnect();
            AssetBrowserInteractionNotificationBus::Handler::BusDisconnect();
        }

        void AssetBrowserTreeView::SetName(const QString& name)
        {
            m_name = name;

            bool isAssetBrowserComponentReady = false;
            AssetBrowserComponentRequestBus::BroadcastResult(isAssetBrowserComponentReady, &AssetBrowserComponentRequests::AreEntriesReady);
            if (isAssetBrowserComponentReady)
            {
                OnAssetBrowserComponentReady();
            }
        }

        void AssetBrowserTreeView::SetIsAssetBrowserMainView()
        {
            SetName(TreeViewMainViewName);
        }

        bool AssetBrowserTreeView::GetIsAssetBrowserMainView()
        {
            return GetName() == TreeViewMainViewName;
        }

        void AssetBrowserTreeView::LoadState(const QString& name)
        {
            Q_ASSERT(model());
            auto crc = AZ::Crc32(name.toUtf8().data());
            InitializeTreeViewSaving(crc);
            ApplyTreeViewSnapshot();
        }

        //! Ideally I would capture state on destructor, however
        //! Qt sets the model to NULL before destructor is called
        void AssetBrowserTreeView::SaveState() const
        {
            CaptureTreeViewSnapshot();
        }

        AZStd::vector<const AssetBrowserEntry*> AssetBrowserTreeView::GetSelectedAssets(bool includeProducts) const
        {
            const QModelIndexList& selectedIndexes = selectionModel()->selectedRows();
            QModelIndexList sourceIndexes;
            for (const auto& index : selectedIndexes)
            {
                sourceIndexes.push_back(m_assetBrowserSortFilterProxyModel->mapToSource(index));
            }

            AZStd::vector<const AssetBrowserEntry*> entries;
            m_assetBrowserModel->SourceIndexesToAssetDatabaseEntries(sourceIndexes, entries);

            if (!includeProducts)
            {
                entries.erase(
                    AZStd::remove_if(
                        entries.begin(),
                        entries.end(),
                        [&](const AssetBrowserEntry* entry) -> bool
                        {
                            return entry->GetEntryType() == AzToolsFramework::AssetBrowser::AssetBrowserEntry::AssetEntryType::Product;
                        }),
                    entries.end());
            }

            return entries;
        }

        void AssetBrowserTreeView::SelectProduct(AZ::Data::AssetId assetID)
        {
            if (!assetID.IsValid())
            {
                return;
            }
            SelectProduct(QModelIndex(), assetID);
        }

        void AssetBrowserTreeView::SelectFileAtPathAfterUpdate(const AZStd::string& assetPath)
        {
            m_fileToSelectAfterUpdate = assetPath;
        }
        

        void AssetBrowserTreeView::SelectFileAtPath(const AZStd::string& assetPath)
        {
            if (assetPath.empty())
            {
                return;
            }

            auto path = AZStd::string(assetPath);
            if (!AzFramework::StringFunc::Path::Normalize(path))
            {
                return;
            }

            auto entryCache = EntryCache::GetInstance();

            // Find the fileId associated with this assetPath
            AZStd::unordered_map<AZStd::string, AZ::s64>::const_iterator itFileId = entryCache->m_absolutePathToFileId.find(path);
            if (itFileId == entryCache->m_absolutePathToFileId.end())
            {
                return;
            }

            // Find the assetBrowserEntry associated with this fileId
            AZStd::unordered_map<AZ::s64, AssetBrowserEntry*>::const_iterator itABEntry = entryCache->m_fileIdMap.find(itFileId->second);
            if (itABEntry == entryCache->m_fileIdMap.end())
            {
                return;
            }

            // Get all entries in the AssetBrowser-relative path-to-product
            AZStd::vector<AZStd::string> entries;
            AssetBrowserEntry* entry = itABEntry->second;
            do
            {
                entries.push_back(entry->GetName());
                entry = entry->GetParent();
            } while (entry->GetParent() != nullptr);

            // Entries are in reverse order, so fix this
            AZStd::reverse(entries.begin(), entries.end());

            // If we're in the thumbnail view, the actual asset will not appear in this treeview.
            if (m_attachedThumbnailView)
            {
                m_attachedThumbnailView->SelectEntry(entries.back().data());
            }
            if (m_attachedTableView)
            {
                m_attachedTableView->SelectEntry(entries.back().data());
            }

            SelectEntry(QModelIndex(), entries);
        }

        void AssetBrowserTreeView::ClearFilter()
        {
            emit ClearStringFilter();
            emit ClearTypeFilter();
            m_assetBrowserSortFilterProxyModel->FilterUpdatedSlotImmediate();
        }

        void AssetBrowserTreeView::OnAssetBrowserComponentReady()
        {
            hideColumn(aznumeric_cast<int>(AssetBrowserEntry::Column::Path));
            if (!m_name.isEmpty())
            {
                auto crc = AZ::Crc32(m_name.toUtf8().data());
                InitializeTreeViewSaving(crc);
                ApplyTreeViewSnapshot();
                if (!selectionModel()->hasSelection())
                {
                    QModelIndex firstItem = model()->index(0, 0);
                    selectionModel()->select(firstItem, QItemSelectionModel::ClearAndSelect);
                }
            }
        }

        void AssetBrowserTreeView::rowsAboutToBeRemoved(const QModelIndex& parent, int start, int end)
        {
            // if selected entry is being removed, clear selection so not to select (and attempt to preview) other entries potentially
            // marked for deletion
            if (selectionModel() && selectedIndexes().size() == 1)
            {
                QModelIndex selectedIndex = selectedIndexes().first();
                QModelIndex parentSelectedIndex = selectedIndex.parent();
                if (parentSelectedIndex == parent && selectedIndex.row() >= start && selectedIndex.row() <= end)
                {
                    selectionModel()->clear();
                }
            }
            QTreeView::rowsAboutToBeRemoved(parent, start, end);
        }

        // Item data for hidden columns normally isn't copied by Qt during drag-and-drop (see QTBUG-30242).
        // However, for the AssetBrowser, the hidden columns should get copied. By overriding selectedIndexes() to
        // include all selected indices, not just the visible ones, we can get the behavior we're looking for.
        QModelIndexList AssetBrowserTreeView::selectedIndexes() const
        {
            return selectionModel()->selectedIndexes();
        }

        void AssetBrowserTreeView::SetShowSourceControlIcons(bool showSourceControlsIcons)
        {
            m_delegate->SetShowSourceControlIcons(showSourceControlsIcons);
            if (showSourceControlsIcons)
            {
                m_scTimer->start(m_scUpdateInterval);
            }
            else
            {
                m_scTimer->stop();
            }
        }

        void AssetBrowserTreeView::UpdateAfterFilter(bool hasFilter, bool selectFirstValidEntry)
        {
            const QModelIndexList& selectedIndexes = selectionModel()->selectedRows();

            // If we've cleared the filter but had something selected, ensure it stays selected and visible.
            if (!hasFilter && !selectedIndexes.isEmpty() && m_fileToSelectAfterUpdate.empty())
            {
                QModelIndex curIndex = selectedIndexes[0];
                m_expandToEntriesByDefault = true;
                if (m_treeStateSaver && m_applySnapshot)
                {
                    m_treeStateSaver->ApplySnapshot();
                }

                setCurrentIndex(curIndex);
                scrollTo(curIndex, QAbstractItemView::ScrollHint::PositionAtCenter);

                return;
            }

            // Flag our default expansion state so that we expand down to source entries after filtering
            m_expandToEntriesByDefault = hasFilter;

            // Then ask our state saver to apply its current snapshot again, falling back on asking us if entries should be expanded or not
            if (m_treeStateSaver && m_applySnapshot)
            {
                m_treeStateSaver->ApplySnapshot();
            }

            // If we're filtering for a valid entry, select the first valid entry
            if (hasFilter && selectFirstValidEntry)
            {
                QModelIndex curIndex = m_assetBrowserSortFilterProxyModel->index(0, 0);
                while (curIndex.isValid())
                {
                    if (GetEntryFromIndex<SourceAssetBrowserEntry>(curIndex))
                    {
                        setCurrentIndex(curIndex);
                        break;
                    }

                    curIndex = indexBelow(curIndex);
                }
            }

            if (m_indexToSelectAfterUpdate.isValid())
            {
                selectionModel()->select(m_indexToSelectAfterUpdate, QItemSelectionModel::ClearAndSelect);
                m_indexToSelectAfterUpdate = QModelIndex();
            }

            if (!m_fileToSelectAfterUpdate.empty())
            {
                SelectFileAtPath(m_fileToSelectAfterUpdate);
                m_fileToSelectAfterUpdate = "";
            }
            m_applySnapshot = true;
        }

        void AssetBrowserTreeView::SetApplySnapshot(bool shouldApplySnapshot)
        {
            m_applySnapshot = shouldApplySnapshot;
        }

        const AssetBrowserEntry* AssetBrowserTreeView::GetEntryByPath(QStringView path)
        {
            QModelIndex current;
            const QByteArray byteArray = path.toUtf8();
            const AZ::IO::PathView azpath{ AZStd::string_view{ byteArray.constData(), static_cast<size_t>(byteArray.size()) } };
            for (const auto& pathPart : azpath)
            {
                const QModelIndexList next = model()->match(
                    /*start =*/model()->index(0, 0, current),
                    /*role =*/Qt::DisplayRole,
                    /*value =*/QString::fromUtf8(pathPart.Native().data(), static_cast<int32_t>(pathPart.Native().size())),
                    /*hits =*/1,
                    /*flags =*/Qt::MatchExactly);
                if (next.size() == 1)
                {
                    current = next[0];
                }
                else if (current.isValid())
                {
                    return nullptr;
                }
            }
            return GetEntryFromIndex<AssetBrowserEntry>(current);
        }

        bool AssetBrowserTreeView::IsIndexExpandedByDefault(const QModelIndex& index) const
        {
            if (!m_expandToEntriesByDefault)
            {
                return false;
            }

            // Expand until we get to source entries, we don't want to go beyond that
            return GetEntryFromIndex<SourceAssetBrowserEntry>(index) == nullptr;
        }

        void AssetBrowserTreeView::OpenItemForEditing(const QModelIndex& index)
        {
            QModelIndex proxyIndex = m_assetBrowserSortFilterProxyModel->mapFromSource(index);

            if (proxyIndex.isValid())
            {
                selectionModel()->select(proxyIndex, QItemSelectionModel::ClearAndSelect);
                setCurrentIndex(proxyIndex);

                scrollTo(proxyIndex, QAbstractItemView::ScrollHint::PositionAtCenter);

                RenameEntry();
            }
        }

        bool AssetBrowserTreeView::SelectProduct(const QModelIndex& idxParent, AZ::Data::AssetId assetID)
        {
            int elements = model()->rowCount(idxParent);
            for (int idx = 0; idx < elements; ++idx)
            {
                auto rowIdx = model()->index(idx, 0, idxParent);
                auto productEntry = GetEntryFromIndex<ProductAssetBrowserEntry>(rowIdx);
                if (productEntry && productEntry->GetAssetId() == assetID)
                {
                    selectionModel()->select(rowIdx, QItemSelectionModel::ClearAndSelect);
                    setCurrentIndex(rowIdx);
                    return true;
                }

                if (SelectProduct(rowIdx, assetID))
                {
                    expand(rowIdx);
                    return true;
                }
            }
            return false;
        }

        void AssetBrowserTreeView::SelectFolder(AZStd::string_view folderPath)
        {
            if (folderPath.size() == 0)
            {
                return;
            }

            AZStd::vector<AZStd::string> entries;
            AZ::StringFunc::Tokenize(folderPath, entries, "/");

            SelectEntry(QModelIndex(), entries, 0, true);
        }

        bool AssetBrowserTreeView::SelectEntry(const QModelIndex& idxParent, const AZStd::vector<AZStd::string>& entries, const uint32_t entryPathIndex, bool useDisplayName)
        {
            if (entries.empty())
            {
                return false;
            }

            // The entry name being queried at this depth in the Asset Browser hierarchy
            const AZStd::string& entry = entries.at(entryPathIndex);
            int elements = model()->rowCount(idxParent);
            for (int idx = 0; idx < elements; ++idx)
            {
                auto rowIdx = model()->index(idx, 0, idxParent);
                auto rowEntry = GetEntryFromIndex<AssetBrowserEntry>(rowIdx);

                if (rowEntry)
                {
                    // Check if this entry name matches the query
                    QByteArray displayName = rowEntry->GetDisplayName().toUtf8();
                    AZStd::string_view compareName = useDisplayName ? displayName.constData() : rowEntry->GetName().c_str();

                    if (AzFramework::StringFunc::Equal(entry.c_str(), compareName, true))
                    {
                        // Final entry found - set it as the selected element
                        if (entryPathIndex == entries.size() - 1)
                        {
                            if (rowEntry->GetEntryType() == AssetBrowserEntry::AssetEntryType::Folder)
                            {
                                // Expand the item itself if it is a folder
                                expand(rowIdx);
                            }

                            selectionModel()->select(rowIdx, QItemSelectionModel::ClearAndSelect);
                            setCurrentIndex(rowIdx);

                            return true;
                        }

                        // If this isn't the final entry, it needs to be a folder for the path to be valid (otherwise, early out)
                        if (rowEntry->GetEntryType() == AssetBrowserEntry::AssetEntryType::Folder)
                        {
                            // Folder found - if the final entry is found, expand this folder so the final entry is viewable in the Asset
                            // Browser (otherwise, early out)
                            if (SelectEntry(rowIdx, entries, entryPathIndex + 1, useDisplayName))
                            {
                                expand(rowIdx);
                                return true;
                            }
                        }

                        return false;
                    }
                }
            }

            return false;
        }

        void AssetBrowserTreeView::selectionChanged(const QItemSelection& selected, const QItemSelection& deselected)
        {
            QTreeView::selectionChanged(selected, deselected);
            Q_EMIT selectionChangedSignal(selected, deselected);
        }

        void AssetBrowserTreeView::setModel(QAbstractItemModel* model)
        {
            m_assetBrowserSortFilterProxyModel = qobject_cast<AssetBrowserFilterModel*>(model);
            AZ_Assert(m_assetBrowserSortFilterProxyModel, "Expecting AssetBrowserFilterModel");
            m_assetBrowserModel = qobject_cast<AssetBrowserModel*>(m_assetBrowserSortFilterProxyModel->sourceModel());
            QTreeViewWithStateSaving::setModel(model);
        }

        void AssetBrowserTreeView::dragEnterEvent(QDragEnterEvent* event)
        {
            if (event->mimeData()->hasFormat(SourceAssetBrowserEntry::GetMimeType()) ||
                event->mimeData()->hasFormat(ProductAssetBrowserEntry::GetMimeType()))
            {
                event->accept();
                return;
            }

            using namespace AzQtComponents;
            DragAndDropContextBase context;
            DragAndDropEventsBus::Event(DragAndDropContexts::EditorMainWindow, &DragAndDropEvents::DragEnter, event, context);
        }

        void AssetBrowserTreeView::dragMoveEvent(QDragMoveEvent* event)
        {
            if (event->mimeData()->hasFormat(SourceAssetBrowserEntry::GetMimeType()) ||
                event->mimeData()->hasFormat(ProductAssetBrowserEntry::GetMimeType()))
            {
                event->accept();
                return;
            }

            using namespace AzQtComponents;
            DragAndDropContextBase context;
            DragAndDropEventsBus::Event(DragAndDropContexts::EditorMainWindow, &DragAndDropEvents::DragMove, event, context);
        }

        void AssetBrowserTreeView::dropEvent(QDropEvent* event)
        {
            QModelIndex targetIndex = indexAt(event->pos());
            if (!targetIndex.isValid())
            {
                event->ignore();
                return;
            }
            if (event->mimeData()->hasFormat(SourceAssetBrowserEntry::GetMimeType()) ||
                event->mimeData()->hasFormat(ProductAssetBrowserEntry::GetMimeType()))
            {
                auto sourceIndex = m_assetBrowserSortFilterProxyModel->mapToSource(targetIndex);

                const AssetBrowserEntry* targetitem = static_cast<const AssetBrowserEntry*>(sourceIndex.internalPointer());
                while (!targetitem->RTTI_IsTypeOf(FolderAssetBrowserEntry::RTTI_Type()))
                {
                    sourceIndex = sourceIndex.parent();
                    targetitem = static_cast<const AssetBrowserEntry*>(sourceIndex.internalPointer());
                }

                m_assetBrowserModel->dropMimeData(
                    event->mimeData(), Qt::CopyAction, targetIndex.row(), targetIndex.column(), sourceIndex);
                return;
            }

            const AssetBrowserEntry* item = targetIndex.data(AssetBrowserModel::Roles::EntryRole).value<const AssetBrowserEntry*>();

            AZStd::string pathName = item->GetFullPath();

            using namespace AzQtComponents;
            DragAndDropContextBase context;
            DragAndDropEventsBus::Event(
                DragAndDropContexts::EditorMainWindow, &DragAndDropEvents::DropAtLocation, event, context, QString(pathName.data()));
        }

        void AssetBrowserTreeView::dragLeaveEvent(QDragLeaveEvent* event)
        {
            using namespace AzQtComponents;
            DragAndDropEventsBus::Event(DragAndDropContexts::EditorMainWindow, &DragAndDropEvents::DragLeave, event);
        }

        void AssetBrowserTreeView::OnContextMenu(const QPoint& point)
        {
            AZ_UNUSED(point);

            auto selectedAssets = GetSelectedAssets();

            QMenu menu(this);
            AssetBrowserInteractionNotificationBus::Broadcast(
                &AssetBrowserInteractionNotificationBus::Events::AddContextMenuActions, this, &menu, selectedAssets);
            if (!menu.isEmpty())
            {
                menu.exec(QCursor::pos());
            }
        }

        void AssetBrowserTreeView::OnUpdateSCThumbnailsList()
        {
            using namespace Thumbnailer;

            // get top and bottom indexes and find all entries in-between
            QModelIndex topIndex = indexAt(rect().topLeft());
            QModelIndex bottomIndex = indexAt(rect().bottomLeft());

            while (topIndex.isValid())
            {
                auto sourceIndex = m_assetBrowserSortFilterProxyModel->mapToSource(topIndex);
                const auto assetEntry = static_cast<AssetBrowserEntry*>(sourceIndex.internalPointer());
                if (const auto sourceEntry = azrtti_cast<SourceAssetBrowserEntry*>(assetEntry))
                {
                    const SharedThumbnailKey key = sourceEntry->GetSourceControlThumbnailKey();
                    if (key->UpdateThumbnail())
                    {
                        // UpdateThumbnail returns true if it started an actual Source Control operation.
                        // To avoid flooding source control, we'll only allow one of these per check.
                        return;
                    }
                }
                topIndex = indexBelow(topIndex);
                if (topIndex == bottomIndex)
                {
                    break;
                }
            }
        }

        void AssetBrowserTreeView::Update()
        {
            update();
        }

        void AssetBrowserTreeView::DeleteEntries()
        {
            auto entries = GetSelectedAssets(false); // you cannot delete product files.

            AssetBrowserViewUtils::DeleteEntries(entries, this);
        }

        void AssetBrowserTreeView::RenameEntry()
        {
            auto entries = GetSelectedAssets(false); // you cannot rename product files.

            if (AssetBrowserViewUtils::RenameEntry(entries, this))
            {
                edit(currentIndex());
            }
        }

        void AssetBrowserTreeView::AfterRename(QString newVal)
        {
            auto entries = GetSelectedAssets(false); // you cannot rename product files.

            AssetBrowserViewUtils::AfterRename(newVal, entries, this);
        }

        void AssetBrowserTreeView::DuplicateEntries()
        {
            auto entries = GetSelectedAssets(false); // you may not duplicate product files.
            AssetBrowserViewUtils::DuplicateEntries(entries);
        }

        void AssetBrowserTreeView::MoveEntries()
        {
            auto entries = GetSelectedAssets(false); // you cannot move product files.

            AssetBrowserViewUtils::MoveEntries(entries, this);
        }

        void AssetBrowserTreeView::AddSourceFileCreators(
            [[maybe_unused]] const char* fullSourceFolderName,
            [[maybe_unused]] const AZ::Uuid& sourceUUID,
            AzToolsFramework::AssetBrowser::SourceFileCreatorList& creators)
        {
            auto it = std::find_if(creators.begin(), creators.end(),
                [&](const AzToolsFramework::AssetBrowser::SourceFileCreatorDetails& creator)
                {
                    return creator.m_identifier == "Folder_Creator";
                });
            if (it == creators.end())
            {
                creators.push_back(
                    { "Folder_Creator",
                      "Folder",
                      QIcon(),
                      [&](const AZStd::string& fullSourceFolderNameInCallback, [[maybe_unused]] const AZ::Uuid& sourceUUID)
                      {
                          AZ::IO::FixedMaxPath path = AzFramework::StringFunc::Path::MakeUniqueFilenameWithSuffix(
                              AZ::IO::PathView(fullSourceFolderNameInCallback + "/New Folder"), "-");

                          AzToolsFramework::AssetBrowser::AssetBrowserFileCreationNotificationBus::Event(
                              AzToolsFramework::AssetBrowser::AssetBrowserFileCreationNotifications::FileCreationNotificationBusId,
                              &AzToolsFramework::AssetBrowser::AssetBrowserFileCreationNotifications::HandleAssetCreatedInEditor,
                              path.c_str(),
                              AZ::Crc32(),
                              true);

                          AZ::IO::SystemFile::CreateDir(path.c_str());
                      } });
            }
        }

        void AssetBrowserTreeView::SetShowIndexAfterUpdate(QModelIndex index)
        {
            m_indexToSelectAfterUpdate = index;
        }

<<<<<<< HEAD
        void AssetBrowserTreeView::SetSortMode(const AssetBrowserFilterModel::AssetBrowserSortMode mode)
        {
            m_assetBrowserSortFilterProxyModel->SetSortMode(mode);

            m_assetBrowserSortFilterProxyModel->sort(0, Qt::DescendingOrder);
        }

        AssetBrowserFilterModel::AssetBrowserSortMode AssetBrowserTreeView::GetSortMode() const
        {
            return m_assetBrowserSortFilterProxyModel->GetSortMode();
        }

=======
>>>>>>> e9923e42
        void AssetBrowserTreeView::SetAttachedThumbnailView(AssetBrowserThumbnailView* thumbnailView)
        {
            m_attachedThumbnailView = thumbnailView;
        }

<<<<<<< HEAD
        AssetBrowserThumbnailView* AssetBrowserTreeView::GetAttachedThumbnailView() const
        {
            return m_attachedThumbnailView;
=======
        void AssetBrowserTreeView::SetAttachedTableView(AssetBrowserTableView* tableView)
        {
            m_attachedTableView = tableView;
>>>>>>> e9923e42
        }
    } // namespace AssetBrowser
} // namespace AzToolsFramework

#include "AssetBrowser/Views/moc_AssetBrowserTreeView.cpp"<|MERGE_RESOLUTION|>--- conflicted
+++ resolved
@@ -745,7 +745,6 @@
             m_indexToSelectAfterUpdate = index;
         }
 
-<<<<<<< HEAD
         void AssetBrowserTreeView::SetSortMode(const AssetBrowserFilterModel::AssetBrowserSortMode mode)
         {
             m_assetBrowserSortFilterProxyModel->SetSortMode(mode);
@@ -758,22 +757,19 @@
             return m_assetBrowserSortFilterProxyModel->GetSortMode();
         }
 
-=======
->>>>>>> e9923e42
         void AssetBrowserTreeView::SetAttachedThumbnailView(AssetBrowserThumbnailView* thumbnailView)
         {
             m_attachedThumbnailView = thumbnailView;
         }
 
-<<<<<<< HEAD
         AssetBrowserThumbnailView* AssetBrowserTreeView::GetAttachedThumbnailView() const
         {
             return m_attachedThumbnailView;
-=======
+        }
+        
         void AssetBrowserTreeView::SetAttachedTableView(AssetBrowserTableView* tableView)
         {
             m_attachedTableView = tableView;
->>>>>>> e9923e42
         }
     } // namespace AssetBrowser
 } // namespace AzToolsFramework
