--- conflicted
+++ resolved
@@ -88,12 +88,10 @@
 
             void SelectEntry(QString assetName);
 
-<<<<<<< HEAD
             void SetSortMode(const AssetBrowserEntry::AssetEntrySortMode mode);
             AssetBrowserEntry::AssetEntrySortMode GetSortMode() const;
-=======
             void SetSearchString(const QString& searchString);
->>>>>>> 7cb38656
+            
         signals:
             void entryClicked(const AssetBrowserEntry* entry);
             void entryDoubleClicked(const AssetBrowserEntry* entry);
