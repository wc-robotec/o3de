--- conflicted
+++ resolved
@@ -57,27 +57,22 @@
             using namespace AzToolsFramework::AssetBrowser;
             AssetBrowserComponentRequestBus::BroadcastResult(m_assetBrowserModel, &AssetBrowserComponentRequests::GetAssetBrowserModel);
             m_assetFilterModel->sort(0, Qt::DescendingOrder);
-<<<<<<< HEAD
+
             m_expandedTableViewProxyModel->setSourceModel(m_assetFilterModel);
             m_expandedTableViewWidget->setSortingEnabled(false);
             m_expandedTableViewWidget->header()->setSectionsClickable(true);
             m_expandedTableViewWidget->header()->setSortIndicatorShown(true);
-            m_expandedTableViewWidget->setModel(m_expandedTableViewProxyModel);
-            m_expandedTableViewWidget->setItemDelegateForColumn(0, m_expandedTableViewDelegate);
+            m_expandedTableViewWidget->setModel(m_tableViewProxyModel);
+            m_expandedTableViewWidget->setItemDelegateForColumn(0, m_tableViewDelegate);
             for (int i = 0; i < m_expandedTableViewWidget->header()->count(); ++i)
-=======
-            m_tableViewProxyModel->setSourceModel(m_assetFilterModel);
-            m_tableViewWidget->setModel(m_tableViewProxyModel);
-            m_tableViewWidget->setItemDelegateForColumn(0, m_tableViewDelegate);
+
 
             for (int i = 0; i < m_tableViewWidget->header()->count(); ++i)
->>>>>>> 9730572e
             {
                 m_tableViewWidget->header()->setSectionResizeMode(i, QHeaderView::ResizeToContents);
             }
 
             connect(
-<<<<<<< HEAD
                 m_expandedTableViewWidget->header(),
                 &QHeaderView::sortIndicatorChanged,
                 this,
@@ -96,10 +91,7 @@
                 });
 
             connect(
-                m_expandedTableViewWidget,
-=======
                 m_tableViewWidget,
->>>>>>> 9730572e
                 &AzQtComponents::AssetFolderTableView::clicked,
                 this,
                 [this](const QModelIndex& index)
@@ -233,7 +225,6 @@
             RemoveWidgetFromActionContextHelper(EditorIdentifiers::EditorAssetBrowserActionContextIdentifier, this);
         }
 
-<<<<<<< HEAD
         AssetBrowserEntry::AssetEntrySortMode AssetBrowserTableView::ColumnToSortMode(const int columnIndex) const
         {
             switch (columnIndex)
@@ -268,15 +259,12 @@
             }
         }
 
-        AzQtComponents::AssetFolderTableView* AssetBrowserTableView::GetExpandedTableViewWidget() const
-=======
         void AssetBrowserTableView::OnAssetBrowserComponentReady()
         {
             m_treeToTableProxyModel->setSourceModel(m_assetBrowserModel);
         }
 
         AzQtComponents::AssetFolderTableView* AssetBrowserTableView::GetTableViewWidget() const
->>>>>>> 9730572e
         {
             return m_tableViewWidget;
         }
