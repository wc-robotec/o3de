--- conflicted
+++ resolved
@@ -57,6 +57,7 @@
             void dragMoveEvent(QDragMoveEvent* event) override;
             void dropEvent(QDropEvent* event) override;
             void dragLeaveEvent(QDragLeaveEvent* event) override;
+            void drawBranches(QPainter* painter, const QRect& rect, const QModelIndex& index) const override;
             //////////////////////////////////////////////////////////////////////////
 
             //! Set unique asset browser name, used to persist tree expansion states
@@ -128,11 +129,6 @@
 
         protected:
             QModelIndexList selectedIndexes() const override;
-<<<<<<< HEAD
-            void dropEvent(QDropEvent* event) override;
-            void drawBranches(QPainter* painter, const QRect& rect, const QModelIndex& index) const override;
-=======
->>>>>>> d9285c8e
 
         protected Q_SLOTS:
             void selectionChanged(const QItemSelection& selected, const QItemSelection& deselected) override;
