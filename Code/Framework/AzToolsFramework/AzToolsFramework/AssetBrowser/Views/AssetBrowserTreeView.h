--- conflicted
+++ resolved
@@ -151,10 +151,7 @@
             const int m_scUpdateInterval = 100;
 
             AssetBrowserThumbnailView* m_attachedThumbnailView = nullptr;
-<<<<<<< HEAD
-=======
             AssetBrowserTableView* m_attachedTableView = nullptr;
->>>>>>> e9923e42
 
             QString m_name;
 
