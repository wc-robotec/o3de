--- conflicted
+++ resolved
@@ -88,14 +88,12 @@
             QCollator m_collator;  // cache the collator as its somewhat expensive to constantly create and destroy one.
             AZ_POP_DISABLE_WARNING
             bool m_invalidateFilter = false;
-<<<<<<< HEAD
-
+            
+            bool m_isTableView{ false };
             AssetBrowserEntry::AssetEntrySortMode m_sortMode = AssetBrowserEntry::AssetEntrySortMode::Name;
             Qt::SortOrder m_sortOrder = Qt::DescendingOrder;
-=======
             bool m_isTableView{ false };
-            AssetBrowserSortMode m_sortMode = AssetBrowserSortMode::Name;
->>>>>>> 9730572e
+ 
             AZStd::string m_searchString = "";
         };
     } // namespace AssetBrowser
