--- conflicted
+++ resolved
@@ -16,11 +16,8 @@
 #include <QIcon>
 AZ_POP_DISABLE_WARNING
 
-<<<<<<< HEAD
 class QIcon;
-=======
 class QMainWindow;
->>>>>>> eb491898
 class QMimeData;
 class QWidget;
 class QImage;
