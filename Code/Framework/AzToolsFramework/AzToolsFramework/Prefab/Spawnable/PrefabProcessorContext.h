--- conflicted
+++ resolved
@@ -79,16 +79,9 @@
         virtual bool HasCompletedSuccessfully() const;
         virtual void ErrorEncountered();
 
-        const AzToolsFramework::Prefab::InstanceAlias& FindOrCreateCachedInstanceAliasForPrefab(const AZStd::string& prefabName);
-
     protected:
-<<<<<<< HEAD
-        using NamedPrefabContainer = AZStd::unordered_map<AZStd::string, PrefabDom>;
-        using CachedPrefabInstanceAliases = AZStd::unordered_map<AZStd::string, AzToolsFramework::Prefab::InstanceAlias>;
-=======
         using PrefabNames = AZStd::unordered_set<AZStd::string>;
         using PrefabContainer = AZStd::vector<PrefabDocument>;
->>>>>>> f7f17c98
         using SpawnableEntityAliasStore = AZStd::vector<EntityAliasStore>;
 
         AZ::Data::AssetLoadBehavior ToAssetLoadBehavior(EntityAliasSpawnableLoadBehavior loadBehavior) const;
