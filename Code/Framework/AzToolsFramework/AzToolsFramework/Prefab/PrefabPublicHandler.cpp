/*
* All or portions of this file Copyright (c) Amazon.com, Inc. or its affiliates or
* its licensors.
*
* For complete copyright and license terms please see the LICENSE at the root of this
* distribution (the "License"). All use of this software is governed by the License,
* or, if provided, by the license below or the license accompanying this file. Do not
* remove or modify any license notices. This file is distributed on an "AS IS" BASIS,
* WITHOUT WARRANTIES OR CONDITIONS OF ANY KIND, either express or implied.
*
*/

#include <AzToolsFramework/Prefab/PrefabPublicHandler.h>

#include <AzCore/Component/TransformBus.h>
#include <AzCore/Utils/TypeHash.h>

#include <AzToolsFramework/API/ToolsApplicationAPI.h>
#include <AzToolsFramework/Entity/EditorEntityContextBus.h>
#include <AzToolsFramework/Entity/EditorEntityHelpers.h>
#include <AzToolsFramework/Entity/EditorEntityInfoBus.h>
#include <AzToolsFramework/Entity/PrefabEditorEntityOwnershipInterface.h>
#include <AzToolsFramework/Prefab/Instance/Instance.h>
#include <AzToolsFramework/Prefab/Instance/InstanceEntityIdMapper.h>
#include <AzToolsFramework/Prefab/Instance/InstanceEntityMapperInterface.h>
#include <AzToolsFramework/Prefab/Instance/InstanceToTemplateInterface.h>
#include <AzToolsFramework/Prefab/PrefabDomUtils.h>
#include <AzToolsFramework/Prefab/PrefabLoaderInterface.h>
#include <AzToolsFramework/Prefab/PrefabSystemComponentInterface.h>
#include <AzToolsFramework/Prefab/PrefabUndo.h>
#include <AzToolsFramework/Prefab/PrefabUndoHelpers.h>
#include <AzToolsFramework/ToolsComponents/TransformComponent.h>

namespace AzToolsFramework
{
    namespace Prefab
    {
        void PrefabPublicHandler::RegisterPrefabPublicHandlerInterface()
        {
            m_instanceEntityMapperInterface = AZ::Interface<InstanceEntityMapperInterface>::Get();
            AZ_Assert(m_instanceEntityMapperInterface, "PrefabPublicHandler - Could not retrieve instance of InstanceEntityMapperInterface");

            m_instanceToTemplateInterface = AZ::Interface<InstanceToTemplateInterface>::Get();
            AZ_Assert(m_instanceToTemplateInterface, "PrefabPublicHandler - Could not retrieve instance of InstanceToTemplateInterface");

            m_prefabLoaderInterface = AZ::Interface<PrefabLoaderInterface>::Get();
            AZ_Assert(m_prefabLoaderInterface, "Could not get PrefabLoaderInterface on PrefabPublicHandler construction.");

            m_prefabSystemComponentInterface = AZ::Interface<PrefabSystemComponentInterface>::Get();
            AZ_Assert(m_prefabSystemComponentInterface, "Could not get PrefabSystemComponentInterface on PrefabPublicHandler construction.");

            m_prefabUndoCache.Initialize();

            AZ::Interface<PrefabPublicInterface>::Register(this);
        }

        void PrefabPublicHandler::UnregisterPrefabPublicHandlerInterface()
        {
            AZ::Interface<PrefabPublicInterface>::Unregister(this);

            m_prefabUndoCache.Destroy();
        }

        PrefabOperationResult PrefabPublicHandler::CreatePrefab(const AZStd::vector<AZ::EntityId>& entityIds, AZ::IO::PathView filePath)
        {
            EntityList inputEntityList, topLevelEntities;
            AZ::EntityId commonRootEntityId;
            InstanceOptionalReference commonRootEntityOwningInstance;
            PrefabOperationResult findCommonRootOutcome = FindCommonRootOwningInstance(
                entityIds, inputEntityList, topLevelEntities, commonRootEntityId, commonRootEntityOwningInstance);
            if (!findCommonRootOutcome.IsSuccess())
            {
                return findCommonRootOutcome;
            }

            InstanceOptionalReference instanceToCreate;
            {
                // Initialize Undo Batch object
                ScopedUndoBatch undoBatch("Create Prefab");

                PrefabDom commonRootInstanceDomBeforeCreate;
                m_instanceToTemplateInterface->GenerateDomForInstance(
                    commonRootInstanceDomBeforeCreate, commonRootEntityOwningInstance->get());

                AZStd::vector<AZ::Entity*> entities;
                AZStd::vector<AZStd::unique_ptr<Instance>> instances;

                // Retrieve all entities affected and identify Instances
                if (!RetrieveAndSortPrefabEntitiesAndInstances(inputEntityList, commonRootEntityOwningInstance->get(), entities, instances))
                {
                    return AZ::Failure(
                        AZStd::string("Could not create a new prefab out of the entities provided - invalid selection."));
                }

                // When we create a prefab with other prefab instances, we have to remove the existing links between the source and 
                // target templates of the other instances.
                for (auto& nestedInstance : instances)
                {
                    RemoveLink(nestedInstance, commonRootEntityOwningInstance->get().GetTemplateId(), undoBatch.GetUndoBatch());
                }

                PrefabUndoHelpers::UpdatePrefabInstance(
                    commonRootEntityOwningInstance->get(), "Update prefab instance", commonRootInstanceDomBeforeCreate,
                    undoBatch.GetUndoBatch());

                auto prefabEditorEntityOwnershipInterface = AZ::Interface<PrefabEditorEntityOwnershipInterface>::Get();
                if (!prefabEditorEntityOwnershipInterface)
                {
                    return AZ::Failure(AZStd::string("Could not create a new prefab out of the entities provided - internal error "
                                                     "(PrefabEditorEntityOwnershipInterface unavailable)."));
                }

                // Create the Prefab
                instanceToCreate = prefabEditorEntityOwnershipInterface->CreatePrefab(
                    entities, AZStd::move(instances), filePath, commonRootEntityOwningInstance);

                if (!instanceToCreate)
                {
                    return AZ::Failure(AZStd::string("Could not create a new prefab out of the entities provided - internal error "
                                                     "(A null instance is returned)."));
                }

                AZ::EntityId containerEntityId = instanceToCreate->get().GetContainerEntityId();

                // Parent the entities to the container entity. Parenting the container entities of the instances passed to createPrefab
                // will be done during the creation of links below.
                for (AZ::Entity* topLevelEntity : entities)
                {
                    AZ::TransformBus::Event(topLevelEntity->GetId(), &AZ::TransformBus::Events::SetParent, containerEntityId);
                }

                // Update the template of the instance since the entities are modified since the template creation.
                Prefab::PrefabDom serializedInstance;
                if (Prefab::PrefabDomUtils::StoreInstanceInPrefabDom(instanceToCreate->get(), serializedInstance))
                {
                    m_prefabSystemComponentInterface->UpdatePrefabTemplate(instanceToCreate->get().GetTemplateId(), serializedInstance);
                }

                instanceToCreate->get().GetNestedInstances([&](AZStd::unique_ptr<Instance>& nestedInstance) {
                    AZ_Assert(nestedInstance, "Invalid nested instance found in the new prefab created.");
                    EntityOptionalReference nestedInstanceContainerEntity = nestedInstance->GetContainerEntity();
                    AZ_Assert(
                        nestedInstanceContainerEntity, "Invalid container entity found for the nested instance used in prefab creation.");

                    // These link creations shouldn't be undone because that would put the template in a non-usable state if a user
                    // chooses to instantiate the template after undoing the creation.
                    CreateLink(
                        {&nestedInstanceContainerEntity->get()}, *nestedInstance, instanceToCreate->get().GetTemplateId(),
                        undoBatch.GetUndoBatch(), containerEntityId, false);
                });

                CreateLink(
                    topLevelEntities, instanceToCreate->get(), commonRootEntityOwningInstance->get().GetTemplateId(),
                    undoBatch.GetUndoBatch(), commonRootEntityId);

                for (AZ::Entity* topLevelEntity : topLevelEntities)
                {
<<<<<<< HEAD
                    m_prefabUndoCache.UpdateCache(topLevelEntity->GetId());

                    // Parenting entities would mark entities as dirty. But we want to unmark the top level entities as dirty because
                    // if we don't, the template created would be updated and cause issues with undo operation followed by instantiation.
                    ToolsApplicationRequests::Bus::Broadcast(
                        &ToolsApplicationRequests::Bus::Events::RemoveDirtyEntity, topLevelEntity->GetId());
=======
                    AZ::EntityId topLevelEntityId = topLevelEntity->GetId();
                    if (topLevelEntityId.IsValid())
                    {
                        m_prefabUndoCache.UpdateCache(topLevelEntityId);
                        undoBatch.MarkEntityDirty(topLevelEntityId);
                        AZ::TransformBus::Event(topLevelEntityId, &AZ::TransformBus::Events::SetParent, containerEntityId);
                    }
>>>>>>> a0cb4714
                }
                
                // Select Container Entity
                {
                    auto selectionUndo = aznew SelectionCommand({containerEntityId}, "Select Prefab Container Entity");
                    selectionUndo->SetParent(undoBatch.GetUndoBatch());
                    ToolsApplicationRequestBus::Broadcast(&ToolsApplicationRequestBus::Events::RunRedoSeparately, selectionUndo);
                }
            }

            // Save Template to file
            m_prefabLoaderInterface->SaveTemplate(instanceToCreate->get().GetTemplateId());
            
            return AZ::Success();
        }

        PrefabOperationResult PrefabPublicHandler::InstantiatePrefab(
            AZStd::string_view filePath, AZ::EntityId parent, const AZ::Vector3& position)
        {
            auto prefabEditorEntityOwnershipInterface = AZ::Interface<PrefabEditorEntityOwnershipInterface>::Get();
            if (!prefabEditorEntityOwnershipInterface)
            {
                return AZ::Failure(AZStd::string("Could not instantiate prefab - internal error "
                                                 "(PrefabEditorEntityOwnershipInterface unavailable)."));
            }

            InstanceOptionalReference instanceToParentUnder;

            // Get parent entity and owning instance
            if (parent.IsValid())
            {
                instanceToParentUnder = m_instanceEntityMapperInterface->FindOwningInstance(parent);
            }

            if (!instanceToParentUnder.has_value())
            {
                instanceToParentUnder = prefabEditorEntityOwnershipInterface->GetRootPrefabInstance();
                parent = instanceToParentUnder->get().GetContainerEntityId();
            }

            //Detect whether this instantiation would produce a cyclical dependency
            auto relativePath = m_prefabLoaderInterface->GetRelativePathToProject(filePath);
            Prefab::TemplateId templateId = m_prefabSystemComponentInterface->GetTemplateIdFromFilePath(relativePath);

            // If the template isn't currently loaded, there's no way for it to be in the hierarchy so we just skip the check.
            if (templateId != Prefab::InvalidTemplateId && IsPrefabInInstanceAncestorHierarchy(templateId, instanceToParentUnder->get()))
            {
                return AZ::Failure(
                    AZStd::string::format(
                        "Instantiate Prefab operation aborted - Cyclical dependency detected\n(%s depends on %s).",
                        relativePath.Native().c_str(),
                        instanceToParentUnder->get().GetTemplateSourcePath().Native().c_str()
                    )
                );
            }
            
            {
                // Initialize Undo Batch object
                ScopedUndoBatch undoBatch("Instantiate Prefab");

                PrefabDom instanceToParentUnderDomBeforeCreate;
                m_instanceToTemplateInterface->GenerateDomForInstance(
                    instanceToParentUnderDomBeforeCreate, instanceToParentUnder->get());

                // Instantiate the Prefab
                auto instanceToCreate = prefabEditorEntityOwnershipInterface->InstantiatePrefab(relativePath, instanceToParentUnder);

                if (!instanceToCreate)
                {
                    return AZ::Failure(AZStd::string("Could not instantiate the prefab provided - internal error "
                                                     "(A null instance is returned)."));
                }

                PrefabUndoHelpers::UpdatePrefabInstance(
                    instanceToParentUnder->get(), "Update prefab instance", instanceToParentUnderDomBeforeCreate, undoBatch.GetUndoBatch());

                CreateLink({}, instanceToCreate->get(), instanceToParentUnder->get().GetTemplateId(),
                    undoBatch.GetUndoBatch(), parent);
                AZ::EntityId containerEntityId = instanceToCreate->get().GetContainerEntityId();

                // Apply position
                AZ::TransformBus::Event(containerEntityId, &AZ::TransformBus::Events::SetWorldTranslation, position);
            }

            return AZ::Success();
        }

        PrefabOperationResult PrefabPublicHandler::FindCommonRootOwningInstance(
            const AZStd::vector<AZ::EntityId>& entityIds, EntityList& inputEntityList, EntityList& topLevelEntities,
            AZ::EntityId& commonRootEntityId, InstanceOptionalReference& commonRootEntityOwningInstance)
        {
            // Retrieve entityList from entityIds
            inputEntityList = EntityIdListToEntityList(entityIds);

            // Remove Level Container Entity if it's part of the list
            AZ::EntityId levelEntityId = GetLevelInstanceContainerEntityId();
            if (levelEntityId.IsValid())
            {
                AZ::Entity* levelEntity = GetEntityById(levelEntityId);
                if (levelEntity)
                {
                    auto levelEntityIter = AZStd::find(inputEntityList.begin(), inputEntityList.end(), levelEntity);
                    if (levelEntityIter != inputEntityList.end())
                    {
                        inputEntityList.erase(levelEntityIter);
                    }
                }
            }

            // Find common root and top level entities
            bool entitiesHaveCommonRoot = false;

            AzToolsFramework::ToolsApplicationRequests::Bus::BroadcastResult(
                entitiesHaveCommonRoot, &AzToolsFramework::ToolsApplicationRequests::FindCommonRootInactive, inputEntityList,
                commonRootEntityId, &topLevelEntities);

            // Bail if entities don't share a common root
            if (!entitiesHaveCommonRoot)
            {
                return AZ::Failure(AZStd::string("Failed to create a prefab: Provided entities do not share a common root."));
            }

            // Retrieve the owning instance of the common root entity, which will be our new instance's parent instance.
            commonRootEntityOwningInstance = GetOwnerInstanceByEntityId(commonRootEntityId);
            AZ_Assert(
                commonRootEntityOwningInstance.has_value(),
                "Failed to create prefab : Couldn't get a valid owning instance for the common root entity of the enities provided");
            return AZ::Success();
        }

        bool PrefabPublicHandler::IsPrefabInInstanceAncestorHierarchy(TemplateId prefabTemplateId, InstanceOptionalConstReference instance)
        {
            InstanceOptionalConstReference currentInstance = instance;

            while (currentInstance.has_value())
            {
                if (currentInstance->get().GetTemplateId() == prefabTemplateId)
                {
                    return true;
                }

                currentInstance = currentInstance->get().GetParentInstance();
            }

            return false;
        }

        void PrefabPublicHandler::CreateLink(
            const EntityList& topLevelEntities, Instance& sourceInstance, TemplateId targetTemplateId,
            UndoSystem::URSequencePoint* undoBatch, AZ::EntityId commonRootEntityId, const bool isUndoRedoSupportNeeded)
        {
            AZ::EntityId containerEntityId = sourceInstance.GetContainerEntityId();
            AZ::Entity* containerEntity = GetEntityById(containerEntityId);
            Prefab::PrefabDom containerEntityDomBefore;
            m_instanceToTemplateInterface->GenerateDomForEntity(containerEntityDomBefore, *containerEntity);

            AZ::Vector3 containerEntityTranslation(AZ::Vector3::CreateZero());
            AZ::Quaternion containerEntityRotation(AZ::Quaternion::CreateZero());

            // Set the transform (translation, rotation) of the container entity
            GenerateContainerEntityTransform(topLevelEntities, containerEntityTranslation, containerEntityRotation);

            // Set container entity to be child of common root
            AZ::TransformBus::Event(containerEntityId, &AZ::TransformBus::Events::SetParent, commonRootEntityId);

            AZ::TransformBus::Event(containerEntityId, &AZ::TransformBus::Events::SetLocalTranslation, containerEntityTranslation);
            AZ::TransformBus::Event(containerEntityId, &AZ::TransformBus::Events::SetLocalRotationQuaternion, containerEntityRotation);

            PrefabDom containerEntityDomAfter;
            m_instanceToTemplateInterface->GenerateDomForEntity(containerEntityDomAfter, *containerEntity);

            PrefabDom patch;
            m_instanceToTemplateInterface->GeneratePatch(patch, containerEntityDomBefore, containerEntityDomAfter);
            m_instanceToTemplateInterface->AppendEntityAliasToPatchPaths(patch, containerEntityId);

            LinkId linkId;
            if (isUndoRedoSupportNeeded)
            {
                linkId = PrefabUndoHelpers::CreateLink(
                    sourceInstance.GetTemplateId(), targetTemplateId, AZStd::move(patch), sourceInstance.GetInstanceAlias(), undoBatch);
            }
            else
            {
                linkId = m_prefabSystemComponentInterface->CreateLink(
                    targetTemplateId, sourceInstance.GetTemplateId(), sourceInstance.GetInstanceAlias(), patch,
                    InvalidLinkId);
                m_prefabSystemComponentInterface->PropagateTemplateChanges(targetTemplateId);
            }

            sourceInstance.SetLinkId(linkId);

            // Update the cache - this prevents these changes from being stored in the regular undo/redo nodes
            m_prefabUndoCache.Store(containerEntityId, AZStd::move(containerEntityDomAfter));
        }

        void PrefabPublicHandler::RemoveLink(
            AZStd::unique_ptr<Instance>& sourceInstance, TemplateId targetTemplateId, UndoSystem::URSequencePoint* undoBatch)
        {
            LinkReference nestedInstanceLink = m_prefabSystemComponentInterface->FindLink(sourceInstance->GetLinkId());
            AZ_Assert(
                nestedInstanceLink.has_value(),
                "A valid link was not found for one of the instances provided as input for the CreatePrefab operation.");    

            PrefabDomReference nestedInstanceLinkDom = nestedInstanceLink->get().GetLinkDom();
            AZ_Assert(
                nestedInstanceLinkDom.has_value(),
                "A valid DOM was not found for the link corresponding to one of the instances provided as input for the "
                "CreatePrefab operation.");

            PrefabDomValueReference nestedInstanceLinkPatches =
                PrefabDomUtils::FindPrefabDomValue(nestedInstanceLinkDom->get(), PrefabDomUtils::PatchesName);
            AZ_Assert(
                nestedInstanceLinkPatches.has_value(),
                "A valid DOM for patches was not found for the link corresponding to one of the instances provided as input for the "
                "CreatePrefab operation.");

            PrefabDom patchesCopyForUndoSupport;
            patchesCopyForUndoSupport.CopyFrom(nestedInstanceLinkPatches->get(), patchesCopyForUndoSupport.GetAllocator());
            PrefabUndoHelpers::RemoveLink(
                sourceInstance->GetTemplateId(), targetTemplateId, sourceInstance->GetInstanceAlias(), sourceInstance->GetLinkId(),
                AZStd::move(patchesCopyForUndoSupport), undoBatch);
        }

        PrefabOperationResult PrefabPublicHandler::SavePrefab(AZ::IO::Path filePath)
        {
            auto templateId = m_prefabSystemComponentInterface->GetTemplateIdFromFilePath(filePath.c_str());

            if (templateId == InvalidTemplateId)
            {
                return AZ::Failure(
                    AZStd::string("SavePrefab - Path error. Path could be invalid, or the prefab may not be loaded in this level."));
            }

            if (!m_prefabLoaderInterface->SaveTemplate(templateId))
            {
                return AZ::Failure(AZStd::string("Could not save prefab - internal error (Json write operation failure)."));
            }

            return AZ::Success();
        }

        PrefabEntityResult PrefabPublicHandler::CreateEntity(AZ::EntityId parentId, const AZ::Vector3& position)
        {
            InstanceOptionalReference owningInstanceOfParentEntity = GetOwnerInstanceByEntityId(parentId);
            if (!owningInstanceOfParentEntity)
            {
                return AZ::Failure(AZStd::string::format(
                    "Cannot add entity because the owning instance of parent entity with id '%llu' could not be found.",
                    static_cast<AZ::u64>(parentId)));
            }
            
            EntityAlias entityAlias = Instance::GenerateEntityAlias();

            AliasPath absoluteEntityPath = owningInstanceOfParentEntity->get().GetAbsoluteInstanceAliasPath();
            absoluteEntityPath.Append(entityAlias);

            AZ::EntityId entityId = InstanceEntityIdMapper::GenerateEntityIdForAliasPath(absoluteEntityPath);
            AZStd::string entityName = AZStd::string::format("Entity%llu", static_cast<AZ::u64>(m_newEntityCounter++));

            AZ::Entity* entity = aznew AZ::Entity(entityId, entityName.c_str());
            
            Instance& entityOwningInstance = owningInstanceOfParentEntity->get();

            PrefabDom instanceDomBeforeUpdate;
            m_instanceToTemplateInterface->GenerateDomForInstance(instanceDomBeforeUpdate, entityOwningInstance);

            ScopedUndoBatch undoBatch("Add Entity");

            entityOwningInstance.AddEntity(*entity, entityAlias);

            EditorEntityContextRequestBus::Broadcast(&EditorEntityContextRequestBus::Events::HandleEntitiesAdded, EntityList{entity});

            AZ::Transform transform = AZ::Transform::CreateIdentity();
            transform.SetTranslation(position);

            EntityOptionalReference owningInstanceContainerEntity = entityOwningInstance.GetContainerEntity();
            if (owningInstanceContainerEntity && !parentId.IsValid())
            {
                parentId = owningInstanceContainerEntity->get().GetId();
            }

            if (parentId.IsValid())
            {
                AZ::TransformBus::Event(entityId, &AZ::TransformInterface::SetParent, parentId);
                AZ::TransformBus::Event(entityId, &AZ::TransformInterface::SetLocalTM, transform);
            }
            else
            {
                AZ::TransformBus::Event(entityId, &AZ::TransformInterface::SetWorldTM, transform);
            }
            

            // Select the new entity (and deselect others).
            AzToolsFramework::EntityIdList selection = {entityId};

            SelectionCommand* selectionCommand = aznew SelectionCommand(selection, "");
            selectionCommand->SetParent(undoBatch.GetUndoBatch());

            ToolsApplicationRequests::Bus::Broadcast(&ToolsApplicationRequests::SetSelectedEntities, selection);

            PrefabUndoHelpers::UpdatePrefabInstance(
                entityOwningInstance, "Undo adding entity", instanceDomBeforeUpdate, undoBatch.GetUndoBatch());

            return AZ::Success(entityId);
        }

        void PrefabPublicHandler::GenerateUndoNodesForEntityChangeAndUpdateCache(
            AZ::EntityId entityId, UndoSystem::URSequencePoint* parentUndoBatch)
        {
            // Create Undo node on entities if they belong to an instance
            InstanceOptionalReference owningInstance = m_instanceEntityMapperInterface->FindOwningInstance(entityId);

            if (owningInstance.has_value())
            {
                PrefabDom afterState;
                AZ::Entity* entity = GetEntityById(entityId);
                if (entity)
                {
                    PrefabDom beforeState;
                    m_prefabUndoCache.Retrieve(entityId, beforeState);

                    m_instanceToTemplateInterface->GenerateDomForEntity(afterState, *entity);

                    PrefabDom patch;
                    m_instanceToTemplateInterface->GeneratePatch(patch, beforeState, afterState);

                    if (patch.IsArray() && !patch.Empty() && beforeState.IsObject())
                    {
                        if (IsInstanceContainerEntity(entityId) && !IsLevelInstanceContainerEntity(entityId))
                        {
                            m_instanceToTemplateInterface->AppendEntityAliasToPatchPaths(patch, entityId);

                            // Save these changes as patches to the link
                            PrefabUndoLinkUpdate* linkUpdate =
                                aznew PrefabUndoLinkUpdate(AZStd::to_string(static_cast<AZ::u64>(entityId)));
                            linkUpdate->SetParent(parentUndoBatch);
                            linkUpdate->Capture(patch, owningInstance->get().GetLinkId());

                            linkUpdate->Redo();
                        }
                        else
                        {
                            // Update the state of the entity
                            PrefabUndoEntityUpdate* state = aznew PrefabUndoEntityUpdate(AZStd::to_string(static_cast<AZ::u64>(entityId)));
                            state->SetParent(parentUndoBatch);
                            state->Capture(beforeState, afterState, entityId);

                            state->Redo();
                        }
                    }

                    // Update the cache
                    m_prefabUndoCache.Store(entityId, AZStd::move(afterState));
                }
                else
                {
                    m_prefabUndoCache.PurgeCache(entityId);
                }
            }
        }

        bool PrefabPublicHandler::IsInstanceContainerEntity(AZ::EntityId entityId) const
        {
            InstanceOptionalReference owningInstance = m_instanceEntityMapperInterface->FindOwningInstance(entityId);
            return owningInstance && (owningInstance->get().GetContainerEntityId() == entityId);
        }

        bool PrefabPublicHandler::IsLevelInstanceContainerEntity(AZ::EntityId entityId) const
        {
            // Get owning instance
            InstanceOptionalReference owningInstance = m_instanceEntityMapperInterface->FindOwningInstance(entityId);

            // Get level root instance
            auto prefabEditorEntityOwnershipInterface = AZ::Interface<PrefabEditorEntityOwnershipInterface>::Get();
            if (!prefabEditorEntityOwnershipInterface)
            {
                AZ_Assert(
                    false,
                    "Could not get owning instance of common root entity :"
                    "PrefabEditorEntityOwnershipInterface unavailable.");
            }
            InstanceOptionalReference levelInstance = prefabEditorEntityOwnershipInterface->GetRootPrefabInstance();
            
            return owningInstance
                && levelInstance
                && (&owningInstance->get() == &levelInstance->get())
                && (owningInstance->get().GetContainerEntityId() == entityId);
        }

        AZ::EntityId PrefabPublicHandler::GetInstanceContainerEntityId(AZ::EntityId entityId) const
        {
            AZ::Entity* entity = GetEntityById(entityId);
            if (entity)
            {
                InstanceOptionalReference owningInstance = m_instanceEntityMapperInterface->FindOwningInstance(entity->GetId());
                if (owningInstance)
                {
                    return owningInstance->get().GetContainerEntityId();
                }
            }

            return AZ::EntityId();
        }

        AZ::EntityId PrefabPublicHandler::GetLevelInstanceContainerEntityId() const
        {
            auto prefabEditorEntityOwnershipInterface = AZ::Interface<PrefabEditorEntityOwnershipInterface>::Get();
            if (!prefabEditorEntityOwnershipInterface)
            {
                AZ_Assert(
                    false,
                    "Could not get owning instance of common root entity :"
                    "PrefabEditorEntityOwnershipInterface unavailable.");
                return AZ::EntityId();
            }

            auto rootInstance = prefabEditorEntityOwnershipInterface->GetRootPrefabInstance();

            if (!rootInstance.has_value())
            {
                return AZ::EntityId();
            }

            return rootInstance->get().GetContainerEntityId();
        }

        AZ::IO::Path PrefabPublicHandler::GetOwningInstancePrefabPath(AZ::EntityId entityId) const
        {
            AZ::IO::Path path;
            InstanceOptionalReference instance = GetOwnerInstanceByEntityId(entityId);

            if (instance.has_value())
            {
                path = instance->get().GetTemplateSourcePath();
            }

            return path;
        }

        PrefabRequestResult PrefabPublicHandler::HasUnsavedChanges(AZ::IO::Path prefabFilePath) const
        {
            auto templateId = m_prefabSystemComponentInterface->GetTemplateIdFromFilePath(prefabFilePath.c_str());

            if (templateId == InvalidTemplateId)
            {
                return AZ::Failure(AZStd::string("HasUnsavedChanges - Path error. Path could be invalid, or the prefab may not be loaded in this level."));
            }

            return AZ::Success(m_prefabSystemComponentInterface->IsTemplateDirty(templateId));
        }

        PrefabOperationResult PrefabPublicHandler::DeleteEntitiesInInstance(const EntityIdList& entityIds)
        {
            return DeleteFromInstance(entityIds, false);
        }

        PrefabOperationResult PrefabPublicHandler::DeleteEntitiesAndAllDescendantsInInstance(const EntityIdList& entityIds)
        {
            return DeleteFromInstance(entityIds, true);
        }

        PrefabOperationResult PrefabPublicHandler::DeleteFromInstance(const EntityIdList& entityIds, bool deleteDescendants)
        {
            if (entityIds.empty())
            {
                return AZ::Success();
            }

            if (!EntitiesBelongToSameInstance(entityIds))
            {
                return AZ::Failure(AZStd::string("DeleteEntitiesAndAllDescendantsInInstance - Deletion Error. Cannot delete multiple "
                                                 "entities belonging to different instances with one operation."));
            }

            InstanceOptionalReference instance = GetOwnerInstanceByEntityId(entityIds[0]);

            // Retrieve entityList from entityIds
            EntityList inputEntityList = EntityIdListToEntityList(entityIds);

            AZ_PROFILE_FUNCTION(AZ::Debug::ProfileCategory::AzToolsFramework);

            UndoSystem::URSequencePoint* currentUndoBatch = nullptr;
            ToolsApplicationRequests::Bus::BroadcastResult(currentUndoBatch, &ToolsApplicationRequests::Bus::Events::GetCurrentUndoBatch);

            bool createdUndo = false;
            if (!currentUndoBatch)
            {
                createdUndo = true;
                ToolsApplicationRequests::Bus::BroadcastResult(
                    currentUndoBatch, &ToolsApplicationRequests::Bus::Events::BeginUndoBatch, "Delete Selected");
                AZ_Assert(currentUndoBatch, "Failed to create new undo batch.");
            }

            // In order to undo DeleteSelected, we have to create a selection command which selects the current selection
            // and then add the deletion as children.
            // Commands always execute themselves first and then their children (when going forwards)
            // and do the opposite when going backwards.
            EntityIdList selectedEntities;
            ToolsApplicationRequestBus::BroadcastResult(selectedEntities, &ToolsApplicationRequests::GetSelectedEntities);
            SelectionCommand* selCommand = aznew SelectionCommand(selectedEntities, "Delete Entities");

            // We insert a "deselect all" command before we delete the entities. This ensures the delete operations aren't changing
            // selection state, which triggers expensive UI updates. By deselecting up front, we are able to do those expensive
            // UI updates once at the start instead of once for each entity.
            {
                EntityIdList deselection;
                SelectionCommand* deselectAllCommand = aznew SelectionCommand(deselection, "Deselect Entities");
                deselectAllCommand->SetParent(selCommand);
            }

            {
                AZ_PROFILE_SCOPE(AZ::Debug::ProfileCategory::AzToolsFramework, "Internal::DeleteEntities:UndoCaptureAndPurgeEntities");

                Prefab::PrefabDom instanceDomBefore;
                m_instanceToTemplateInterface->GenerateDomForInstance(instanceDomBefore, instance->get());

                if (deleteDescendants)
                {
                    AZStd::vector<AZ::Entity*> entities;
                    AZStd::vector<AZStd::unique_ptr<Instance>> instances;

                    bool success = RetrieveAndSortPrefabEntitiesAndInstances(inputEntityList, instance->get(), entities, instances);

                    if (!success)
                    {
                        return AZ::Failure(AZStd::string("DeleteEntitiesAndAllDescendantsInInstance"));
                    }

                    for (AZ::Entity* entity : entities)
                    {
                        AZ::ComponentApplicationBus::Broadcast(&AZ::ComponentApplicationRequests::DeleteEntity, entity->GetId());
                    }

                    for (auto& nestedInstance : instances)
                    {
                        nestedInstance.reset();
                    }
                }
                else
                {
                    for (AZ::EntityId entityId : entityIds)
                    {
                        InstanceOptionalReference owningInstance = m_instanceEntityMapperInterface->FindOwningInstance(entityId);
                        // If this is the container entity, it actually represents the instance so get its owner
                        if (owningInstance->get().GetContainerEntityId() == entityId)
                        {
                            auto instancePtr = instance->get().DetachNestedInstance(owningInstance->get().GetInstanceAlias());
                            instancePtr.reset();
                        }
                        else
                        {
                            instance->get().DetachEntity(entityId);
                            AZ::ComponentApplicationBus::Broadcast(&AZ::ComponentApplicationRequests::DeleteEntity, entityId);
                        }
                    }
                }

                Prefab::PrefabDom instanceDomAfter;
                m_instanceToTemplateInterface->GenerateDomForInstance(instanceDomAfter, instance->get());

                PrefabUndoInstance* command = aznew PrefabUndoInstance("Instance deletion");
                command->Capture(instanceDomBefore, instanceDomAfter, instance->get().GetTemplateId());
                command->SetParent(selCommand);
            }

            selCommand->SetParent(currentUndoBatch);
            {
                AZ_PROFILE_SCOPE(AZ::Debug::ProfileCategory::AzToolsFramework, "Internal::DeleteEntities:RunRedo");
                selCommand->RunRedo();
            }

            if (createdUndo)
            {
                ToolsApplicationRequestBus::Broadcast(&ToolsApplicationRequests::EndUndoBatch);
            }

            return AZ::Success();
        }

        void PrefabPublicHandler::GenerateContainerEntityTransform(const EntityList& topLevelEntities,
            AZ::Vector3& translation, AZ::Quaternion& rotation)
        {
            // --- Multiple top level entities
            // Translation is the average of all translations, with the minimum Z value.
            // Rotation is set to zero.
            if (topLevelEntities.size() > 1)
            {
                AZ::Vector3 translationSum = AZ::Vector3::CreateZero();
                float minZ = AZStd::numeric_limits<float>::max();
                int transformCount = 0;

                for (AZ::Entity* topLevelEntity : topLevelEntities)
                {
                    if (topLevelEntity != nullptr)
                    {
                        AzToolsFramework::Components::TransformComponent* transformComponent =
                            topLevelEntity->FindComponent<AzToolsFramework::Components::TransformComponent>();

                        if (transformComponent != nullptr)
                        {
                            ++transformCount;

                            auto currentTranslation = transformComponent->GetLocalTranslation();
                            translationSum += currentTranslation;
                            minZ = AZ::GetMin<float>(minZ, currentTranslation.GetZ());
                        }
                    }
                }

                if (transformCount > 0)
                {
                    translation = translationSum / aznumeric_cast<float>(transformCount);
                    translation.SetZ(minZ);

                    rotation = AZ::Quaternion::CreateZero();
                }

            }
            // --- Single top level entity
            // World Translation and Rotation are inherited, unchanged.
            else if (topLevelEntities.size() == 1)
            {
                AZ::Entity* topLevelEntity = topLevelEntities[0];
                if (topLevelEntity)
                {
                    AzToolsFramework::Components::TransformComponent* transformComponent =
                        topLevelEntity->FindComponent<AzToolsFramework::Components::TransformComponent>();

                    if (transformComponent)
                    {
                        translation = transformComponent->GetLocalTranslation();

                        rotation = transformComponent->GetLocalRotationQuaternion();
                    }
                }
            }
        }

        InstanceOptionalReference PrefabPublicHandler::GetOwnerInstanceByEntityId(AZ::EntityId entityId) const
        {
            if (entityId.IsValid())
            {
                return m_instanceEntityMapperInterface->FindOwningInstance(entityId);
            }

            // If the entityId is invalid, then the owning instance would be the root prefab instance of the
            // PrefabEditorEntityOwnershipService.
            auto prefabEditorEntityOwnershipInterface = AZ::Interface<PrefabEditorEntityOwnershipInterface>::Get();
            if (!prefabEditorEntityOwnershipInterface)
            {
                AZ_Assert(false, "Could not get owning instance of common root entity :"
                    "PrefabEditorEntityOwnershipInterface unavailable.");
            }
            return prefabEditorEntityOwnershipInterface->GetRootPrefabInstance();
        }

        Instance* PrefabPublicHandler::GetParentInstance(Instance* instance)
        {
            auto instanceRef = instance->GetParentInstance();

            if (instanceRef != AZStd::nullopt)
            {
                return &instanceRef->get();
            }

            return nullptr;
        }

        Instance* PrefabPublicHandler::GetAncestorOfInstanceThatIsChildOfRoot(const Instance* root, Instance* instance)
        {
            while (instance != nullptr)
            {
                Instance* parent = GetParentInstance(instance);

                if (parent == root)
                {
                    return instance;
                }

                instance = parent;
            }

            return nullptr;
        }

        bool PrefabPublicHandler::RetrieveAndSortPrefabEntitiesAndInstances(
            const EntityList& inputEntities, Instance& commonRootEntityOwningInstance,
            EntityList& outEntities, AZStd::vector<AZStd::unique_ptr<Instance>>& outInstances) const
        {
            if (inputEntities.size() == 0)
            {
                return false;
            }

            AZStd::queue<AZ::Entity*> entityQueue;

            for (auto inputEntity : inputEntities)
            {
                if (inputEntity && !IsLevelInstanceContainerEntity(inputEntity->GetId()))
                {
                    entityQueue.push(inputEntity);
                }
            }

            // Support sets to easily identify if we're processing the same entity multiple times.
            AZStd::unordered_set<AZ::Entity*> entities;
            AZStd::unordered_set<Instance*> instances;

            while (!entityQueue.empty())
            {
                AZ::Entity* entity = entityQueue.front();
                entityQueue.pop();

                // Get this entity's owning instance.
                InstanceOptionalReference owningInstance = m_instanceEntityMapperInterface->FindOwningInstance(entity->GetId());
                AZ_Assert(
                    owningInstance.has_value(),
                    "An error occurred while retrieving entities and prefab instances : "
                    "Owning instance of entity with id '%llu' couldn't be found",
                    entity->GetId());

                // Check if this entity is owned by the same instance owning the root.
                if (&owningInstance->get() == &commonRootEntityOwningInstance)
                {
                    // If it's the same instance, we can add this entity to the new instance entities.
                    int priorEntitiesSize = entities.size();
                    
                    entities.insert(entity);

                    // If the size of entities increased, then it wasn't added before.
                    // In that case, add the children of this entity to the queue.
                    if (entities.size() > priorEntitiesSize)
                    {
                        EntityIdList childrenIds;
                        EditorEntityInfoRequestBus::EventResult(
                            childrenIds,
                            entity->GetId(),
                            &EditorEntityInfoRequests::GetChildren
                        );

                        for (AZ::EntityId childId : childrenIds)
                        {
                            AZ::Entity* child = GetEntityById(childId);
                            entityQueue.push(child);
                        }
                    }
                }
                else
                {
                    // The instances differ, so we should add the instance to the instances set,
                    // but only if it's a direct descendant of the root instance!
                    Instance* childInstance = GetAncestorOfInstanceThatIsChildOfRoot(&commonRootEntityOwningInstance, &owningInstance->get());

                    if (childInstance != nullptr)
                    {
                        instances.insert(childInstance);
                    }
                    else
                    {
                        // This can only happen if one entity does not share the common root!
                        return false;
                    }
                }
            }

            // Store results
            outEntities.clear();
            outEntities.reserve(entities.size());

            for (AZ::Entity* entity : entities)
            {
                outEntities.emplace_back(commonRootEntityOwningInstance.DetachEntity(entity->GetId()).release());
            }

            outInstances.clear();
            outInstances.reserve(instances.size());
            for (Instance* instancePtr : instances)
            {
                outInstances.push_back(AZStd::move(commonRootEntityOwningInstance.DetachNestedInstance(instancePtr->GetInstanceAlias())));
            }

            return (outEntities.size() + outInstances.size()) > 0;
        }

        bool PrefabPublicHandler::EntitiesBelongToSameInstance(const EntityIdList& entityIds) const
        {
            if (entityIds.size() <= 1)
            {
                return true;
            }

            InstanceOptionalReference sharedInstance = AZStd::nullopt;

            for (AZ::EntityId entityId : entityIds)
            {
                InstanceOptionalReference owningInstance = m_instanceEntityMapperInterface->FindOwningInstance(entityId);

                if (!owningInstance.has_value())
                {
                    AZ_Assert(
                        false,
                        "An error occurred in function EntitiesBelongToSameInstance: "
                        "Owning instance of entity with id '%llu' couldn't be found",
                        entityId);
                    return false;
                }

                // If this is a container entity, it actually represents a child instance so get its owner.
                // The only exception in the level root instance. We leave it as is to streamline operations.
                if (owningInstance->get().GetContainerEntityId() == entityId && !IsLevelInstanceContainerEntity(entityId))
                {
                    owningInstance = owningInstance->get().GetParentInstance();
                }

                if (!sharedInstance.has_value())
                {
                    sharedInstance = owningInstance;
                }
                else
                {
                    if (&sharedInstance->get() != &owningInstance->get())
                    {
                        return false;
                    }
                }
            }

            return true;
        }
    }
}<|MERGE_RESOLUTION|>--- conflicted
+++ resolved
@@ -155,22 +155,16 @@
 
                 for (AZ::Entity* topLevelEntity : topLevelEntities)
                 {
-<<<<<<< HEAD
-                    m_prefabUndoCache.UpdateCache(topLevelEntity->GetId());
-
-                    // Parenting entities would mark entities as dirty. But we want to unmark the top level entities as dirty because
-                    // if we don't, the template created would be updated and cause issues with undo operation followed by instantiation.
-                    ToolsApplicationRequests::Bus::Broadcast(
-                        &ToolsApplicationRequests::Bus::Events::RemoveDirtyEntity, topLevelEntity->GetId());
-=======
                     AZ::EntityId topLevelEntityId = topLevelEntity->GetId();
                     if (topLevelEntityId.IsValid())
                     {
-                        m_prefabUndoCache.UpdateCache(topLevelEntityId);
-                        undoBatch.MarkEntityDirty(topLevelEntityId);
-                        AZ::TransformBus::Event(topLevelEntityId, &AZ::TransformBus::Events::SetParent, containerEntityId);
-                    }
->>>>>>> a0cb4714
+                        m_prefabUndoCache.UpdateCache(topLevelEntity->GetId());
+
+                        // Parenting entities would mark entities as dirty. But we want to unmark the top level entities as dirty because
+                        // if we don't, the template created would be updated and cause issues with undo operation followed by instantiation.
+                        ToolsApplicationRequests::Bus::Broadcast(
+                            &ToolsApplicationRequests::Bus::Events::RemoveDirtyEntity, topLevelEntity->GetId());
+                    }
                 }
                 
                 // Select Container Entity
