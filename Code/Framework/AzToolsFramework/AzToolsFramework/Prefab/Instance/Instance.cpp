--- conflicted
+++ resolved
@@ -42,31 +42,17 @@
         {
         }
 
-<<<<<<< HEAD
-=======
         Instance::Instance(InstanceOptionalReference parent, InstanceAlias alias, EntityIdInstanceRelationship entityIdInstanceRelationship)
             : Instance(nullptr, parent, alias, entityIdInstanceRelationship)
         {
         }
 
->>>>>>> c4a317d1
         Instance::Instance(InstanceAlias alias)
             : Instance(nullptr, AZStd::nullopt, AZStd::move(alias))
         {
         }
 
         Instance::Instance(EntityIdInstanceRelationship entityIdInstanceRelationship)
-<<<<<<< HEAD
-            : Instance()
-        {
-            m_entityIdInstanceRelationship = entityIdInstanceRelationship;
-        }
-
-        Instance::Instance(InstanceAlias alias, EntityIdInstanceRelationship entityIdInstanceRelationship)
-            : Instance(alias)
-        {
-            m_entityIdInstanceRelationship = entityIdInstanceRelationship;
-=======
             : Instance(nullptr, AZStd::nullopt, GenerateInstanceAlias(), entityIdInstanceRelationship)
         {
         }
@@ -74,7 +60,6 @@
         Instance::Instance(InstanceAlias alias, EntityIdInstanceRelationship entityIdInstanceRelationship)
             : Instance(nullptr, AZStd::nullopt, AZStd::move(alias), entityIdInstanceRelationship)
         {
->>>>>>> c4a317d1
         }
 
         Instance::Instance(AZStd::unique_ptr<AZ::Entity> containerEntity, InstanceOptionalReference parent)
@@ -911,11 +896,7 @@
             return AZStd::move(m_containerEntity);
         }
 
-<<<<<<< HEAD
-        PrefabDomValueConstReference Instance::GetCachedInstanceDom() const
-=======
         PrefabDomConstReference Instance::GetCachedInstanceDom() const
->>>>>>> c4a317d1
         {
             if (m_cachedInstanceDom.IsNull())
             {
