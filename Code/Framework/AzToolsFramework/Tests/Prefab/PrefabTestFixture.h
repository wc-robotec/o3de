--- conflicted
+++ resolved
@@ -53,15 +53,10 @@
 
         AZStd::unique_ptr<ToolsTestApplication> CreateTestApplication() override;
 
-<<<<<<< HEAD
-        void PropagateAllTemplateChanges();
-
-        AZ::Entity* CreateEntity(const char* entityName, const bool shouldActivate = true);
-=======
         void CreateRootPrefab();
         AZ::Entity* CreateEntity(AZStd::string entityName, const bool shouldActivate = true);
         AZ::EntityId CreateEntityUnderRootPrefab(AZStd::string name, AZ::EntityId parentId = AZ::EntityId());
->>>>>>> c5615f81
+        void PropagateAllTemplateChanges();
 
         void CompareInstances(const Instance& instanceA, const Instance& instanceB, bool shouldCompareLinkIds = true,
             bool shouldCompareContainerEntities = true);
@@ -71,9 +66,6 @@
         //! Validates that all entities within a prefab instance are in 'Active' state.
         void ValidateInstanceEntitiesActive(Instance& instance);
 
-<<<<<<< HEAD
-        void AddRequiredEditorComponents(AZ::Entity* entity);
-=======
         // Kicks off any updates scheduled for the next tick
         virtual void ProcessDeferredUpdates();
 
@@ -82,7 +74,8 @@
 
         // Performs a redo operation and ensures the tick-scheduled updates happen
         void Redo();
->>>>>>> c5615f81
+
+        void AddRequiredEditorComponents(AZ::Entity* entity);
 
         PrefabSystemComponent* m_prefabSystemComponent = nullptr;
         PrefabLoaderInterface* m_prefabLoaderInterface = nullptr;
