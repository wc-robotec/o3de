/*
* All or portions of this file Copyright (c) Amazon.com, Inc. or its affiliates or
* its licensors.
*
* For complete copyright and license terms please see the LICENSE at the root of this
* distribution (the "License"). All use of this software is governed by the License,
* or, if provided, by the license below or the license accompanying this file. Do not
* remove or modify any license notices. This file is distributed on an "AS IS" BASIS,
* WITHOUT WARRANTIES OR CONDITIONS OF ANY KIND, either express or implied.
*
*/
// Original file Copyright Crytek GMBH or its affiliates, used under license.

#include "EditorDefs.h"

#include "NewLevelDialog.h"

// Qt
#include <QtWidgets/QPushButton>
#include <QFileDialog>
#include <QMessageBox>
#include <QTimer>
#include <QToolButton>

// Editor
#include "NewTerrainDialog.h"  

AZ_PUSH_DISABLE_DLL_EXPORT_MEMBER_WARNING
#include <ui_NewLevelDialog.h>
AZ_POP_DISABLE_DLL_EXPORT_MEMBER_WARNING


// Folder in which levels are stored
static const char kNewLevelDialog_LevelsFolder[] = "Levels";

class LevelFolderValidator : public QValidator
{
public:
    LevelFolderValidator(QObject* parent)
        : QValidator(parent)
    {
        m_parentDialog = qobject_cast<CNewLevelDialog*>(parent);
    }

    QValidator::State validate([[maybe_unused]] QString& input, [[maybe_unused]] int& pos) const override
    {
        if (m_parentDialog->ValidateLevel())
        {
            return QValidator::Acceptable;
        }

        return QValidator::Intermediate;
    }

private:
    CNewLevelDialog* m_parentDialog;
};

// CNewLevelDialog dialog

CNewLevelDialog::CNewLevelDialog(QWidget* pParent /*=NULL*/)
    : QDialog(pParent)
    , m_bUpdate(false)
    , ui(new Ui::CNewLevelDialog)
    , m_initialized(false)
{
    ui->setupUi(this);

    setWindowFlags(windowFlags() & ~Qt::WindowContextHelpButtonHint);
    setWindowTitle(tr("New Level"));
<<<<<<< HEAD
    setMaximumSize(QSize(430, 280));
=======
    setMaximumSize(QSize(430, 180));
>>>>>>> 4d02e0b8
    adjustSize();

    m_bIsResize = false;

    
    ui->TITLE->setText(tr("Assign a name and location to the new level."));
    ui->STATIC1->setText(tr("Location:"));
    ui->STATIC2->setText(tr("Name:"));

    // Level name only supports ASCII characters
    QRegExp rx("[_a-zA-Z0-9-]+");
    QValidator* validator = new QRegExpValidator(rx, this);
    ui->LEVEL->setValidator(validator);

    validator = new LevelFolderValidator(this);
    ui->LEVEL_FOLDERS->lineEdit()->setValidator(validator);
    ui->LEVEL_FOLDERS->setErrorToolTip(
        QString("The location must be a folder underneath the current project's %1 folder. (%2)")
            .arg(kNewLevelDialog_LevelsFolder)
            .arg(GetLevelsFolder()));

    ui->LEVEL_FOLDERS->setClearButtonEnabled(true);
    QToolButton* clearButton = AzQtComponents::LineEdit::getClearButton(ui->LEVEL_FOLDERS->lineEdit());
    assert(clearButton);
    connect(clearButton, &QToolButton::clicked, this, &CNewLevelDialog::OnClearButtonClicked);

    connect(ui->LEVEL_FOLDERS->lineEdit(), &QLineEdit::textEdited, this, &CNewLevelDialog::OnLevelNameChange);
    connect(ui->LEVEL_FOLDERS, &AzQtComponents::BrowseEdit::attachedButtonTriggered, this, &CNewLevelDialog::PopupAssetPicker);

    connect(ui->LEVEL, &QLineEdit::textChanged, this, &CNewLevelDialog::OnLevelNameChange);

    m_levelFolders = GetLevelsFolder();
    m_level = "";
    // First of all, keyboard focus is related to widget tab order, and the default tab order is based on the order in which 
    // widgets are constructed. Therefore, creating more widgets changes the keyboard focus. That is why setFocus() is called last.
    // Secondly, using singleShot() allows setFocus() slot of the QLineEdit instance to be invoked right after the event system
    // is ready to do so. Therefore, it is better to use singleShot() than directly call setFocus().
    QTimer::singleShot(0, ui->LEVEL, SLOT(OnStartup()));

    ReloadLevelFolder();
}

CNewLevelDialog::~CNewLevelDialog()
{
}

void CNewLevelDialog::OnStartup()
{
    UpdateData(false);
    setFocus();
}

void CNewLevelDialog::UpdateData(bool fromUi)
{
    if (fromUi)
    {
        m_level = ui->LEVEL->text();
        m_levelFolders = ui->LEVEL_FOLDERS->text();
    }
    else
    {
        ui->LEVEL->setText(m_level);
        ui->LEVEL_FOLDERS->lineEdit()->setText(m_levelFolders);
    }
}

// CNewLevelDialog message handlers

void CNewLevelDialog::OnInitDialog()
{
    ReloadLevelFolder();

    // Disable OK until some text is entered
    if (QPushButton* button = ui->buttonBox->button(QDialogButtonBox::Ok))
    {
        button->setEnabled(false);
    }

    // Save data.
    UpdateData(false);
}


//////////////////////////////////////////////////////////////////////////
void CNewLevelDialog::ReloadLevelFolder()
{
    m_itemFolders.clear();
    ui->LEVEL_FOLDERS->lineEdit()->clear();
    ui->LEVEL_FOLDERS->setText(QString(kNewLevelDialog_LevelsFolder) + '/');
}

QString CNewLevelDialog::GetLevelsFolder() const
{
    QDir projectDir = QDir(Path::GetEditingGameDataFolder().c_str());
    QDir projectLevelsDir = QDir(QStringLiteral("%1/%2").arg(projectDir.absolutePath()).arg(kNewLevelDialog_LevelsFolder));

    return projectLevelsDir.absolutePath();
}

//////////////////////////////////////////////////////////////////////////
QString CNewLevelDialog::GetLevel() const
{
    QString output = m_level;

    QDir projectLevelsDir = QDir(GetLevelsFolder());

    if (!m_levelFolders.isEmpty())
    {
        output = m_levelFolders + "/" + m_level;
    }

    QString relativePath = projectLevelsDir.relativeFilePath(output);

    return relativePath;
}

bool CNewLevelDialog::ValidateLevel()
{
    // Check that the selected folder is in or below the project/LEVELS folder.
    QDir projectLevelsDir = QDir(GetLevelsFolder());

    QString selectedFolder = ui->LEVEL_FOLDERS->text();
    QString absolutePath = QDir::cleanPath(projectLevelsDir.absoluteFilePath(selectedFolder));
    QString relativePath = projectLevelsDir.relativeFilePath(absolutePath);

    // Prevent saving to a different drive.
    if (projectLevelsDir.absolutePath()[0] != absolutePath[0])
    {
        return false;
    }

    if (relativePath.startsWith(".."))
    {
        return false;
    }

    return true;
}

void CNewLevelDialog::OnLevelNameChange()
{
    UpdateData(true);

    // QRegExpValidator means the string will always be valid as long as it's not empty:
    const bool valid = !m_level.isEmpty() && ValidateLevel();

    // Use the validity to dynamically change the Ok button's enabled state
    if (QPushButton* button = ui->buttonBox->button(QDialogButtonBox::Ok))
    {
        button->setEnabled(valid);
    }
}

void CNewLevelDialog::OnClearButtonClicked()
{
    ui->LEVEL_FOLDERS->lineEdit()->setText(GetLevelsFolder());
    UpdateData(true);

}

void CNewLevelDialog::PopupAssetPicker()
{
    QString newPath = QFileDialog::getExistingDirectory(nullptr, QObject::tr("Choose Destination Folder"), GetLevelsFolder());

    if (!newPath.isEmpty())
    {
        ui->LEVEL_FOLDERS->setText(newPath);
        OnLevelNameChange();
    }
}

//////////////////////////////////////////////////////////////////////////
void CNewLevelDialog::IsResize(bool bIsResize)
{
    m_bIsResize = bIsResize;
}

//////////////////////////////////////////////////////////////////////////
void CNewLevelDialog::showEvent(QShowEvent* event)
{
    if (!m_initialized)
    {
        OnInitDialog();
        m_initialized = true;
    }
    QDialog::showEvent(event);
}

#include <moc_NewLevelDialog.cpp><|MERGE_RESOLUTION|>--- conflicted
+++ resolved
@@ -68,11 +68,7 @@
 
     setWindowFlags(windowFlags() & ~Qt::WindowContextHelpButtonHint);
     setWindowTitle(tr("New Level"));
-<<<<<<< HEAD
     setMaximumSize(QSize(430, 280));
-=======
-    setMaximumSize(QSize(430, 180));
->>>>>>> 4d02e0b8
     adjustSize();
 
     m_bIsResize = false;
