--- conflicted
+++ resolved
@@ -180,11 +180,7 @@
     void OnStartLevelResourceList();
     static void OnValidateSurfaceTypesChanged(ICVar*);
 
-<<<<<<< HEAD
-    QString GetCryIndexPath(const char* levelFilePath);
-=======
-    QString GetCryIndexPath(const LPCTSTR levelFilePath) const;
->>>>>>> 6b245237
+    QString GetCryIndexPath(const char* levelFilePath) const;
 
     //////////////////////////////////////////////////////////////////////////
     // SliceEditorEntityOwnershipServiceNotificationBus::Handler
