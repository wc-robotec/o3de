/*
 * Copyright (c) Contributors to the Open 3D Engine Project.
 * For complete copyright and license terms please see the LICENSE at the root of this distribution.
 *
 * SPDX-License-Identifier: Apache-2.0 OR MIT
 *
 */

#include "EditorDefs.h"

#include "AzAssetBrowserWindow.h"

#include <AssetBrowser/Views/AssetBrowserTreeView.h>

// AzToolsFramework
#include <AzCore/Console/IConsole.h>
#include <AzToolsFramework/API/ToolsApplicationAPI.h>
#include <AzToolsFramework/API/ViewPaneOptions.h>
#include <AzToolsFramework/AssetBrowser/AssetBrowserEntry.h>
#include <AzToolsFramework/AssetBrowser/AssetBrowserModel.h>
#include <AzToolsFramework/AssetBrowser/AssetBrowserTableModel.h>
#include <AzToolsFramework/AssetBrowser/AssetBrowserFilterModel.h>
#include <AzToolsFramework/AssetBrowser/Entries/AssetBrowserEntryUtils.h>
#include <AzToolsFramework/AssetBrowser/AssetBrowserEntityInspectorWidget.h>

// AzQtComponents
#include <AzQtComponents/Utilities/QtWindowUtilities.h>
#include <AzQtComponents/Components/Widgets/AssetFolderThumbnailView.h>

// Editor
#include "AzAssetBrowser/AzAssetBrowserRequestHandler.h"
#include "LyViewPaneNames.h"

AZ_PUSH_DISABLE_DLL_EXPORT_MEMBER_WARNING
#include <AzAssetBrowser/ui_AzAssetBrowserWindow.h>
AZ_POP_DISABLE_DLL_EXPORT_MEMBER_WARNING

AZ_CVAR_EXTERNED(bool, ed_useNewAssetBrowserTableView);

AZ_CVAR(bool, ed_useWIPAssetBrowserDesign, false, nullptr, AZ::ConsoleFunctorFlags::Null, "Use the in-progress new Asset Browser design");

//! When the Asset Browser window is resized to be less than this many pixels in width
//! the layout changes to accomodate its narrow state better. See AzAssetBrowserWindow::SetNarrowMode
static constexpr int s_narrowModeThreshold = 700;

using namespace AzToolsFramework::AssetBrowser;

namespace AzToolsFramework
{
    namespace AssetBrowser
    {
        static constexpr const char* MenuIcon = ":/Menu/menu.svg";
    } // namespace AssetBrowser
} // namespace AzToolsFramework

class ListenerForShowAssetEditorEvent
    : public QObject
    , private AzToolsFramework::EditorEvents::Bus::Handler
{
public:
    ListenerForShowAssetEditorEvent(QObject* parent = nullptr)
        : QObject(parent)
    {
        AzToolsFramework::EditorEvents::Bus::Handler::BusConnect();
    }

    ~ListenerForShowAssetEditorEvent() override
    {
        AzToolsFramework::EditorEvents::Bus::Handler::BusDisconnect();
    }

    void SelectAsset(const QString& assetPath) override
    {
        AzToolsFramework::OpenViewPane(LyViewPane::AssetBrowser);

        AzAssetBrowserWindow* assetBrowser = AzToolsFramework::GetViewPaneWidget<AzAssetBrowserWindow>(LyViewPane::AssetBrowser);
        if (assetBrowser)
        {
            AzQtComponents::bringWindowToTop(assetBrowser);

            assetBrowser->SelectAsset(assetPath);
        }
    }
};

AzAssetBrowserWindow::AzAssetBrowserWindow(QWidget* parent)
    : QWidget(parent)
    , m_ui(new Ui::AzAssetBrowserWindowClass())
    , m_filterModel(new AzToolsFramework::AssetBrowser::AssetBrowserFilterModel(parent))
    , m_tableModel(new AzToolsFramework::AssetBrowser::AssetBrowserTableModel(parent))
{
    m_ui->setupUi(this);
    m_ui->m_searchWidget->Setup(true, true);

    CreateToolsMenu();

    namespace AzAssetBrowser = AzToolsFramework::AssetBrowser;

    AzAssetBrowser::AssetBrowserComponentRequestBus::BroadcastResult(
        m_assetBrowserModel, &AzAssetBrowser::AssetBrowserComponentRequests::GetAssetBrowserModel);
    AZ_Assert(m_assetBrowserModel, "Failed to get filebrowser model");
    m_filterModel->setSourceModel(m_assetBrowserModel);
    m_filterModel->SetFilter(m_ui->m_searchWidget->GetFilter());

    m_ui->m_assetBrowserTableViewWidget->setVisible(false);
    m_ui->m_toolsMenuButton->setVisible(false);
    m_ui->m_searchWidget->SetFilterInputInterval(AZStd::chrono::milliseconds(250));

    m_assetBrowserModel->SetFilterModel(m_filterModel.data());
    m_assetBrowserModel->EnableTickBus();

    if (ed_useNewAssetBrowserTableView)
    {
        m_ui->m_toolsMenuButton->setVisible(true);
        m_ui->m_toolsMenuButton->setEnabled(true);
        m_ui->m_toolsMenuButton->setAutoRaise(true);
        m_ui->m_toolsMenuButton->setIcon(QIcon(AzAssetBrowser::MenuIcon));

        m_tableModel->setFilterRole(Qt::DisplayRole);
        m_tableModel->setSourceModel(m_filterModel.data());
        m_tableModel->setDynamicSortFilter(true);
        m_ui->m_assetBrowserTableViewWidget->setModel(m_tableModel.data());

        m_createMenu = new QMenu("Create New Asset Menu", this);
        m_ui->m_createButton->setMenu(m_createMenu);
        m_ui->m_createButton->setEnabled(true);
        m_ui->m_createButton->setAutoRaise(true);
        m_ui->m_createButton->setPopupMode(QToolButton::InstantPopup);

        connect(m_createMenu, &QMenu::aboutToShow, this, &AzAssetBrowserWindow::AddCreateMenu);

        connect(m_filterModel.data(), &AzAssetBrowser::AssetBrowserFilterModel::filterChanged,
            this, &AzAssetBrowserWindow::UpdateWidgetAfterFilter);

        connect(m_ui->m_assetBrowserTableViewWidget->selectionModel(), &QItemSelectionModel::currentChanged,
            this, &AzAssetBrowserWindow::CurrentIndexChangedSlot);

        connect(
            m_ui->m_assetBrowserTableViewWidget->selectionModel(),
            &QItemSelectionModel::selectionChanged,
            this,
            [this](const QItemSelection& selected, const QItemSelection& deselected)
            {
                Q_UNUSED(deselected);
                if (selected.indexes().size() > 0)
                {
                    CurrentIndexChangedSlot(selected.indexes()[0]);
                }
            });

        connect(m_ui->m_assetBrowserTableViewWidget, &QAbstractItemView::doubleClicked,
            this, &AzAssetBrowserWindow::DoubleClickedItem);

        connect(m_ui->m_assetBrowserTableViewWidget, &AzAssetBrowser::AssetBrowserTableView::ClearStringFilter,
            m_ui->m_searchWidget, &AzAssetBrowser::SearchWidget::ClearStringFilter);

        connect(m_ui->m_assetBrowserTableViewWidget, &AzAssetBrowser::AssetBrowserTableView::ClearTypeFilter,
            m_ui->m_searchWidget, &AzAssetBrowser::SearchWidget::ClearTypeFilter);

        m_ui->m_assetBrowserTableViewWidget->SetName("AssetBrowserTableView_main");

<<<<<<< HEAD
=======
        connect(
            m_ui->m_thumbnailView,
            &AssetBrowserThumbnailView::entryClicked,
            this,
            [this](const AssetBrowserEntry* entry)
            {
                if (entry && entry->GetEntryType() == AssetBrowserEntry::AssetEntryType::Source)
                {
                    m_ui->m_previewerFrame->Display(entry);
                }
            });
        connect(
            m_ui->m_thumbnailView,
            &AssetBrowserThumbnailView::entryDoubleClicked,
            this,
            [this](const AssetBrowserEntry* entry)
            {
                if (!m_ui->m_assetBrowserTreeViewWidget)
                {
                    return;
                }

                if (!entry)
                {
                    return;
                }

                if (entry->GetEntryType() != AssetBrowserEntry::AssetEntryType::Folder)
                {
                    return;
                }

                if (!m_assetBrowserModel)
                {
                    return;
                }

                if (!m_filterModel.data())
                {
                    return;
                }

                QModelIndex indexForEntry;
                m_assetBrowserModel->GetEntryIndex(const_cast<AssetBrowserEntry*>(entry), indexForEntry);

                if (!indexForEntry.isValid())
                {
                    return;
                }

                auto selectionModel = m_ui->m_assetBrowserTreeViewWidget->selectionModel();
                auto targetIndex = m_filterModel.data()->mapFromSource(indexForEntry);

                selectionModel->select(targetIndex, QItemSelectionModel::ClearAndSelect);

                auto targetIndexAncestor = targetIndex.parent();
                while (targetIndexAncestor.isValid())
                {
                    m_ui->m_assetBrowserTreeViewWidget->expand(targetIndexAncestor);
                    targetIndexAncestor = targetIndexAncestor.parent();
                }

                m_ui->m_assetBrowserTreeViewWidget->scrollTo(targetIndex);
            });

        connect(
            m_ui->m_thumbnailView,
            &AssetBrowserThumbnailView::showInFolderTriggered,
            this,
            [this](const AssetBrowserEntry* entry)
            {
                if (!entry)
                {
                    return;
                }

                if (!entry->GetParent())
                {
                    return;
                }

                m_ui->m_searchWidget->ClearStringFilter();

                QModelIndex indexForEntry;
                m_assetBrowserModel->GetEntryIndex(const_cast<AssetBrowserEntry*>(entry->GetParent()), indexForEntry);

                if (!indexForEntry.isValid())
                {
                    return;
                }

                auto selectionModel = m_ui->m_assetBrowserTreeViewWidget->selectionModel();
                auto targetIndex = m_filterModel.data()->mapFromSource(indexForEntry);

                selectionModel->select(targetIndex, QItemSelectionModel::ClearAndSelect);
            });
    }

>>>>>>> 277dfa41
    if (!ed_useWIPAssetBrowserDesign)
    {
        m_ui->m_breadcrumbsWrapper->hide(); 
        m_ui->m_middleStackWidget->hide();
        m_ui->m_treeViewButton->hide();
        m_ui->m_thumbnailViewButton->hide();
        m_ui->m_tableViewButton->hide();
        m_ui->m_createButton->hide();
        m_ui->m_searchWidget->setSizePolicy(QSizePolicy::Preferred, QSizePolicy::Preferred);
    }

    m_ui->horizontalLayout->setAlignment(m_ui->m_toolsMenuButton, Qt::AlignTop);
    m_ui->horizontalLayout->setAlignment(m_ui->m_treeViewButton, Qt::AlignTop);
    m_ui->horizontalLayout->setAlignment(m_ui->m_tableViewButton, Qt::AlignTop);
    m_ui->horizontalLayout->setAlignment(m_ui->m_thumbnailViewButton, Qt::AlignTop);
    m_ui->horizontalLayout->setAlignment(m_ui->m_breadcrumbsWrapper, Qt::AlignTop);
    m_ui->horizontalLayout->setAlignment(m_ui->m_createButton, Qt::AlignTop);

    m_ui->m_breadcrumbsLayout->insertWidget(0, m_ui->m_pathBreadCrumbs->createSeparator());
    m_ui->m_breadcrumbsLayout->insertWidget(0, m_ui->m_pathBreadCrumbs->createBackForwardToolBar());

    connect(m_ui->m_pathBreadCrumbs, &AzQtComponents::BreadCrumbs::linkClicked, this, [this](const QString& path) {
        m_ui->m_assetBrowserTreeViewWidget->SelectFolder(path.toUtf8().constData());
    });
    connect(m_ui->m_pathBreadCrumbs, &AzQtComponents::BreadCrumbs::pathChanged, this, &AzAssetBrowserWindow::BreadcrumbsPathChangedSlot);
    connect(m_ui->m_pathBreadCrumbs, &AzQtComponents::BreadCrumbs::pathEdited, this, [this](const QString& path) {
        const auto* entry = m_ui->m_assetBrowserTreeViewWidget->GetEntryByPath(path);
        const auto* folderEntry = AzToolsFramework::AssetBrowser::Utils::FolderForEntry(entry);
        if (folderEntry)
        {
            // No need to select the folder ourselves, callback from Breadcrumbs will take care of that
            m_ui->m_pathBreadCrumbs->pushPath(QString::fromUtf8(folderEntry->GetVisiblePath().c_str()));
        }
    });

    connect(m_ui->m_thumbnailViewButton, &QAbstractButton::clicked, this, [this] { SetTwoColumnMode(m_ui->m_thumbnailView); });
    connect(m_ui->m_tableViewButton, &QAbstractButton::clicked, this, [this] { SetTwoColumnMode(m_ui->m_tableView); });
    connect(m_ui->m_treeViewButton, &QAbstractButton::clicked, this, &AzAssetBrowserWindow::SetOneColumnMode);

    m_ui->m_assetBrowserTreeViewWidget->setModel(m_filterModel.data());
    // !!! Need to set the model on the tree widget first
    m_ui->m_thumbnailView->SetAssetTreeView(m_ui->m_assetBrowserTreeViewWidget);

    connect(m_ui->m_searchWidget->GetFilter().data(), &AzAssetBrowser::AssetBrowserEntryFilter::updatedSignal,
        m_filterModel.data(), &AzAssetBrowser::AssetBrowserFilterModel::filterUpdatedSlot);

    connect(m_filterModel.data(), &AzAssetBrowser::AssetBrowserFilterModel::filterChanged, this,
        [this]()
        {
            const bool hasFilter = !m_ui->m_searchWidget->GetFilterString().isEmpty();
            const bool selectFirstFilteredIndex = false;
            m_ui->m_assetBrowserTreeViewWidget->UpdateAfterFilter(hasFilter, selectFirstFilteredIndex);
        });

    connect(m_ui->m_assetBrowserTreeViewWidget->selectionModel(), &QItemSelectionModel::currentChanged,
        this, &AzAssetBrowserWindow::CurrentIndexChangedSlot);

    connect(
        m_ui->m_assetBrowserTreeViewWidget->selectionModel(),
        &QItemSelectionModel::selectionChanged,
        this,
        [this](const QItemSelection& selected, const QItemSelection& deselected)
        {
            Q_UNUSED(deselected);
            if (selected.indexes().size() > 0)
            {
                CurrentIndexChangedSlot(selected.indexes()[0]);
            }
        });

    connect(
        m_ui->m_assetBrowserTreeViewWidget,
        &QAbstractItemView::clicked,
        this,
        [this](const QModelIndex&)
        {
            m_ui->m_searchWidget->ClearStringFilter();
        });

    connect(m_ui->m_assetBrowserTreeViewWidget, &QAbstractItemView::doubleClicked, this, &AzAssetBrowserWindow::DoubleClickedItem);

    connect(m_ui->m_assetBrowserTreeViewWidget, &AzAssetBrowser::AssetBrowserTreeView::ClearStringFilter,
        m_ui->m_searchWidget, &AzAssetBrowser::SearchWidget::ClearStringFilter);

    connect(m_ui->m_assetBrowserTreeViewWidget, &AzAssetBrowser::AssetBrowserTreeView::ClearTypeFilter,
        m_ui->m_searchWidget, &AzAssetBrowser::SearchWidget::ClearTypeFilter);

    connect(m_assetBrowserModel, &AzAssetBrowser::AssetBrowserModel::RequestOpenItemForEditing,
        m_ui->m_assetBrowserTreeViewWidget, &AzAssetBrowser::AssetBrowserTreeView::OpenItemForEditing);

    connect(this, &AzAssetBrowserWindow::SizeChangedSignal,
        m_ui->m_assetBrowserTableViewWidget, &AzAssetBrowser::AssetBrowserTableView::UpdateSizeSlot);

    m_ui->m_assetBrowserTreeViewWidget->SetName("AssetBrowserTreeView_main");
}

AzAssetBrowserWindow::~AzAssetBrowserWindow()
{
    m_assetBrowserModel->DisableTickBus();
    m_ui->m_assetBrowserTreeViewWidget->SaveState();
}

void AzAssetBrowserWindow::AddCreateMenu()
{
    using namespace AzToolsFramework::AssetBrowser;
    m_createMenu->clear();

    const auto& selectedAssets = m_ui->m_assetBrowserTreeViewWidget->isVisible() ? m_ui->m_assetBrowserTreeViewWidget->GetSelectedAssets()
                                                                                 : m_ui->m_assetBrowserTableViewWidget->GetSelectedAssets();
    AssetBrowserEntry* entry = selectedAssets.empty() ? nullptr : selectedAssets.front();
    if (!entry || selectedAssets.size() != 1)
    {
        return;
    }

    if (entry->GetEntryType() == AssetBrowserEntry::AssetEntryType::Product)
    {
        entry = entry->GetParent();
        if (!entry)
        {
            return;
        }
    }
    AZStd::string fullFilePath = entry->GetFullPath();

    AZStd::string folderPath;

    if (entry->GetEntryType() == AssetBrowserEntry::AssetEntryType::Folder)
    {
        folderPath = fullFilePath;
    }
    else
    {
        AzFramework::StringFunc::Path::GetFolderPath(fullFilePath.c_str(), folderPath);
    }

    AZ::Uuid sourceID = AZ::Uuid::CreateNull();
    SourceFileCreatorList creators;
    AssetBrowserInteractionNotificationBus::Broadcast(
        &AssetBrowserInteractionNotificationBus::Events::AddSourceFileCreators, folderPath.c_str(), sourceID, creators);
    if (!creators.empty())
    {
        for (const SourceFileCreatorDetails& creatorDetails : creators)
        {
            if (creatorDetails.m_creator)
            {
                m_createMenu->addAction(
                    creatorDetails.m_iconToUse,
                    tr("New ") + tr(creatorDetails.m_displayText.c_str()),
                    [sourceID, fullFilePath, creatorDetails]()
                    {
                        creatorDetails.m_creator(fullFilePath.c_str(), sourceID);
                    });
            }
        }
    }
}

void AzAssetBrowserWindow::RegisterViewClass()
{
    AzToolsFramework::ViewPaneOptions options;
    options.preferedDockingArea = Qt::LeftDockWidgetArea;
    AzToolsFramework::RegisterViewPane<AzAssetBrowserWindow>(LyViewPane::AssetBrowser, LyViewPane::CategoryTools, options);

    options.showInMenu = false;
    const QString name = QString("%1 (2)").arg(LyViewPane::AssetBrowser);
    AzToolsFramework::RegisterViewPane<AzAssetBrowserWindow>(qPrintable(name), LyViewPane::CategoryTools, options);

    options.preferedDockingArea = Qt::RightDockWidgetArea;
    AzToolsFramework::RegisterViewPane<AzToolsFramework::AssetBrowser::AssetBrowserEntityInspectorWidget>(LyViewPane::AssetBrowserInspector, LyViewPane::CategoryTools, options);
}

QObject* AzAssetBrowserWindow::createListenerForShowAssetEditorEvent(QObject* parent)
{
    auto* listener = new ListenerForShowAssetEditorEvent(parent);

    // the listener is attached to the parent and will get cleaned up then
    return listener;
}

bool AzAssetBrowserWindow::TreeViewBelongsTo(AzToolsFramework::AssetBrowser::AssetBrowserTreeView* treeView) {
    return m_ui->m_assetBrowserTreeViewWidget == treeView;
}

void AzAssetBrowserWindow::resizeEvent(QResizeEvent* resizeEvent)
{
    // leftLayout is the parent of the tableView
    // rightLayout is the parent of the preview window.
    // Workaround: When docking windows this event keeps holding the old size of the widgets instead of the new one
    // but the resizeEvent holds the new size of the whole widget
    // So we have to save the proportions somehow
    const QWidget* leftLayout = m_ui->m_leftLayout;

    const float oldLeftLayoutWidth = aznumeric_cast<float>(leftLayout->geometry().width());
    const float oldWidth = aznumeric_cast<float>(leftLayout->geometry().width());

    const float newWidth = oldLeftLayoutWidth * aznumeric_cast<float>(resizeEvent->size().width()) / oldWidth;

    const bool isNarrow = resizeEvent->size().width() < s_narrowModeThreshold;
    SetNarrowMode(isNarrow);

    emit SizeChangedSignal(aznumeric_cast<int>(newWidth));
    QWidget::resizeEvent(resizeEvent);
}

void AzAssetBrowserWindow::CreateToolsMenu()
{
    if (m_toolsMenu != nullptr)
    {
        return;
    }

    m_toolsMenu = new QMenu("Asset Browser Mode Selection", this);
    m_ui->m_toolsMenuButton->setMenu(m_toolsMenu);
    m_ui->m_toolsMenuButton->setPopupMode(QToolButton::InstantPopup);

    if (ed_useWIPAssetBrowserDesign)
    {
        auto* collapseAllAction = new QAction(tr("Collapse All"), this);
        connect(collapseAllAction, &QAction::triggered, this, [this] { m_ui->m_assetBrowserTreeViewWidget->collapseAll(); });
        m_toolsMenu->addAction(collapseAllAction);

        m_toolsMenu->addSeparator();
        auto* projectSourceAssets = new QAction(tr("Filter Project and Source Assets"), this);
        projectSourceAssets->setCheckable(true);
        projectSourceAssets->setChecked(true);
        connect(projectSourceAssets, &QAction::triggered, this, [this] { m_ui->m_searchWidget->ToggleProjectSourceAssetFilter(); });
        m_toolsMenu->addAction(projectSourceAssets);

        m_ui->m_searchWidget->GetFilter()->AddFilter(m_ui->m_searchWidget->GetProjectSourceFilter());
        m_ui->m_searchWidget->AddFolderFilter();

        m_assetBrowserDisplayState = AzToolsFramework::AssetBrowser::AssetBrowserDisplayState::TreeViewMode;
        m_ui->m_assetBrowserTableViewWidget->setVisible(false);
        m_ui->m_assetBrowserTreeViewWidget->setVisible(true);
    }
    else
    {
        m_listViewMode = new QAction(tr("List View"), this);
        m_listViewMode->setCheckable(true);
        connect(m_listViewMode, &QAction::triggered, this, &AzAssetBrowserWindow::SetListViewMode);
        m_toolsMenu->addAction(m_listViewMode);

        m_treeViewMode = new QAction(tr("Tree View"), this);
        m_treeViewMode->setCheckable(true);
        connect(m_treeViewMode, &QAction::triggered, this, &AzAssetBrowserWindow::SetTreeViewMode);
        m_toolsMenu->addAction(m_treeViewMode);

        connect(m_toolsMenu, &QMenu::aboutToShow, this, &AzAssetBrowserWindow::UpdateDisplayInfo);

        UpdateDisplayInfo();
    }
}

void AzAssetBrowserWindow::UpdateDisplayInfo()
{
    namespace AzAssetBrowser = AzToolsFramework::AssetBrowser;

    if (m_toolsMenu == nullptr)
    {
        return;
    }

    m_treeViewMode->setChecked(false);
    m_listViewMode->setChecked(false);

    switch (m_assetBrowserDisplayState)
    {
    case AzAssetBrowser::AssetBrowserDisplayState::TreeViewMode:
        {
            m_treeViewMode->setChecked(true);
            break;
        }
    case AzAssetBrowser::AssetBrowserDisplayState::ListViewMode:
        {
            m_listViewMode->setChecked(true);
            break;
        }
    }
}

void AzAssetBrowserWindow::SetNarrowMode(bool narrow)
{
    if (m_inNarrowMode == narrow)
    {
        return;
    }

    // In narrow mode, breadcrumbs are below the search bar and view switching buttons
    m_inNarrowMode = narrow;
    if (narrow)
    {
        m_ui->scrollAreaVerticalLayout->insertWidget(1, m_ui->m_breadcrumbsWrapper);
        m_ui->m_searchWidget->setSizePolicy(QSizePolicy::Preferred, QSizePolicy::Preferred);
        m_ui->m_breadcrumbsWrapper->setContentsMargins(0, 0, 0, 5);
    }
    else
    {
        m_ui->horizontalLayout->insertWidget(4, m_ui->m_breadcrumbsWrapper);
        m_ui->m_breadcrumbsWrapper->setContentsMargins(0, 0, 0, 0);
        m_ui->horizontalLayout->setAlignment(m_ui->m_breadcrumbsWrapper, Qt::AlignTop);

        // Once we fully move to new design this cvar will be gone and the condition can be deleted
        if (ed_useWIPAssetBrowserDesign)
        {
            m_ui->m_searchWidget->setSizePolicy(QSizePolicy::Maximum, QSizePolicy::Preferred);
        }
    }
}

void AzAssetBrowserWindow::SetTreeViewMode()
{
    namespace AzAssetBrowser = AzToolsFramework::AssetBrowser;

    m_assetBrowserDisplayState = AzAssetBrowser::AssetBrowserDisplayState::TreeViewMode;

    if (m_ui->m_assetBrowserTableViewWidget->isVisible())
    {
        m_ui->m_assetBrowserTableViewWidget->setVisible(false);
        m_ui->m_assetBrowserTreeViewWidget->setVisible(true);
    }
}

void AzAssetBrowserWindow::SetListViewMode()
{
    namespace AzAssetBrowser = AzToolsFramework::AssetBrowser;

    m_assetBrowserDisplayState = AzAssetBrowser::AssetBrowserDisplayState::ListViewMode;
    UpdateWidgetAfterFilter();
}


void AzAssetBrowserWindow::UpdateWidgetAfterFilter()
{
    namespace AzAssetBrowser = AzToolsFramework::AssetBrowser;

    const bool hasFilter = !m_ui->m_searchWidget->GetFilterString().isEmpty();
    if (m_assetBrowserDisplayState == AzAssetBrowser::AssetBrowserDisplayState::ListViewMode)
    {
        m_ui->m_assetBrowserTableViewWidget->setVisible(hasFilter);
        m_ui->m_assetBrowserTreeViewWidget->setVisible(!hasFilter);
    }

    if (hasFilter)
    {
        m_ui->m_assetBrowserTreeViewWidget->selectionModel()->select(
            m_ui->m_assetBrowserTreeViewWidget->model()->index(0, 0, {}), QItemSelectionModel::ClearAndSelect);
    }

    if (ed_useNewAssetBrowserTableView)
    {
        if (hasFilter)
        {
            auto thumbnailWidget = m_ui->m_thumbnailView->GetThumbnailViewWidget();
            if (thumbnailWidget)
            {
                thumbnailWidget->setRootIndex(thumbnailWidget->model()->index(0, 0, {}));
            }
        }
    }
}

void AzAssetBrowserWindow::UpdateBreadcrumbs(const AzToolsFramework::AssetBrowser::AssetBrowserEntry* selectedEntry) const
{
    using namespace AzToolsFramework::AssetBrowser;

    QString entryPath;
    if (selectedEntry)
    {
        const AssetBrowserEntry* folderEntry = Utils::FolderForEntry(selectedEntry);
        if (folderEntry)
        {
            entryPath = QString::fromUtf8(folderEntry->GetVisiblePath().c_str());
        }
    }
    m_ui->m_pathBreadCrumbs->pushPath(entryPath);
}

void AzAssetBrowserWindow::SetTwoColumnMode(QWidget* viewToShow)
{
    m_ui->m_middleStackWidget->show();
    m_ui->m_middleStackWidget->setCurrentWidget(viewToShow);
    m_ui->m_searchWidget->AddFolderFilter();
}

void AzAssetBrowserWindow::SetOneColumnMode()
{
    m_ui->m_middleStackWidget->hide();
    m_ui->m_searchWidget->RemoveFolderFilter();
}

static void ExpandTreeToIndex(QTreeView* treeView, const QModelIndex& index)
{
    treeView->collapseAll();

    // Note that we deliberately don't expand the index passed in

    // collapseAll above will close all but the top level nodes.
    // treeView->expand(index) marks a node as expanded, but if it's parent isn't expanded,
    // there won't be any paint updates because it doesn't expand parent nodes.
    // So, to minimize paint updates, we expand everything in reverse order (leaf up to root), so that
    // painting will only actually occur once the top level parent is expanded.
    QModelIndex parentIndex = index.parent();
    while (parentIndex.isValid())
    {
        treeView->expand(parentIndex);
        parentIndex = parentIndex.parent();
    }
}

void AzAssetBrowserWindow::SelectAsset(const QString& assetPath)
{
    QModelIndex index = m_assetBrowserModel->findIndex(assetPath);
    if (index.isValid())
    {
        m_ui->m_searchWidget->ClearTextFilter();
        m_ui->m_searchWidget->ClearTypeFilter();

        // Queue the expand and select stuff, so that it doesn't get processed the same
        // update as the search widget clearing - something with the search widget clearing
        // interferes with the update from the select and expand, and if you don't
        // queue it, the tree doesn't expand reliably.

        QTimer::singleShot(
            0, this,
            [this, filteredIndex = index]
            {
                // the treeview has a filter model so we have to backwards go from that
                QModelIndex index = m_filterModel->mapFromSource(filteredIndex);

                QTreeView* treeView = m_ui->m_assetBrowserTreeViewWidget;
                ExpandTreeToIndex(treeView, index);

                treeView->scrollTo(index);
                treeView->setCurrentIndex(index);

                treeView->selectionModel()->select(index, QItemSelectionModel::ClearAndSelect);
            });
    }
}

void AzAssetBrowserWindow::CurrentIndexChangedSlot(const QModelIndex& idx) const
{
    using namespace AzToolsFramework::AssetBrowser;
    auto* entry = idx.data(AssetBrowserModel::Roles::EntryRole).value<const AssetBrowserEntry*>();

    UpdateBreadcrumbs(entry);
    AssetBrowserPreviewRequestBus::Broadcast(&AssetBrowserPreviewRequest::PreviewAsset, entry);
}

// while its tempting to use Activated here, we don't actually want it to count as activation
// just because on some OS clicking once is activation.
void AzAssetBrowserWindow::DoubleClickedItem([[maybe_unused]] const QModelIndex& element)
{
    namespace AzAssetBrowser = AzToolsFramework::AssetBrowser;

    const auto& selectedAssets = m_ui->m_assetBrowserTreeViewWidget->isVisible() ? m_ui->m_assetBrowserTreeViewWidget->GetSelectedAssets()
                                                                                 : m_ui->m_assetBrowserTableViewWidget->GetSelectedAssets();

    for (const AzAssetBrowser::AssetBrowserEntry* entry : selectedAssets)
    {
        AZ::Data::AssetId assetIdToOpen;
        AZStd::string fullFilePath;

        if (const AzAssetBrowser::ProductAssetBrowserEntry* productEntry =
                azrtti_cast<const AzAssetBrowser::ProductAssetBrowserEntry*>(entry))
        {
            assetIdToOpen = productEntry->GetAssetId();
            fullFilePath = entry->GetFullPath();
        }
        else if (
            const AzAssetBrowser::SourceAssetBrowserEntry* sourceEntry = azrtti_cast<const AzAssetBrowser::SourceAssetBrowserEntry*>(entry))
        {
            // manufacture an empty AssetID with the source's UUID
            assetIdToOpen = AZ::Data::AssetId(sourceEntry->GetSourceUuid(), 0);
            fullFilePath = entry->GetFullPath();
        }

        bool handledBySomeone = false;
        if (assetIdToOpen.IsValid())
        {
            AzAssetBrowser::AssetBrowserInteractionNotificationBus::Broadcast(
                &AzAssetBrowser::AssetBrowserInteractionNotifications::OpenAssetInAssociatedEditor, assetIdToOpen, handledBySomeone);
        }

        if (!handledBySomeone && !fullFilePath.empty())
        {
            AzAssetBrowserRequestHandler::OpenWithOS(fullFilePath);
        }
    }
}

//! This slot ignores path change coming from breadcrumbs if we already have a file selected directly in this folder. This may happen
//! in the one column mode where tree view shows files too.
void AzAssetBrowserWindow::BreadcrumbsPathChangedSlot(const QString& path) const
{
    using namespace AzToolsFramework::AssetBrowser;
    const auto* currentEntry =
        m_ui->m_assetBrowserTreeViewWidget->currentIndex().data(AssetBrowserModel::Roles::EntryRole).value<const AssetBrowserEntry*>();

    const AssetBrowserEntry* folderForCurrent = Utils::FolderForEntry(currentEntry);
    const QString currentFolderPath =
        folderForCurrent ? QString::fromUtf8(folderForCurrent->GetVisiblePath().c_str()).replace('\\', '/') : QString();

    if (path != currentFolderPath)
    {
        m_ui->m_assetBrowserTreeViewWidget->SelectFolder(path.toUtf8().constData());
    }
}

#include <AzAssetBrowser/moc_AzAssetBrowserWindow.cpp><|MERGE_RESOLUTION|>--- conflicted
+++ resolved
@@ -159,19 +159,6 @@
 
         m_ui->m_assetBrowserTableViewWidget->SetName("AssetBrowserTableView_main");
 
-<<<<<<< HEAD
-=======
-        connect(
-            m_ui->m_thumbnailView,
-            &AssetBrowserThumbnailView::entryClicked,
-            this,
-            [this](const AssetBrowserEntry* entry)
-            {
-                if (entry && entry->GetEntryType() == AssetBrowserEntry::AssetEntryType::Source)
-                {
-                    m_ui->m_previewerFrame->Display(entry);
-                }
-            });
         connect(
             m_ui->m_thumbnailView,
             &AssetBrowserThumbnailView::entryDoubleClicked,
@@ -259,7 +246,6 @@
             });
     }
 
->>>>>>> 277dfa41
     if (!ed_useWIPAssetBrowserDesign)
     {
         m_ui->m_breadcrumbsWrapper->hide(); 
