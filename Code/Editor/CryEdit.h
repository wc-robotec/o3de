--- conflicted
+++ resolved
@@ -174,11 +174,7 @@
     virtual bool InitInstance();
     virtual int ExitInstance(int exitCode = 0);
     virtual bool OnIdle(LONG lCount);
-<<<<<<< HEAD
     virtual CCryEditDoc* OpenDocumentFile(const char* lpszFileName);
-=======
-    virtual CCryEditDoc* OpenDocumentFile(LPCTSTR lpszFileName);
->>>>>>> adaeb7c2
 
     CCryDocManager* GetDocManager() { return m_pDocManager; }
 
@@ -452,15 +448,9 @@
     ~CCrySingleDocTemplate() {};
     // avoid creating another CMainFrame
     // close other type docs before opening any things
-<<<<<<< HEAD
     virtual CCryEditDoc* OpenDocumentFile(const char* lpszPathName, bool bAddToMRU, bool bMakeVisible);
     virtual CCryEditDoc* OpenDocumentFile(const char* lpszPathName, bool bMakeVisible = TRUE);
     virtual Confidence MatchDocType(const char* lpszPathName, CCryEditDoc*& rpDocMatch);
-=======
-    virtual CCryEditDoc* OpenDocumentFile(LPCTSTR lpszPathName, bool bAddToMRU, bool bMakeVisible);
-    virtual CCryEditDoc* OpenDocumentFile(LPCTSTR lpszPathName, bool bMakeVisible = true);
-    virtual Confidence MatchDocType(LPCTSTR lpszPathName, CCryEditDoc*& rpDocMatch);
->>>>>>> adaeb7c2
 
 private:
     const QMetaObject* m_documentClass = nullptr;
@@ -477,11 +467,7 @@
     virtual void OnFileNew();
     virtual bool DoPromptFileName(QString& fileName, UINT nIDSTitle,
         DWORD lFlags, bool bOpenFileDialog, CDocTemplate* pTemplate);
-<<<<<<< HEAD
     virtual CCryEditDoc* OpenDocumentFile(const char* lpszFileName, bool bAddToMRU);
-=======
-    virtual CCryEditDoc* OpenDocumentFile(LPCTSTR lpszFileName, bool bAddToMRU);
->>>>>>> adaeb7c2
 
     QVector<CCrySingleDocTemplate*> m_templateList;
 };
