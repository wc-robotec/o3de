--- conflicted
+++ resolved
@@ -613,10 +613,10 @@
     background: #444444;
 }
 
-<<<<<<< HEAD
 #gemRepoAddDialogInstructionTitleLabel {
     font-size:14px;
-=======
+}
+
 /************** Gem Repo Inspector **************/
 
 #gemRepoInspectorNameLabel {
@@ -632,5 +632,4 @@
 #gemRepoInspectorAddInfoTitleLabel {
     font-size: 16px;
     color: #FFFFFF;
->>>>>>> c75f3690
 }