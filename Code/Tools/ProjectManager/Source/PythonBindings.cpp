--- conflicted
+++ resolved
@@ -1161,7 +1161,11 @@
         return AZ::Success();
     }
 
-<<<<<<< HEAD
+    void PythonBindings::CancelDownload()
+    {
+        m_requestCancelDownload = true;
+    }
+
     AZ::Outcome<QVector<GemInfo>, AZStd::string> PythonBindings::GetAllGemRepoGemsInfos()
     {
         QVector<GemInfo> gemInfos;
@@ -1185,10 +1189,5 @@
         }
 
         return AZ::Success(AZStd::move(gemInfos));
-=======
-    void PythonBindings::CancelDownload()
-    {
-        m_requestCancelDownload = true;
->>>>>>> 69771ab2
     }
 }