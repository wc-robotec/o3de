/*
 * Copyright (c) Contributors to the Open 3D Engine Project.
 * For complete copyright and license terms please see the LICENSE at the root of this distribution.
 *
 * SPDX-License-Identifier: Apache-2.0 OR MIT
 *
 */

#pragma once

#if !defined(Q_MOC_RUN)
#include <QUrl>
#include <QString>
#include <QStringList>
#endif

namespace O3DE::ProjectManager
{
    class ProjectInfo
    {
    public:
        ProjectInfo() = default;

        ProjectInfo(
            const QString& path,
            const QString& projectName,
            const QString& displayName,
            const QString& id,
            const QString& origin,
            const QString& summary,
            const QString& iconPath,
            const QString& newPreviewImagePath,
            const QString& newBackgroundImagePath,
            bool needsBuild);
                    
        bool operator==(const ProjectInfo& rhs) const;
        bool operator!=(const ProjectInfo& rhs) const;

        bool IsValid() const;
        const QString& GetProjectDisplayName() const;

        //! IMPORTANT this path might be the project folder or
        //! the path to a remote project.json file in the cache
        QString m_path;

        //! From project.json
        QString m_projectName;
        QString m_displayName;
        QString m_version;
        QString m_engineName;
        QString m_enginePath;
        QString m_id;
        QString m_origin;
        QString m_summary;
        QString m_iconPath;
        QString m_requirements;
        QString m_license;
        QStringList m_userTags;

<<<<<<< HEAD
        QStringList m_requiredGemDependencies;
        QStringList m_optionalGemDependencies;

        // Used as temp variable for replace images
=======
        //! Used as temp variable for replace images
>>>>>>> 9b1b23c0
        QString m_newPreviewImagePath;
        QString m_newBackgroundImagePath;

        bool m_remote = false;

        //! Used in project creation
        bool m_needsBuild = false; //! Does this project need to be built
        bool m_buildFailed = false;
        QUrl m_logUrl;
    };
} // namespace O3DE::ProjectManager<|MERGE_RESOLUTION|>--- conflicted
+++ resolved
@@ -57,14 +57,10 @@
         QString m_license;
         QStringList m_userTags;
 
-<<<<<<< HEAD
         QStringList m_requiredGemDependencies;
         QStringList m_optionalGemDependencies;
 
         // Used as temp variable for replace images
-=======
-        //! Used as temp variable for replace images
->>>>>>> 9b1b23c0
         QString m_newPreviewImagePath;
         QString m_newBackgroundImagePath;
 
