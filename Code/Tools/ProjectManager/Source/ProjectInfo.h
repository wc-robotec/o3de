/*
* All or portions of this file Copyright (c) Amazon.com, Inc. or its affiliates or
* its licensors.
*
* For complete copyright and license terms please see the LICENSE at the root of this
* distribution (the "License"). All use of this software is governed by the License,
* or, if provided, by the license below or the license accompanying this file. Do not
* remove or modify any license notices. This file is distributed on an "AS IS" BASIS,
* WITHOUT WARRANTIES OR CONDITIONS OF ANY KIND, either express or implied.
*
*/

#pragma once

#if !defined(Q_MOC_RUN)
#include <AzCore/Math/Uuid.h>
#include <QString>
#include <QStringList>
#endif

namespace O3DE::ProjectManager
{
    class ProjectInfo
    {
    public:
        ProjectInfo() = default;
<<<<<<< HEAD
        ProjectInfo(const QString& path, const QString& projectName, const QString& displayName, const QString& origin,
            const QString& summary, const QString& imagePath, const QString& backgroundImagePath, bool needsBuild);
=======
        ProjectInfo(const QString& path, const QString& projectName, const QString& displayName,
            const QString& imagePath, const QString& backgroundImagePath, bool needsBuild);
>>>>>>> 2ba6300a
        bool operator==(const ProjectInfo& rhs);
        bool operator!=(const ProjectInfo& rhs);

        bool IsValid() const;

        // from o3de_manifest.json and o3de_projects.json
        QString m_path;

        // From project.json
        QString m_projectName;
        QString m_displayName;
        QString m_origin;
        QString m_summary;
        QStringList m_userTags;

        // Used on projects home screen
        QString m_imagePath;
        QString m_backgroundImagePath;

        // Used in project creation
<<<<<<< HEAD
        bool m_needsBuild = false; //! Is this a new project or existing

        // Used to flag tags for removal
        QStringList m_userTagsForRemoval;
=======
        bool m_needsBuild = false; //! Does this project need to be built
>>>>>>> 2ba6300a
    };
} // namespace O3DE::ProjectManager<|MERGE_RESOLUTION|>--- conflicted
+++ resolved
@@ -24,13 +24,10 @@
     {
     public:
         ProjectInfo() = default;
-<<<<<<< HEAD
+
         ProjectInfo(const QString& path, const QString& projectName, const QString& displayName, const QString& origin,
-            const QString& summary, const QString& imagePath, const QString& backgroundImagePath, bool needsBuild);
-=======
-        ProjectInfo(const QString& path, const QString& projectName, const QString& displayName,
-            const QString& imagePath, const QString& backgroundImagePath, bool needsBuild);
->>>>>>> 2ba6300a
+            const QString& summary, const QString& imagePath, const QString& backgroundImagePath, bool needsBuild
+                    
         bool operator==(const ProjectInfo& rhs);
         bool operator!=(const ProjectInfo& rhs);
 
@@ -51,13 +48,10 @@
         QString m_backgroundImagePath;
 
         // Used in project creation
-<<<<<<< HEAD
-        bool m_needsBuild = false; //! Is this a new project or existing
 
         // Used to flag tags for removal
         QStringList m_userTagsForRemoval;
-=======
+
         bool m_needsBuild = false; //! Does this project need to be built
->>>>>>> 2ba6300a
     };
 } // namespace O3DE::ProjectManager