/*
 * Copyright (c) Contributors to the Open 3D Engine Project.
 * For complete copyright and license terms please see the LICENSE at the root of this distribution.
 *
 * SPDX-License-Identifier: Apache-2.0 OR MIT
 *
 */

#include <AddRemoteProjectDialog.h>
#include <FormFolderBrowseEditWidget.h>
#include <TextOverflowWidget.h>
#include <AzQtComponents/Components/Widgets/CheckBox.h>
#include <ProjectUtils.h>
#include <PythonBindingsInterface.h>

#include <QVBoxLayout>
#include <QGridLayout>
#include <QLabel>
#include <QLineEdit>
#include <QCheckBox>
#include <QDialogButtonBox>
#include <QPushButton>
#include <QDir>
#include <QTimer>

namespace O3DE::ProjectManager
{
    AddRemoteProjectDialog::AddRemoteProjectDialog(QWidget* parent)
        : QDialog(parent)
    {
        setWindowTitle(tr("Add a remote project"));
        setModal(true);
        setObjectName("addRemoteProjectDialog");
        setFixedSize(QSize(760, 600));

        QVBoxLayout* vLayout = new QVBoxLayout();
        vLayout->setContentsMargins(30, 30, 25, 10);
        vLayout->setSpacing(0);
        vLayout->setAlignment(Qt::AlignTop);
        setLayout(vLayout);

        QLabel* instructionTitleLabel = new QLabel(tr("Please enter a remote URL for your project"), this);
        instructionTitleLabel->setObjectName("remoteProjectDialogInstructionTitleLabel");
        instructionTitleLabel->setAlignment(Qt::AlignLeft);
        vLayout->addWidget(instructionTitleLabel);

        vLayout->addSpacing(10);

        m_repoPath = new FormLineEditWidget(tr("Remote URL"), "", this);
        m_repoPath->setMinimumSize(QSize(600, 0));
<<<<<<< HEAD
        m_repoPath->setErrorLabelText(tr("Not a valid remote source."));
=======
        m_repoPath->lineEdit()->setPlaceholderText("http://github.com/o3de/example.git");
>>>>>>> f988c15a
        vLayout->addWidget(m_repoPath);

        vLayout->addSpacing(10);

        QHBoxLayout* warningHLayout = new QHBoxLayout();
        QLabel* warningIcon = new QLabel();
        warningIcon->setPixmap(QIcon(":/Warning.svg").pixmap(32, 32));
        warningIcon->setAlignment(Qt::AlignCenter);
        warningIcon->setFixedSize(32, 32);
        warningHLayout->addWidget(warningIcon);

        warningHLayout->addSpacing(10);

        QLabel* warningLabel = new QLabel(tr("Online repositories may contain files that could potentially harm your computer,"
            " please ensure you understand the risks before downloading from third-party sources."), this);
        warningLabel->setObjectName("remoteProjectDialogWarningLabel");
        warningLabel->setWordWrap(true);
        warningLabel->setAlignment(Qt::AlignLeft);
        warningHLayout->addWidget(warningLabel);

        vLayout->addLayout(warningHLayout);

        vLayout->addSpacing(10);

        QFrame* hLine = new QFrame();
        hLine->setFrameShape(QFrame::HLine);
        hLine->setObjectName("horizontalSeparatingLine");
        vLayout->addWidget(hLine);

        vLayout->addSpacing(10);

        m_downloadProjectLabel = new QLabel(tr("Download Project..."), this);
        m_downloadProjectLabel->setObjectName("remoteProjectDialogDownloadProjectLabel");
        m_downloadProjectLabel->setAlignment(Qt::AlignLeft);
        vLayout->addWidget(m_downloadProjectLabel);

        m_installPath = new FormFolderBrowseEditWidget(tr("Local project directory"));
        m_installPath->setMinimumSize(QSize(600, 0));
        vLayout->addWidget(m_installPath);

        vLayout->addSpacing(10);

        QHBoxLayout* buildHLayout = new QHBoxLayout(this);
        buildHLayout->setContentsMargins(0, 0, 0, 0);
        buildHLayout->setAlignment(Qt::AlignLeft);

        m_autoBuild = new QCheckBox(this);
        m_autoBuild->setChecked(true);
        AzQtComponents::CheckBox::applyToggleSwitchStyle(m_autoBuild);
        buildHLayout->addWidget(m_autoBuild);

        buildHLayout->addSpacing(10);

        m_buildToggleLabel = new QLabel(tr("Automatically build project"), this);
        m_buildToggleLabel->setAlignment(Qt::AlignLeft);
        buildHLayout->addWidget(m_buildToggleLabel);

        vLayout->addLayout(buildHLayout);

        vLayout->addSpacing(20);

        QGridLayout* extraInfoGridLayout = new QGridLayout(this);
        extraInfoGridLayout->setContentsMargins(0, 0, 0, 0);
        extraInfoGridLayout->setHorizontalSpacing(5);
        extraInfoGridLayout->setVerticalSpacing(15);
        extraInfoGridLayout->setAlignment(Qt::AlignLeft);
        

        m_requirementsTitleLabel = new QLabel(tr("Project Requirements"), this);
        m_requirementsTitleLabel->setObjectName("remoteProjectDialogRequirementsTitleLabel");
        m_requirementsTitleLabel->setAlignment(Qt::AlignLeft);

        extraInfoGridLayout->addWidget(m_requirementsTitleLabel, 0, 0);

        m_licensesTitleLabel = new QLabel(tr("Licenses"), this);
        m_licensesTitleLabel->setObjectName("remoteProjectDialogLicensesTitleLabel");
        m_licensesTitleLabel->setAlignment(Qt::AlignLeft);
        extraInfoGridLayout->addWidget(m_licensesTitleLabel, 0, 1);

        extraInfoGridLayout->setVerticalSpacing(15);

        m_requirementsContentLabel = new TextOverflowLabel(tr("Requirements"));
        m_requirementsContentLabel->setObjectName("remoteProjectDialogRequirementsContentLabel");
        m_requirementsContentLabel->setWordWrap(true);
        m_requirementsContentLabel->setAlignment(Qt::AlignLeft);
        m_requirementsContentLabel->setFixedWidth(350);
        extraInfoGridLayout->addWidget(m_requirementsContentLabel, 1, 0);

        m_licensesContentLabel = new TextOverflowLabel(tr("Licenses"));
        m_licensesContentLabel->setObjectName("remoteProjectDialogLicensesContentLabel");
        m_licensesContentLabel->setWordWrap(true);
        m_licensesContentLabel->setAlignment(Qt::AlignLeft);
        m_licensesContentLabel->setFixedWidth(350);
        extraInfoGridLayout->addWidget(m_licensesContentLabel, 1, 1);

        vLayout->addLayout(extraInfoGridLayout);

        vLayout->addStretch();

        m_dialogButtons = new QDialogButtonBox();
        m_dialogButtons->setObjectName("footer");
        vLayout->addWidget(m_dialogButtons);

        QPushButton* cancelButton = m_dialogButtons->addButton(tr("Cancel"), QDialogButtonBox::RejectRole);
        cancelButton->setProperty("secondary", true);
        m_applyButton = m_dialogButtons->addButton(tr("Download && Build"), QDialogButtonBox::ApplyRole);

        connect(cancelButton, &QPushButton::clicked, this, &QDialog::reject);
        connect(m_applyButton, &QPushButton::clicked, this, &AddRemoteProjectDialog::DownloadObject);

        m_inputTimer = new QTimer(this);
        m_inputTimer->setSingleShot(true);
        connect(m_inputTimer, &QTimer::timeout, this, &AddRemoteProjectDialog::ValidateURI);

        connect(
            m_autoBuild, &QCheckBox::clicked, [this](bool checked)
            {
                if (checked)
                {
                    m_applyButton->setText(tr("Download && Build"));
                }
                else
                {
                    m_applyButton->setText(tr("Download"));
                }
            }
        );

        connect(
            m_repoPath->lineEdit(), &QLineEdit::textEdited,
            [this]([[maybe_unused]] const QString& text)
            {
                // wait for a second before attempting to validate so we're less likely to do it per keypress
                m_inputTimer->start(1000);
                m_repoPath->SetValidationState(FormLineEditWidget::ValidationState::Validating);
            });

        SetDialogReady(false);
    }

    void AddRemoteProjectDialog::ValidateURI()
    {
        // validate URI, if it's a valid repository, get the project info and set the dialog as ready
        bool validRepository = PythonBindingsInterface::Get()->ValidateRepository(m_repoPath->lineEdit()->text());
        bool containsProjects = false;

        if (validRepository)
        {
            auto repoProjectsResult = PythonBindingsInterface::Get()->GetProjectsForRepo(m_repoPath->lineEdit()->text());
            if (repoProjectsResult.IsSuccess())
            {
                const auto repoProjects = repoProjectsResult.GetValue();
                if (!repoProjects.isEmpty())
                {
                    // only get the first one for now
                    const ProjectInfo& project = repoProjects.at(0);
                    SetCurrentProject(project);

                    containsProjects = true;
                }
            }
        }

        const bool isValidProjectRepo = validRepository && containsProjects;
        m_repoPath->SetValidationState(
            isValidProjectRepo ? FormLineEditWidget::ValidationState::ValidationSuccess
                               : FormLineEditWidget::ValidationState::ValidationFailed);
        m_repoPath->setErrorLabelVisible(!isValidProjectRepo);
        SetDialogReady(isValidProjectRepo);
    }

    void AddRemoteProjectDialog::DownloadObject()
    {
        // Add Repo:
        const QString repoUri = m_repoPath->lineEdit()->text();
        auto addGemRepoResult = PythonBindingsInterface::Get()->AddGemRepo(repoUri);
        if (addGemRepoResult.IsSuccess())
        {
            // Send download to project screen to initiate download
<<<<<<< HEAD
            emit StartObjectDownload(m_currentProject.m_projectName, ShouldBuild());
=======
            emit StartObjectDownload(m_currentProject.m_projectName, GetInstallPath());
>>>>>>> f988c15a
            emit QDialog::accept();
        }
        else
        {
            QString failureMessage = tr("Failed to add gem repo: %1.").arg(repoUri);
            ProjectUtils::DisplayDetailedError(failureMessage, addGemRepoResult, this);
            AZ_Error("Project Manager", false, failureMessage.toUtf8().constData());
        }
    }

    QString AddRemoteProjectDialog::GetRepoPath()
    {
        return m_repoPath->lineEdit()->text();
    }
    QString AddRemoteProjectDialog::GetInstallPath()
    {
        return m_installPath->lineEdit()->text();
    }
    bool AddRemoteProjectDialog::ShouldBuild()
    {
        return m_autoBuild->isChecked();
    }

    void AddRemoteProjectDialog::SetCurrentProject(const ProjectInfo& projectInfo)
    {
        m_currentProject = projectInfo;

        m_downloadProjectLabel->setText(tr("Download Project %1").arg(projectInfo.m_displayName));
        m_installPath->lineEdit()->setText(QDir::toNativeSeparators(ProjectUtils::GetDefaultProjectPath() + "/" + projectInfo.m_projectName));
        m_requirementsContentLabel->setText(projectInfo.m_requirements);
        m_licensesContentLabel->setText(projectInfo.m_license);
    }

    void AddRemoteProjectDialog::SetDialogReady(bool isReady)
    {
        // Reset
        if (!isReady)
        {
            m_downloadProjectLabel->setText(tr("Download Project..."));
            m_installPath->setText("");
        }

        m_downloadProjectLabel->setEnabled(isReady);
        m_installPath->setEnabled(isReady);
        m_autoBuild->setEnabled(isReady);
        m_buildToggleLabel->setEnabled(isReady);
        m_requirementsTitleLabel->setEnabled(isReady);
        m_licensesTitleLabel->setEnabled(isReady);
        m_requirementsContentLabel->setEnabled(isReady);
        m_licensesContentLabel->setEnabled(isReady);
        m_applyButton->setEnabled(isReady);
    }
} // namespace O3DE::ProjectManager<|MERGE_RESOLUTION|>--- conflicted
+++ resolved
@@ -48,11 +48,8 @@
 
         m_repoPath = new FormLineEditWidget(tr("Remote URL"), "", this);
         m_repoPath->setMinimumSize(QSize(600, 0));
-<<<<<<< HEAD
         m_repoPath->setErrorLabelText(tr("Not a valid remote source."));
-=======
         m_repoPath->lineEdit()->setPlaceholderText("http://github.com/o3de/example.git");
->>>>>>> f988c15a
         vLayout->addWidget(m_repoPath);
 
         vLayout->addSpacing(10);
@@ -232,11 +229,7 @@
         if (addGemRepoResult.IsSuccess())
         {
             // Send download to project screen to initiate download
-<<<<<<< HEAD
-            emit StartObjectDownload(m_currentProject.m_projectName, ShouldBuild());
-=======
-            emit StartObjectDownload(m_currentProject.m_projectName, GetInstallPath());
->>>>>>> f988c15a
+            emit StartObjectDownload(m_currentProject.m_projectName, GetInstallPath(), ShouldBuild());
             emit QDialog::accept();
         }
         else
