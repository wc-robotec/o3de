/*
 * Copyright (c) Contributors to the Open 3D Engine Project.
 * For complete copyright and license terms please see the LICENSE at the root of this distribution.
 *
 * SPDX-License-Identifier: Apache-2.0 OR MIT
 *
 */

#include <native/tests/assetmanager/IntermediateAssetTests.h>
#include <QCoreApplication>
#include <native/unittests/UnitTestRunner.h>

namespace UnitTests
{
    AssetBuilderSDK::CreateJobFunction CreateJobStage(
        const AZStd::string& name,
        bool commonPlatform,
        const AZStd::string& sourceDependencyPath = "")
    {
        using namespace AssetBuilderSDK;

        // Note: capture by copy because we need these to stay around for a long time
        return [name, commonPlatform, sourceDependencyPath]([[maybe_unused]] const CreateJobsRequest& request, CreateJobsResponse& response)
        {
            if (commonPlatform)
            {
                response.m_createJobOutputs.push_back(JobDescriptor{ "fingerprint", name, CommonPlatformName });
            }
            else
            {
                for (const auto& platform : request.m_enabledPlatforms)
                {
                    response.m_createJobOutputs.push_back(JobDescriptor{ "fingerprint", name, platform.m_identifier.c_str() });
                }
            }

            if (!sourceDependencyPath.empty())
            {
                response.m_sourceFileDependencyList.push_back(SourceFileDependency{ sourceDependencyPath, AZ::Uuid::CreateNull() });
            }

            response.m_result = CreateJobsResultCode::Success;
        };
    }

    AssetBuilderSDK::ProcessJobFunction ProcessJobStage(const AZStd::string& outputExtension, AssetBuilderSDK::ProductOutputFlags flags, bool outputExtraFile)
    {
        using namespace AssetBuilderSDK;

        // Capture by copy because we need these to stay around a long time
        return [outputExtension, flags, outputExtraFile](const ProcessJobRequest& request, ProcessJobResponse& response)
        {
            AZ::IO::Path outputFile = request.m_sourceFile;
            outputFile.ReplaceExtension(outputExtension.c_str());

            AZ::IO::LocalFileIO::GetInstance()->Copy(
                request.m_fullPath.c_str(), (AZ::IO::Path(request.m_tempDirPath) / outputFile).c_str());

            auto product = JobProduct{ outputFile.c_str(), AZ::Data::AssetType::CreateName(outputExtension.c_str()), 1 };

            product.m_outputFlags = flags;
            product.m_dependenciesHandled = true;
            response.m_outputProducts.push_back(product);

            if (outputExtraFile)
            {
                auto extraFilePath = AZ::IO::Path(request.m_tempDirPath) / "z_extra.txt"; // Z prefix to place at end of list when sorting for processing

                UnitTestUtils::CreateDummyFile(extraFilePath.c_str(), "unit test file");

                auto extraProduct = JobProduct{ extraFilePath.c_str(), AZ::Data::AssetType::CreateName("extra"), 2 };

                extraProduct.m_outputFlags = flags;
                extraProduct.m_dependenciesHandled = true;
                response.m_outputProducts.push_back(extraProduct);
            }

            response.m_resultCode = ProcessJobResult_Success;
        };
    }

    void IntermediateAssetTests::CreateBuilder(const char* name, const char* inputFilter, const char* outputExtension, bool createJobCommonPlatform, AssetBuilderSDK::ProductOutputFlags outputFlags, bool outputExtraFile)
    {
        using namespace AssetBuilderSDK;

        m_builderInfoHandler.CreateBuilderDesc(
            name, AZ::Uuid::CreateRandom().ToFixedString().c_str(),
            { AssetBuilderPattern{ inputFilter, AssetBuilderPattern::Wildcard } }, CreateJobStage(name, createJobCommonPlatform),
            ProcessJobStage(outputExtension, outputFlags, outputExtraFile), "fingerprint");
    }

    void IntermediateAssetTests::SetUp()
    {
        AssetManagerTestingBase::SetUp();

        AZ::Debug::TraceMessageBus::Handler::BusConnect();

        AZ::IO::Path scanFolderDir(m_scanfolder.m_scanFolder);
        AZStd::string testFilename = "test.stage1";
        m_testFilePath = (scanFolderDir / testFilename).AsPosix().c_str();

        UnitTestUtils::CreateDummyFile(m_testFilePath.c_str(), "unit test file");

        m_rc = AZStd::make_unique<AssetProcessor::RCController>(1, 1);

        m_rc->SetDispatchPaused(false);

        QObject::connect(
            m_rc.get(), &AssetProcessor::RCController::FileFailed,
            [this](auto entryIn)
            {
                m_fileFailed = true;
            });

        QObject::connect(
            m_rc.get(), &AssetProcessor::RCController::FileCompiled,
            [this](auto jobEntry, auto response)
            {
                m_fileCompiled = true;
                m_processedJobEntry = jobEntry;
                m_processJobResponse = response;
            });

        m_localFileIo->SetAlias("@log@", (AZ::IO::Path(m_tempDir.GetDirectory()) / "logs").c_str());
    }

    void IntermediateAssetTests::TearDown()
    {
        AZ::Debug::TraceMessageBus::Handler::BusDisconnect();

        AssetManagerTestingBase::TearDown();
    }

    // Since AP will redirect any failures to a job log file, we won't see them output by default
    // This will cause any error/assert to be printed out and mark the test as failed
    bool IntermediateAssetTests::OnPreAssert(const char* fileName, int line, const char* /*func*/, const char* message)
    {
        if (m_expectedErrors > 0)
        {
            --m_expectedErrors;
            return false;
        }

        UnitTest::ColoredPrintf(UnitTest::COLOR_RED, "Assert: %s\n", message);

        ADD_FAILURE_AT(fileName, line);

        return false;
    }

    bool IntermediateAssetTests::OnPreError(const char* /*window*/, const char* fileName, int line, const char* /*func*/, const char* message)
    {
        if (m_expectedErrors > 0)
        {
            --m_expectedErrors;
            return false;
        }

        UnitTest::ColoredPrintf(UnitTest::COLOR_RED, "Error: %s\n", message);

        ADD_FAILURE_AT(fileName, line);

        return false;
    }

    void IntermediateAssetTests::IncorrectBuilderConfigurationTest(bool commonPlatform, AssetBuilderSDK::ProductOutputFlags flags)
    {
        using namespace AssetBuilderSDK;

        CreateBuilder("stage1", "*.stage1", "stage2", commonPlatform, flags);

        m_expectedErrors = 1;

        QMetaObject::invokeMethod(
            m_assetProcessorManager.get(), "AssessAddedFile", Qt::QueuedConnection, Q_ARG(QString, m_testFilePath.c_str()));
        QCoreApplication::processEvents();

        RunFile(1);
        ProcessJob(*m_rc, m_jobDetailsList[0]);

        ASSERT_TRUE(m_fileFailed);
    }

    AZStd::string IntermediateAssetTests::MakePath(const char* filename, bool intermediate)
    {
        auto cacheDir = AZ::IO::Path(m_tempDir.GetDirectory()) / "Cache";

        if (intermediate)
        {
            cacheDir = AssetUtilities::GetIntermediateAssetsFolder(cacheDir);

            return (cacheDir / filename).StringAsPosix();
        }

        return (cacheDir / "pc" / filename).StringAsPosix();
    }

    void IntermediateAssetTests::CheckProduct(const char* relativePath, bool exists)
    {
        auto expectedProductPath = MakePath(relativePath, false);
        EXPECT_EQ(AZ::IO::SystemFile::Exists(expectedProductPath.c_str()), exists) << expectedProductPath.c_str();
    }

    void IntermediateAssetTests::CheckIntermediate(const char* relativePath, bool exists)
    {
        auto expectedIntermediatePath = MakePath(relativePath, true);
        EXPECT_EQ(AZ::IO::SystemFile::Exists(expectedIntermediatePath.c_str()), exists) << expectedIntermediatePath.c_str();
    }

    void IntermediateAssetTests::ProcessSingleStep(int expectedJobCount, int expectedFileCount, int jobToRun, bool expectSuccess)
    {
        // Reset state
        m_jobDetailsList.clear();
        m_fileCompiled = false;
        m_fileFailed = false;

        RunFile(expectedJobCount, expectedFileCount);

        std::stable_sort(
            m_jobDetailsList.begin(), m_jobDetailsList.end(),
            [](const AssetProcessor::JobDetails& a, const AssetProcessor::JobDetails& b) -> bool
            {
                return a.m_jobEntry.m_databaseSourceName.compare(b.m_jobEntry.m_databaseSourceName) < 0;
            });

        ProcessJob(*m_rc, m_jobDetailsList[jobToRun]);

        if (expectSuccess)
        {
            ASSERT_TRUE(m_fileCompiled);
            m_assetProcessorManager->AssetProcessed(m_processedJobEntry, m_processJobResponse);
        }
        else
        {
            ASSERT_TRUE(m_fileFailed);
        }
    }

    void IntermediateAssetTests::ProcessFileMultiStage(
        int endStage, bool doProductOutputCheck, const char* file, int startStage, bool expectAutofail, bool hasExtraFile)
    {
        auto cacheDir = AZ::IO::Path(m_tempDir.GetDirectory()) / "Cache";
        auto intermediatesDir = AssetUtilities::GetIntermediateAssetsFolder(cacheDir);

        if (file == nullptr)
        {
            file = m_testFilePath.c_str();
        }

        QMetaObject::invokeMethod(m_assetProcessorManager.get(), "AssessAddedFile", Qt::QueuedConnection, Q_ARG(QString, file));
        QCoreApplication::processEvents();

        for (int i = startStage; i <= endStage; ++i)
        {
            int expectedJobCount = 1;
            int expectedFileCount = 1;
            int jobToRun = 0;

            // If there's an extra file output, it'll only show up after the 1st iteration
            if (i > startStage && hasExtraFile)
            {
                expectedJobCount = 2;
                expectedFileCount = 2;
            }
            else if (expectAutofail)
            {
                expectedJobCount = 2;
                jobToRun = 1;
            }

            ProcessSingleStep(expectedJobCount, expectedFileCount, jobToRun, true);

            if (i < endStage)
            {
                auto expectedIntermediatePath = intermediatesDir / AZStd::string::format("test.stage%d", i + 1);
                EXPECT_TRUE(AZ::IO::SystemFile::Exists(expectedIntermediatePath.c_str())) << expectedIntermediatePath.c_str();
            }

            // Only first job should have an autofail due to a conflict
            expectAutofail = false;
        }

        m_assetProcessorManager->CheckFilesToExamine(0);
        m_assetProcessorManager->CheckActiveFiles(0);
        m_assetProcessorManager->CheckJobEntries(0);

        if (doProductOutputCheck)
        {
            CheckProduct(AZStd::string::format("test.stage%d", endStage + 1).c_str());
        }
    }

    TEST_F(IntermediateAssetTests, FileProcessedAsIntermediateIntoProduct)
    {
        using namespace AssetBuilderSDK;

        CreateBuilder("stage1", "*.stage1", "stage2", true, ProductOutputFlags::IntermediateAsset);
        CreateBuilder("stage2", "*.stage2","stage3", false, ProductOutputFlags::ProductAsset);

        ProcessFileMultiStage(2, true);
    }

    TEST_F(IntermediateAssetTests, IntermediateOutputWithWrongPlatform_CausesFailure)
    {
        IncorrectBuilderConfigurationTest(false, AssetBuilderSDK::ProductOutputFlags::IntermediateAsset);
    }

    TEST_F(IntermediateAssetTests, ProductOutputWithWrongPlatform_CausesFailure)
    {
        IncorrectBuilderConfigurationTest(true, AssetBuilderSDK::ProductOutputFlags::ProductAsset);
    }

    TEST_F(IntermediateAssetTests, IntermediateAndProductOutputFlags_NormalPlatform_CausesFailure)
    {
        IncorrectBuilderConfigurationTest(false, AssetBuilderSDK::ProductOutputFlags::IntermediateAsset | AssetBuilderSDK::ProductOutputFlags::ProductAsset);
    }

    TEST_F(IntermediateAssetTests, IntermediateAndProductOutputFlags_CommonPlatform_CausesFailure)
    {
        IncorrectBuilderConfigurationTest(true, AssetBuilderSDK::ProductOutputFlags::IntermediateAsset | AssetBuilderSDK::ProductOutputFlags::ProductAsset);
    }

    TEST_F(IntermediateAssetTests, NoFlags_CausesFailure)
    {
        IncorrectBuilderConfigurationTest(false, (AssetBuilderSDK::ProductOutputFlags)(0));
    }

    TEST_F(IntermediateAssetTests, ABALoop_CausesFailure)
    {
        using namespace AssetBuilderSDK;

        CreateBuilder("stage1", "*.stage1", "stage2", true, ProductOutputFlags::IntermediateAsset);
        CreateBuilder("stage2", "*.stage2", "stage3", true, ProductOutputFlags::IntermediateAsset);
        CreateBuilder("stage3", "*.stage3", "stage2",  true, ProductOutputFlags::IntermediateAsset); // Loop back to an intermediate

        ProcessFileMultiStage(3, false);

        EXPECT_EQ(m_jobDetailsList.size(), 3);
        EXPECT_TRUE(m_jobDetailsList[1].m_autoFail);
        EXPECT_TRUE(m_jobDetailsList[2].m_autoFail);

        EXPECT_EQ(m_jobDetailsList[1].m_jobEntry.m_databaseSourceName, "test.stage3");
        EXPECT_EQ(m_jobDetailsList[2].m_jobEntry.m_databaseSourceName, "test.stage1");
    }

    TEST_F(IntermediateAssetTests, AALoop_CausesFailure)
    {
        using namespace AssetBuilderSDK;

        CreateBuilder("stage1", "*.stage1", "stage2", true, ProductOutputFlags::IntermediateAsset);
        CreateBuilder("stage2", "*.stage2", "stage1", true, ProductOutputFlags::IntermediateAsset); // Loop back to the source

        ProcessFileMultiStage(2, false);

        EXPECT_EQ(m_jobDetailsList.size(), 3);
        EXPECT_TRUE(m_jobDetailsList[1].m_autoFail);
        EXPECT_TRUE(m_jobDetailsList[2].m_autoFail);

        EXPECT_EQ(m_jobDetailsList[1].m_jobEntry.m_databaseSourceName, "test.stage2");
        EXPECT_EQ(m_jobDetailsList[2].m_jobEntry.m_databaseSourceName, "test.stage1");
    }

    TEST_F(IntermediateAssetTests, SelfLoop_CausesFailure)
    {
        using namespace AssetBuilderSDK;

        CreateBuilder("stage1", "*.stage1", "stage1", true, ProductOutputFlags::IntermediateAsset); // Loop back to the source with a single job

        ProcessFileMultiStage(1, false);

        EXPECT_EQ(m_jobDetailsList.size(), 2);
        EXPECT_TRUE(m_jobDetailsList[1].m_autoFail);

        EXPECT_EQ(m_jobDetailsList[1].m_jobEntry.m_databaseSourceName, "test.stage1");
    }

    TEST_F(IntermediateAssetTests, CopyJob_Works)
    {
        using namespace AssetBuilderSDK;

        CreateBuilder("stage1", "*.stage1", "stage1", false, ProductOutputFlags::ProductAsset); // Copy jobs are ok

        ProcessFileMultiStage(1, false);

        auto expectedProduct = AZ::IO::Path(m_tempDir.GetDirectory()) / "Cache" / "pc" / "test.stage1";

        EXPECT_EQ(m_jobDetailsList.size(), 1);
        EXPECT_TRUE(AZ::IO::SystemFile::Exists(expectedProduct.c_str())) << expectedProduct.c_str();
    }

    TEST_F(IntermediateAssetTests, DeleteSourceIntermediate_DeletesAllProducts)
    {
        using namespace AssetBuilderSDK;

        CreateBuilder("stage1", "*.stage1", "stage2", true, ProductOutputFlags::IntermediateAsset);
        CreateBuilder("stage2", "*.stage2", "stage3", true, ProductOutputFlags::IntermediateAsset);
        CreateBuilder("stage3", "*.stage3", "stage4", false, ProductOutputFlags::ProductAsset);

        ProcessFileMultiStage(3, true);

        AZ::IO::SystemFile::Delete(m_testFilePath.c_str());
        m_assetProcessorManager->AssessDeletedFile(m_testFilePath.c_str());
        RunFile(0);

        CheckIntermediate("test.stage2", false);
        CheckIntermediate("test.stage3", false);
        CheckProduct("test.stage4", false);
    }

    void IntermediateAssetTests::DeleteIntermediateTest(const char* deleteFilePath)
    {
        using namespace AssetBuilderSDK;

        CreateBuilder("stage1", "*.stage1", "stage2", true, ProductOutputFlags::IntermediateAsset);
        CreateBuilder("stage2", "*.stage2", "stage3", true, ProductOutputFlags::IntermediateAsset);
        CreateBuilder("stage3", "*.stage3", "stage4", false, ProductOutputFlags::ProductAsset);

        ProcessFileMultiStage(3, true);

        AZ::IO::SystemFile::Delete(deleteFilePath);
        m_assetProcessorManager->AssessDeletedFile(deleteFilePath);
        RunFile(0); // Process the delete

        // Reprocess the file
        m_jobDetailsList.clear();

        // AssessModifiedFile is going to set up a OneShotTimer with a 1ms delay on it.  We have to wait a short time for that timer to
        // elapse before we can process that event. If we use the alternative processEvents that loops for X milliseconds we could
        // accidentally process too many events.
        AZStd::this_thread::sleep_for(AZStd::chrono::milliseconds(2));

        // Unfortunately we need to just process the events a few times without doing any checks here
        // due to the previous step queuing work which is sometimes executed immediately.
        // Without a way to consistently be sure whether the work has been done or not, we need to just run enough until the job is emitted

        QCoreApplication::processEvents();
        QCoreApplication::processEvents();
        QCoreApplication::processEvents();

        ASSERT_EQ(m_jobDetailsList.size(), 1);

        ProcessJob(*m_rc, m_jobDetailsList[0]);

        ASSERT_TRUE(m_fileCompiled);

        m_assetProcessorManager->AssetProcessed(m_processedJobEntry, m_processJobResponse);

        CheckIntermediate("test.stage2");
        CheckIntermediate("test.stage3");
        CheckProduct("test.stage4");
    }

    TEST_F(IntermediateAssetTests, DeleteIntermediateProduct_Reprocesses)
    {
        DeleteIntermediateTest(MakePath("test.stage2", true).c_str());
    }

    TEST_F(IntermediateAssetTests, DeleteFinalProduct_Reprocesses)
    {
        DeleteIntermediateTest(MakePath("test.stage4", false).c_str());
    }

    TEST_F(IntermediateAssetTests, Override_NormalFileProcessedFirst_CausesFailure)
    {
        using namespace AssetBuilderSDK;

        CreateBuilder("stage1", "*.stage1", "stage2", true, ProductOutputFlags::IntermediateAsset);
        CreateBuilder("stage2", "*.stage2", "stage3", true, ProductOutputFlags::IntermediateAsset);
        CreateBuilder("stage3", "*.stage3", "stage4", false, ProductOutputFlags::ProductAsset);

        // Make and process a source file which matches an intermediate output name we will create later
        AZ::IO::Path scanFolderDir(m_scanfolder.m_scanFolder);
        AZStd::string testFilename = "test.stage2";
        AZStd::string testFilePath = (scanFolderDir / testFilename).AsPosix();

        UnitTestUtils::CreateDummyFile(testFilePath.c_str(), "unit test file");

        ProcessFileMultiStage(3, true, testFilePath.c_str(), 2);

        // Now process another file which produces intermediates that conflict with the existing source file above
        // Only go to stage 1 since we're expecting a failure at that point
        ProcessFileMultiStage(1, false);

        EXPECT_EQ(m_jobDetailsList.size(), 2);
        EXPECT_TRUE(m_jobDetailsList[1].m_autoFail);

        EXPECT_EQ(m_jobDetailsList[1].m_jobEntry.m_databaseSourceName, "test.stage1");
    }

    TEST_F(IntermediateAssetTests, DeleteFileInIntermediateFolder_CorrectlyDeletesOneFile)
    {
        using namespace AzToolsFramework::AssetDatabase;

        // Set up the test files and database entries
        SourceDatabaseEntry source1{ m_scanfolder.m_scanFolderID, "folder/parent.txt", AZ::Uuid::CreateRandom(), "fingerprint" };
        SourceDatabaseEntry source2{ m_platformConfig->GetIntermediateAssetsScanFolderId().value(), "folder/child.txt", AZ::Uuid::CreateRandom(), "fingerprint" };

        auto sourceFile = AZ::IO::Path(m_scanfolder.m_scanFolder) / "folder/parent.txt";
        auto intermediateFile = MakePath("folder/child.txt", true);
        auto cacheFile = MakePath("pc/folder/product.txt", false);
        auto cacheFile2 = MakePath("pc/folder/product777.txt", false);
        UnitTestUtils::CreateDummyFile(sourceFile.Native().c_str(), QString("tempdata"));
        UnitTestUtils::CreateDummyFile(intermediateFile.c_str(), QString("tempdata"));
        UnitTestUtils::CreateDummyFile(cacheFile.c_str(), QString("tempdata"));
        UnitTestUtils::CreateDummyFile(cacheFile2.c_str(), QString("tempdata"));

        ASSERT_TRUE(m_stateData->SetSource(source1));
        ASSERT_TRUE(m_stateData->SetSource(source2));

        JobDatabaseEntry job1{ source1.m_sourceID,
                               "Mock Job",
                               1234,
                               "pc",
                               m_builderInfoHandler.m_builderDescMap.begin()->second.m_busId,
                               AzToolsFramework::AssetSystem::JobStatus::Completed,
                               999 };

        JobDatabaseEntry job2{ source2.m_sourceID,
                               "Mock Job",
                               1234,
                               "pc",
                               m_builderInfoHandler.m_builderDescMap.begin()->second.m_busId,
                               AzToolsFramework::AssetSystem::JobStatus::Completed,
                               888 };

        ASSERT_TRUE(m_stateData->SetJob(job1));
        ASSERT_TRUE(m_stateData->SetJob(job2));

        ProductDatabaseEntry product1{ job1.m_jobID,
                                       0,
                                       "pc/folder/product.txt",
                                       AZ::Uuid::CreateName("one"),
                                       AZ::Uuid::CreateName("product.txt"),
                                       0,
                                       static_cast<int>(AssetBuilderSDK::ProductOutputFlags::ProductAsset) };
        ProductDatabaseEntry product2{ job2.m_jobID,
                                       777,
                                       "pc/folder/product777.txt",
                                       AZ::Uuid::CreateName("two"),
                                       AZ::Uuid::CreateName("product777.txt"),
                                       0,
                                       static_cast<int>(AssetBuilderSDK::ProductOutputFlags::ProductAsset) };

        ASSERT_TRUE(m_stateData->SetProduct(product1));
        ASSERT_TRUE(m_stateData->SetProduct(product2));

        // Record the folder so its marked as a known folder
        auto folderPath = MakePath("folder", true);
        m_assetProcessorManager->RecordFoldersFromScanner(
            QSet{ AssetProcessor::AssetFileInfo{ folderPath.c_str(), QDateTime::currentDateTime(), 0,
                                                 m_platformConfig->GetScanFolderForFile(folderPath.c_str()), true } });

        // Delete the file and folder in the intermediate folder
        AZ::IO::LocalFileIO::GetInstance()->DestroyPath(folderPath.c_str());

        QMetaObject::invokeMethod(
            m_assetProcessorManager.get(), "AssessDeletedFile", Qt::QueuedConnection,
            Q_ARG(QString, MakePath("folder", true).c_str()));
        QCoreApplication::processEvents();

        RunFile(0);

        // Only 1 file (the one in the intermediate folder) should be marked for delete
        m_assetProcessorManager->CheckActiveFiles(1);
        m_assetProcessorManager->CheckFilesToExamine(0);
        m_assetProcessorManager->CheckJobEntries(0);
    }

    TEST_F(IntermediateAssetTests, Override_IntermediateFileProcessedFirst_CausesFailure)
    {
        using namespace AssetBuilderSDK;

        CreateBuilder("stage1", "*.stage1", "stage2", true, ProductOutputFlags::IntermediateAsset);
        CreateBuilder("stage2", "*.stage2", "stage3", true, ProductOutputFlags::IntermediateAsset);
        CreateBuilder("stage3", "*.stage3", "stage4", false, ProductOutputFlags::ProductAsset);

        // Process a file from stage1 -> stage4, this will create several intermediates
        ProcessFileMultiStage(3, true);

        // Now make a source file which is the same name as an existing intermediate and process it
        AZ::IO::Path scanFolderDir(m_scanfolder.m_scanFolder);
        AZStd::string testFilename = "test.stage2";
        AZStd::string testFilePath = (scanFolderDir / testFilename).AsPosix();

        UnitTestUtils::CreateDummyFile(testFilePath.c_str(), "unit test file");

        ProcessFileMultiStage(3, true, testFilePath.c_str(), 2, true);

        EXPECT_EQ(m_jobDetailsList.size(), 1);
        EXPECT_FALSE(m_jobDetailsList[0].m_autoFail);
    }

    TEST_F(IntermediateAssetTests, DuplicateOutputs_CausesFailure)
    {
        using namespace AssetBuilderSDK;

        CreateBuilder("stage1", "*.stage1", "stage2", true, ProductOutputFlags::IntermediateAsset, true);
        CreateBuilder("stage2", "*.stage2", "stage3", false, ProductOutputFlags::ProductAsset);

        ProcessFileMultiStage(2, true, nullptr, 1, false, true);

        AZ::IO::Path scanFolderDir(m_scanfolder.m_scanFolder);
        AZStd::string testFilename = "test2.stage1";

        UnitTestUtils::CreateDummyFile((scanFolderDir / testFilename).c_str(), "unit test file");

        QMetaObject::invokeMethod(
            m_assetProcessorManager.get(), "AssessAddedFile", Qt::QueuedConnection, Q_ARG(QString, (scanFolderDir / testFilename).c_str()));
        QCoreApplication::processEvents();

        RunFile(1);
        ProcessJob(*m_rc, m_jobDetailsList[0]);

        ASSERT_TRUE(m_fileCompiled);

        m_jobDetailsList.clear();

        m_assetProcessorManager->AssetProcessed(m_processedJobEntry, m_processJobResponse);

        EXPECT_EQ(m_jobDetailsList.size(), 1);
        EXPECT_TRUE(m_jobDetailsList[0].m_autoFail);
    }

    TEST_F(IntermediateAssetTests, SourceAsset_SourceDependencyOnIntermediate_Reprocesses)
    {
        using namespace AssetBuilderSDK;

        CreateBuilder("stage1", "*.stage1", "stage2", true, ProductOutputFlags::IntermediateAsset);
        CreateBuilder("stage2", "*.stage2", "stage3", false, ProductOutputFlags::ProductAsset);

        // Builder for the normal file, with a source dependency on the .stage2 intermediate
        m_builderInfoHandler.CreateBuilderDesc(
            "normal file builder", AZ::Uuid::CreateName("normal file builder").ToFixedString().c_str(),
            { AssetBuilderPattern{ "*.test", AssetBuilderPattern::Wildcard } },
            UnitTests::MockMultiBuilderInfoHandler::AssetBuilderExtraInfo{ "", "test.stage2", "", "", {} });

        AZ::IO::Path scanFolderDir(m_scanfolder.m_scanFolder);
        AZStd::string testFilename = "one.test";

        UnitTestUtils::CreateDummyFile((scanFolderDir / testFilename).c_str(), "unit test file");

        // Process the intermediate-style file first
        ProcessFileMultiStage(2, true);
        // Process the regular source second
        ProcessFileMultiStage(1, false, (scanFolderDir / testFilename).c_str());

        // Modify the intermediate-style file so it will be processed again
        QFile writer(m_testFilePath.c_str());
        ASSERT_TRUE(writer.open(QFile::WriteOnly));

        {
            QTextStream ts(&writer);
            ts.setCodec("UTF-8");
            ts << "modified test file";
        }

        // Start processing the test.stage1 file again
        QMetaObject::invokeMethod(m_assetProcessorManager.get(), "AssessAddedFile", Qt::QueuedConnection, Q_ARG(QString, m_testFilePath.c_str()));
        QCoreApplication::processEvents();

        // Process test.stage1, which should queue up test.stage2
        ProcessSingleStep();
        // Start processing test.stage2, this should cause one.test to also be placed in the processing queue
        RunFile(1, 1, 1);
    }

    TEST_F(IntermediateAssetTests, IntermediateAsset_SourceDependencyOnSourceAsset_Reprocesses)
    {
        using namespace AssetBuilderSDK;

        CreateBuilder("stage1", "*.stage1", "stage2", true, ProductOutputFlags::IntermediateAsset);

        m_builderInfoHandler.CreateBuilderDesc(
            "stage2", AZ::Uuid::CreateRandom().ToFixedString().c_str(), { AssetBuilderPattern{ "*.stage2", AssetBuilderPattern::Wildcard } },
            CreateJobStage("stage2", false, "one.test"),
            ProcessJobStage("stage3", ProductOutputFlags::ProductAsset, false), "fingerprint");

        CreateBuilder("normal file builder", "*.test", "test", false, ProductOutputFlags::ProductAsset);

        AZ::IO::Path scanFolderDir(m_scanfolder.m_scanFolder);
        AZStd::string testFilename = "one.test";

        UnitTestUtils::CreateDummyFile((scanFolderDir / testFilename).c_str(), "unit test file");

        // Process the normal source first
        ProcessFileMultiStage(1, false, (scanFolderDir / testFilename).c_str());
        // Process the intermediate-style source second
        ProcessFileMultiStage(2, true);

        // Modify the normal source so it will be processed again
        QFile writer((scanFolderDir / testFilename).c_str());
        ASSERT_TRUE(writer.open(QFile::WriteOnly));

        {
            QTextStream ts(&writer);
            ts.setCodec("UTF-8");
            ts << "modified test file";
        }

        // Start processing the one.test file again
        QMetaObject::invokeMethod(
            m_assetProcessorManager.get(), "AssessAddedFile", Qt::QueuedConnection, Q_ARG(QString, (scanFolderDir / testFilename).c_str()));
        QCoreApplication::processEvents();

        // Start processing one.test, this should cause test.stage2 to also be placed in the processing queue
        RunFile(1, 1, 1);
    }

    TEST_F(IntermediateAssetTests, RequestReprocess_ReprocessesAllIntermediates)
    {
        using namespace AssetBuilderSDK;

        CreateBuilder("stage1", "*.stage1", "stage2", true, ProductOutputFlags::IntermediateAsset);
        CreateBuilder("stage2", "*.stage2", "stage3", true, ProductOutputFlags::IntermediateAsset);
        CreateBuilder("stage3", "*.stage3", "stage4", false, ProductOutputFlags::ProductAsset);

        ProcessFileMultiStage(3, true);

        EXPECT_EQ(m_assetProcessorManager->RequestReprocess(m_testFilePath.c_str()), 3);
        EXPECT_EQ(m_assetProcessorManager->RequestReprocess(MakePath("test.stage2", true).c_str()), 3);
    }

<<<<<<< HEAD
    TEST_F(IntermediateAssetTests, UpdateSource_OutputDoesntChange_IntermediateDoesNotReprocess)
    {
        using namespace AssetBuilderSDK;

        // Custom builder with fixed product output
        m_builderInfoHandler.CreateBuilderDesc(
            "stage1",
            AZ::Uuid::CreateRandom().ToFixedString().c_str(),
            { AssetBuilderPattern{ "*.stage1", AssetBuilderPattern::Wildcard } },
            CreateJobStage("stage1", true),
            [](const ProcessJobRequest& request, ProcessJobResponse& response)
            {
                AZ::IO::Path outputFile = request.m_sourceFile;
                outputFile.ReplaceExtension("stage2");

                auto* fileIo = AZ::IO::LocalFileIO::GetInstance();
                AZ::IO::HandleType fileHandle;
                AZStd::string data = "hello world"; // We'll output the same product every time no matter what the input source is

                fileIo->Open((AZ::IO::Path(request.m_tempDirPath) / outputFile).c_str(), AZ::IO::OpenMode::ModeWrite, fileHandle);
                fileIo->Write(fileHandle, data.data(), data.size());
                fileIo->Close(fileHandle);
=======
    TEST_F(IntermediateAssetTests, PriorProductsAreCleanedUp)
    {
        using namespace AssetBuilderSDK;
        int counter = 0;

        CreateBuilder("stage1", "*.stage1", "stage2", true, ProductOutputFlags::IntermediateAsset);
        // Custom builder with random output
        m_builderInfoHandler.CreateBuilderDesc(
            "stage2",
            AZ::Uuid::CreateRandom().ToFixedString().c_str(),
            { AssetBuilderPattern{ "*.stage2", AssetBuilderPattern::Wildcard } },
            CreateJobStage("stage2", true),
            [&counter](const ProcessJobRequest& request, ProcessJobResponse& response)
            {
                ++counter;

                AZ::IO::Path outputFile = request.m_sourceFile;
                outputFile.ReplaceExtension(AZStd::string::format("stage3_%d", counter).c_str());

                AZ::IO::LocalFileIO::GetInstance()->Copy(
                    request.m_fullPath.c_str(), (AZ::IO::Path(request.m_tempDirPath) / outputFile).c_str());
>>>>>>> 3289cbdb

                auto product = JobProduct{ outputFile.c_str(), AZ::Data::AssetType::CreateName("stage2"), 1 };

                product.m_outputFlags = ProductOutputFlags::IntermediateAsset;
                product.m_dependenciesHandled = true;
                response.m_outputProducts.push_back(product);

                response.m_resultCode = ProcessJobResult_Success;
<<<<<<< HEAD
            }, "fingerprint");

        CreateBuilder("stage2", "*.stage2", "stage3", true, ProductOutputFlags::IntermediateAsset);
        CreateBuilder("stage3", "*.stage3", "stage4", false, ProductOutputFlags::ProductAsset);

        // Process once
        ProcessFileMultiStage(3, true);
=======
            },
            "fingerprint");
        CreateBuilder("stage3", "*.stage3_*", "stage4", false, ProductOutputFlags::ProductAsset);

        QMetaObject::invokeMethod(
            m_assetProcessorManager.get(), "AssessAddedFile", Qt::QueuedConnection, Q_ARG(QString, m_testFilePath.c_str()));
        QCoreApplication::processEvents();

        // Process test.stage1, which should queue up test.stage2
        // We're going to do this manually instead of using the helper because this test uses a different file naming convention
        ProcessSingleStep();
        CheckIntermediate("test.stage2");
        ProcessSingleStep();
        CheckIntermediate("test.stage3_1");
        ProcessSingleStep();
        CheckProduct("test.stage4");
>>>>>>> 3289cbdb

        // Modify the source file
        UnitTestUtils::CreateDummyFile(m_testFilePath.c_str(), "modified unit test file");

<<<<<<< HEAD
        // Start processing the test.stage1 file again
=======
        // Run again, this time expecting the stage3_2 to be output instead of stage3_1
>>>>>>> 3289cbdb
        QMetaObject::invokeMethod(
            m_assetProcessorManager.get(), "AssessAddedFile", Qt::QueuedConnection, Q_ARG(QString, m_testFilePath.c_str()));
        QCoreApplication::processEvents();

<<<<<<< HEAD
        // Process test.stage1, which should queue up test.stage2
        ProcessSingleStep();
        // Start processing test.stage2, this shouldn't create a job since the input is the same
        RunFile(0, 1, 0);
=======
        ProcessSingleStep();
        CheckIntermediate("test.stage2");
        ProcessSingleStep();
        CheckIntermediate("test.stage3_1", false); // Prior intermediate is deleted
        CheckIntermediate("test.stage3_2", true); // New intermediate created
        ProcessSingleStep();
        CheckProduct("test.stage4"); // Same product result at the end
>>>>>>> 3289cbdb
    }
} // namespace UnitTests<|MERGE_RESOLUTION|>--- conflicted
+++ resolved
@@ -720,30 +720,6 @@
         EXPECT_EQ(m_assetProcessorManager->RequestReprocess(MakePath("test.stage2", true).c_str()), 3);
     }
 
-<<<<<<< HEAD
-    TEST_F(IntermediateAssetTests, UpdateSource_OutputDoesntChange_IntermediateDoesNotReprocess)
-    {
-        using namespace AssetBuilderSDK;
-
-        // Custom builder with fixed product output
-        m_builderInfoHandler.CreateBuilderDesc(
-            "stage1",
-            AZ::Uuid::CreateRandom().ToFixedString().c_str(),
-            { AssetBuilderPattern{ "*.stage1", AssetBuilderPattern::Wildcard } },
-            CreateJobStage("stage1", true),
-            [](const ProcessJobRequest& request, ProcessJobResponse& response)
-            {
-                AZ::IO::Path outputFile = request.m_sourceFile;
-                outputFile.ReplaceExtension("stage2");
-
-                auto* fileIo = AZ::IO::LocalFileIO::GetInstance();
-                AZ::IO::HandleType fileHandle;
-                AZStd::string data = "hello world"; // We'll output the same product every time no matter what the input source is
-
-                fileIo->Open((AZ::IO::Path(request.m_tempDirPath) / outputFile).c_str(), AZ::IO::OpenMode::ModeWrite, fileHandle);
-                fileIo->Write(fileHandle, data.data(), data.size());
-                fileIo->Close(fileHandle);
-=======
     TEST_F(IntermediateAssetTests, PriorProductsAreCleanedUp)
     {
         using namespace AssetBuilderSDK;
@@ -765,7 +741,6 @@
 
                 AZ::IO::LocalFileIO::GetInstance()->Copy(
                     request.m_fullPath.c_str(), (AZ::IO::Path(request.m_tempDirPath) / outputFile).c_str());
->>>>>>> 3289cbdb
 
                 auto product = JobProduct{ outputFile.c_str(), AZ::Data::AssetType::CreateName("stage2"), 1 };
 
@@ -774,15 +749,6 @@
                 response.m_outputProducts.push_back(product);
 
                 response.m_resultCode = ProcessJobResult_Success;
-<<<<<<< HEAD
-            }, "fingerprint");
-
-        CreateBuilder("stage2", "*.stage2", "stage3", true, ProductOutputFlags::IntermediateAsset);
-        CreateBuilder("stage3", "*.stage3", "stage4", false, ProductOutputFlags::ProductAsset);
-
-        // Process once
-        ProcessFileMultiStage(3, true);
-=======
             },
             "fingerprint");
         CreateBuilder("stage3", "*.stage3_*", "stage4", false, ProductOutputFlags::ProductAsset);
@@ -799,26 +765,15 @@
         CheckIntermediate("test.stage3_1");
         ProcessSingleStep();
         CheckProduct("test.stage4");
->>>>>>> 3289cbdb
 
         // Modify the source file
         UnitTestUtils::CreateDummyFile(m_testFilePath.c_str(), "modified unit test file");
 
-<<<<<<< HEAD
-        // Start processing the test.stage1 file again
-=======
         // Run again, this time expecting the stage3_2 to be output instead of stage3_1
->>>>>>> 3289cbdb
         QMetaObject::invokeMethod(
             m_assetProcessorManager.get(), "AssessAddedFile", Qt::QueuedConnection, Q_ARG(QString, m_testFilePath.c_str()));
         QCoreApplication::processEvents();
 
-<<<<<<< HEAD
-        // Process test.stage1, which should queue up test.stage2
-        ProcessSingleStep();
-        // Start processing test.stage2, this shouldn't create a job since the input is the same
-        RunFile(0, 1, 0);
-=======
         ProcessSingleStep();
         CheckIntermediate("test.stage2");
         ProcessSingleStep();
@@ -826,6 +781,57 @@
         CheckIntermediate("test.stage3_2", true); // New intermediate created
         ProcessSingleStep();
         CheckProduct("test.stage4"); // Same product result at the end
->>>>>>> 3289cbdb
+    }
+
+    TEST_F(IntermediateAssetTests, UpdateSource_OutputDoesntChange_IntermediateDoesNotReprocess)
+    {
+        using namespace AssetBuilderSDK;
+
+        // Custom builder with fixed product output
+        m_builderInfoHandler.CreateBuilderDesc(
+            "stage1",
+            AZ::Uuid::CreateRandom().ToFixedString().c_str(),
+            { AssetBuilderPattern{ "*.stage1", AssetBuilderPattern::Wildcard } },
+            CreateJobStage("stage1", true),
+            [](const ProcessJobRequest& request, ProcessJobResponse& response)
+            {
+                AZ::IO::Path outputFile = request.m_sourceFile;
+                outputFile.ReplaceExtension("stage2");
+
+                auto* fileIo = AZ::IO::LocalFileIO::GetInstance();
+                AZ::IO::HandleType fileHandle;
+                AZStd::string data = "hello world"; // We'll output the same product every time no matter what the input source is
+
+                fileIo->Open((AZ::IO::Path(request.m_tempDirPath) / outputFile).c_str(), AZ::IO::OpenMode::ModeWrite, fileHandle);
+                fileIo->Write(fileHandle, data.data(), data.size());
+                fileIo->Close(fileHandle);
+
+                auto product = JobProduct{ outputFile.c_str(), AZ::Data::AssetType::CreateName("stage2"), 1 };
+
+                product.m_outputFlags = ProductOutputFlags::IntermediateAsset;
+                product.m_dependenciesHandled = true;
+                response.m_outputProducts.push_back(product);
+
+                response.m_resultCode = ProcessJobResult_Success;
+            }, "fingerprint");
+
+        CreateBuilder("stage2", "*.stage2", "stage3", true, ProductOutputFlags::IntermediateAsset);
+        CreateBuilder("stage3", "*.stage3", "stage4", false, ProductOutputFlags::ProductAsset);
+
+        // Process once
+        ProcessFileMultiStage(3, true);
+
+        // Modify the source file
+        UnitTestUtils::CreateDummyFile(m_testFilePath.c_str(), "modified unit test file");
+
+        // Start processing the test.stage1 file again
+        QMetaObject::invokeMethod(
+            m_assetProcessorManager.get(), "AssessAddedFile", Qt::QueuedConnection, Q_ARG(QString, m_testFilePath.c_str()));
+        QCoreApplication::processEvents();
+
+        // Process test.stage1, which should queue up test.stage2
+        ProcessSingleStep();
+        // Start processing test.stage2, this shouldn't create a job since the input is the same
+        RunFile(0, 1, 0);
     }
 } // namespace UnitTests