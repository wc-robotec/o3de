/*
 * Copyright (c) Contributors to the Open 3D Engine Project.
 * For complete copyright and license terms please see the LICENSE at the root of this distribution.
 *
 * SPDX-License-Identifier: Apache-2.0 OR MIT
 *
 */

#pragma once

#if !defined(Q_MOC_RUN)
#include <QString>
#include <QByteArray>
#include <QQueue>
#include <QVector>
#include <QHash>
#include <QDir>
#include <QSet>
#include <QMap>
#include <QPair>
#include <QMutex>

#include <AzCore/std/smart_ptr/shared_ptr.h>
#include <AzCore/std/containers/unordered_map.h>

#include <AssetBuilderSDK/AssetBuilderSDK.h>
#include <AssetBuilderSDK/AssetBuilderBusses.h>

#include "native/assetprocessor.h"
#include "native/utilities/AssetUtilEBusHelper.h"
#include "native/utilities/MissingDependencyScanner.h"
#include "native/utilities/ThreadHelper.h"
#include "native/AssetManager/AssetCatalog.h"
#include "native/AssetDatabase/AssetDatabase.h"
#include <AzCore/std/containers/unordered_set.h>
#include <AzCore/std/containers/map.h>
#include <AzToolsFramework/API/EditorAssetSystemAPI.h>
#include <AzCore/IO/SystemFile.h> // for AZ_MAX_PATH_LEN

#include "AssetRequestHandler.h"
#include "native/utilities/JobDiagnosticTracker.h"
#include "SourceFileRelocator.h"

#include <AssetManager/ExcludedFolderCache.h>
#endif

class FileWatcher;

namespace AzFramework
{
    namespace AssetSystem
    {
        class BaseAssetProcessorMessage;

        class GetRelativeProductPathFromFullSourceOrProductPathRequest;
        class GetRelativeProductPathFromFullSourceOrProductPathResponse;

        class GenerateRelativeSourcePathRequest;
        class GenerateRelativeSourcePathResponse;

        class GetFullSourcePathFromRelativeProductPathRequest;
        class GetFullSourcePathFromRelativeProductPathResponse;
        class AssetNotificationMessage;
    } // namespace AssetSystem
} // namespace AzFramework

namespace AzToolsFramework
{
    namespace AssetSystem
    {
        class AssetJobLogRequest;
        class AssetJobLogResponse;

        class AssetJobsInfoRequest;
        class AssetJobsInfoResponse;

        class GetAbsoluteAssetDatabaseLocationRequest;
        class GetAbsoluteAssetDatabaseLocationResponse;
    } // namespace AssetSystem
} // namespace AzToolsFramework

namespace AssetProcessor
{
    class AssetProcessingStateData;
    struct AssetRecognizer;
    class PlatformConfiguration;
    class ScanFolderInfo;
    class PathDependencyManager;

    //! The Asset Processor Manager is the heart of the pipeline
    //! It is what makes the critical decisions about what should and should not be processed
    //! It emits signals when jobs need to be performed and when assets are complete or have failed.
    class AssetProcessorManager
        : public QObject
        , public AssetProcessor::ProcessingJobInfoBus::Handler
    {
        using BaseAssetProcessorMessage = AzFramework::AssetSystem::BaseAssetProcessorMessage;
        using AssetJobsInfoRequest = AzToolsFramework::AssetSystem::AssetJobsInfoRequest;
        using AssetJobsInfoResponse = AzToolsFramework::AssetSystem::AssetJobsInfoResponse;
        using JobInfo = AzToolsFramework::AssetSystem::JobInfo;
        using JobStatus = AzToolsFramework::AssetSystem::JobStatus;
        using AssetJobLogRequest = AzToolsFramework::AssetSystem::AssetJobLogRequest;
        using AssetJobLogResponse = AzToolsFramework::AssetSystem::AssetJobLogResponse;
        using GetAbsoluteAssetDatabaseLocationRequest = AzToolsFramework::AssetSystem::GetAbsoluteAssetDatabaseLocationRequest;
        using GetAbsoluteAssetDatabaseLocationResponse = AzToolsFramework::AssetSystem::GetAbsoluteAssetDatabaseLocationResponse;
        using GetRelativeProductPathFromFullSourceOrProductPathRequest = AzFramework::AssetSystem::GetRelativeProductPathFromFullSourceOrProductPathRequest;
        using GetRelativeProductPathFromFullSourceOrProductPathResponse = AzFramework::AssetSystem::GetRelativeProductPathFromFullSourceOrProductPathResponse;
        using GenerateRelativeSourcePathRequest = AzFramework::AssetSystem::GenerateRelativeSourcePathRequest;
        using GenerateRelativeSourcePathResponse = AzFramework::AssetSystem::GenerateRelativeSourcePathResponse;
        using GetFullSourcePathFromRelativeProductPathRequest = AzFramework::AssetSystem::GetFullSourcePathFromRelativeProductPathRequest;
        using GetFullSourcePathFromRelativeProductPathResponse = AzFramework::AssetSystem::GetFullSourcePathFromRelativeProductPathResponse;

        Q_OBJECT

    private:

        struct FileEntry
        {
            QString m_fileName;
            bool m_isDelete = false;
            bool m_isFromScanner = false;
            AZStd::chrono::system_clock::time_point m_initialProcessTime{};

            FileEntry() = default;

            FileEntry(const QString& fileName, bool isDelete, bool isFromScanner = false, AZStd::chrono::system_clock::time_point initialProcessTime = {})
                : m_fileName(fileName)
                , m_isDelete(isDelete)
                , m_isFromScanner(isFromScanner)
                , m_initialProcessTime(initialProcessTime)
            {
            }

        };

        struct AssetProcessedEntry
        {
            JobEntry m_entry;
            AssetBuilderSDK::ProcessJobResponse m_response;

            AssetProcessedEntry() = default;
            AssetProcessedEntry(JobEntry& entry, AssetBuilderSDK::ProcessJobResponse& response)
                : m_entry(AZStd::move(entry))
                , m_response(AZStd::move(response))
            {
            }

            AssetProcessedEntry(const AssetProcessedEntry& other) = default;
            AssetProcessedEntry(AssetProcessedEntry&& other)
                : m_entry(AZStd::move(other.m_entry))
                , m_response(AZStd::move(other.m_response))
            {
            }

            AssetProcessedEntry& operator=(AssetProcessedEntry&& other)
            {
                if (this != &other)
                {
                    m_entry = AZStd::move(other.m_entry);
                    m_response = AZStd::move(other.m_response);
                }
                return *this;
            }
        };

        //! Internal structure that will hold all the necessary source info
        struct SourceFileInfo
        {
            QString m_databasePath; // clarification: this is the database path
            QString m_pathRelativeToScanFolder;
            AZ::Uuid m_uuid;
            const ScanFolderInfo* m_scanFolder{ nullptr };
        };

    public:
        explicit AssetProcessorManager(AssetProcessor::PlatformConfiguration* config, QObject* parent = nullptr);

        virtual ~AssetProcessorManager();
        bool IsIdle();
        bool HasProcessedCriticalAssets() const;

        //////////////////////////////////////////////////////////////////////////
        // ProcessingJobInfoBus::Handler overrides
        void BeginCacheFileUpdate(const char* productPath) override;
        void EndCacheFileUpdate(const char* productPath, bool queueAgainForDeletion) override;
        AZ::u32 GetJobFingerprint(const AssetProcessor::JobIndentifier& jobIndentifier) override;
        //////////////////////////////////////////////////////////////////////////

        //! Controls whether or not we are allowed to skip analysis on a file when the source files modtimes have not changed
        //! and neither have any builders.
        void SetEnableModtimeSkippingFeature(bool enable);

        //! Query logging will log every asset database query.
        void SetQueryLogging(bool enableLogging);

        void SetBuilderDebugFlag(bool enabled);

        //! Scans assets that match the given pattern for content that looks like a missing product dependency.
        //! Note that the database pattern is used as an SQL query, so use SQL syntax for the search (wildcard is %, not *).
        //! FilePattern is just a normal wildcard pattern that can be used to filter files in the provided scan folders.
        void ScanForMissingProductDependencies(QString dbPattern, QString filePattern, const AZStd::vector<AZStd::string>& dependencyAdditionalScanFolders, int maxScanIteration=AssetProcessor::MissingDependencyScanner::DefaultMaxScanIteration);

        AZStd::shared_ptr<AssetDatabaseConnection> GetDatabaseConnection() const;

        void EmitResolvedDependency(const AZ::Data::AssetId& assetId, const AzToolsFramework::AssetDatabase::ProductDependencyDatabaseEntry& entry);

        //! Internal structure that will hold all the necessary information to process jobs later.
        //! We need to hold these jobs because they have declared either source dependency on other sources
        //! or a job dependency and we can only resolve these dependencies once all the create jobs are completed.
        struct JobToProcessEntry
        {
            bool operator<(const JobToProcessEntry& other)
            {
                return m_sourceFileInfo.m_pathRelativeToScanFolder < other.m_sourceFileInfo.m_pathRelativeToScanFolder;
            }

            SourceFileInfo m_sourceFileInfo;
            AZStd::vector<JobDetails> m_jobsToAnalyze;
            // a vector of pairs of <builder which emitted it, the dependency>
            AZStd::vector<AZStd::pair<AZ::Uuid, AssetBuilderSDK::SourceFileDependency>> m_sourceFileDependencies;
        };

        //! Request to invalidate and reprocess a source asset or folder containing source assets
        AZ::u64 RequestReprocess(const QString& sourcePath);
    Q_SIGNALS:
        void NumRemainingJobsChanged(int newNumJobs);

        void AssetToProcess(JobDetails jobDetails);

        //! Emit whenever a new asset is found or an existing asset is updated
        void AssetMessage(AzFramework::AssetSystem::AssetNotificationMessage message);

        // InputAssetProcessed - uses absolute asset path of input file
        void InputAssetProcessed(QString fullAssetPath, QString platform);

        void RequestInputAssetStatus(QString inputAssetPath, QString platform, QString jobDescription);
        void RequestPriorityAssetCompile(QString inputAssetPath, QString platform, QString jobDescription);

        //! AssetProcessorManagerIdleState is emitted when APM idle state changes, we emit true when
        //! APM is waiting for outside stimulus i.e its has eaten through all of its queues and is only waiting for
        //! responses back from other systems (like its waiting for responses back from the compiler)
        void AssetProcessorManagerIdleState(bool state);
        void ReadyToQuit(QObject* source);

        void CreateAssetsRequest(unsigned int nonce, QString name, QString platform, bool onlyExactMatch = true, bool syncRequest = false);

        void SendAssetExistsResponse(NetworkRequestID groupID, bool exists);

        void FenceFileDetected(unsigned int fenceId);

        void EscalateJobs(AssetProcessor::JobIdEscalationList jobIdEscalationList);

        void SourceDeleted(QString relSourceFile);
        void SourceFolderDeleted(QString folderPath);
        void SourceQueued(AZ::Uuid sourceUuid, AZ::Uuid legacyUuid, QString rootPath, QString relativeFilePath);
        void SourceFinished(AZ::Uuid sourceUuid, AZ::Uuid legacyUuid);
        void JobRemoved(AzToolsFramework::AssetSystem::JobInfo jobInfo);

        void JobComplete(JobEntry jobEntry, AzToolsFramework::AssetSystem::JobStatus status);

        //! Send a message when a new path dependency is resolved, so that downstream tools know the AssetId of the resolved dependency.
        void PathDependencyResolved(const AZ::Data::AssetId& assetId, const AzToolsFramework::AssetDatabase::ProductDependencyDatabaseEntry& entry);

        void AddedToCatalog(JobEntry jobEntry);

    public Q_SLOTS:
        void AssetProcessed(JobEntry jobEntry, AssetBuilderSDK::ProcessJobResponse response);
        void AssetProcessed_Impl();

        void AssetFailed(JobEntry jobEntry);
        void AssetCancelled(JobEntry jobEntry);

        void AssessFilesFromScanner(QSet<AssetFileInfo> filePaths);

        virtual void AssessModifiedFile(QString filePath);
        virtual void AssessAddedFile(QString filePath);
        virtual void AssessDeletedFile(QString filePath);
        void OnAssetScannerStatusChange(AssetProcessor::AssetScanningStatus status);
        void OnJobStatusChanged(JobEntry jobEntry, JobStatus status);

        void CheckAssetProcessorIdleState();

        void QuitRequested();

        //! A network request came in asking, for a given input asset, what the status is of any jobs related to that request
        AssetJobsInfoResponse ProcessGetAssetJobsInfoRequest(MessageData<AssetJobsInfoRequest> messageData);

        //! A network request came in, Given a JOB ID (from the above Job Request), asking for the actual log for that job.
        AssetJobLogResponse ProcessGetAssetJobLogRequest(MessageData<AssetJobLogRequest> messageData);

        //! A network request came in asking for asset database location
        GetAbsoluteAssetDatabaseLocationResponse ProcessGetAbsoluteAssetDatabaseLocationRequest(MessageData<GetAbsoluteAssetDatabaseLocationRequest> messageData);

        //! This request comes in and is expected to do whatever heuristic is required in order to determine if an asset actually exists in the database.
        void OnRequestAssetExists(NetworkRequestID requestId, QString platform, QString searchTerm, AZ::Data::AssetId assetId);

        //! Searches the product and source asset tables to try and find a match
        QString GuessProductOrSourceAssetName(QString searchTerm,  QString platform, bool useLikeSearch);

        void ProcessFilesToExamineQueue();
        void CheckForIdle();
        void CheckMissingFiles();
        void ProcessGetAssetJobsInfoRequest(AssetJobsInfoRequest& request, AssetJobsInfoResponse& response);
        void ProcessGetAssetJobLogRequest(const AssetJobLogRequest& request, AssetJobLogResponse& response);
        void ScheduleNextUpdate();
        void ProcessJobs();
        void RemoveEmptyFolders();

        void OnBuildersRegistered();

    private:
        template <class R>
        bool Recv(unsigned int connId, QByteArray payload, R& request);
        void AssessFileInternal(QString fullFile, bool isDelete, bool fromScanner = false);
        void CheckSource(const FileEntry& source);
        void CheckMissingJobs(QString relativeSourceFile, const ScanFolderInfo* scanFolder, const AZStd::vector<JobDetails>& jobsThisTime);
        void CheckDeletedProductFile(QString normalizedPath);
        void CheckDeletedSourceFile(
            QString normalizedPath, QString relativePath, QString databaseSourceFile,
            AZStd::chrono::system_clock::time_point initialProcessTime);
        void CheckModifiedSourceFile(QString normalizedPath, QString databaseSourceFile, const ScanFolderInfo* scanFolderInfo);
        bool AnalyzeJob(JobDetails& details);
        void CheckDeletedCacheFolder(QString normalizedPath);
        void CheckDeletedSourceFolder(QString normalizedPath, QString relativePath, const ScanFolderInfo* scanFolderInfo);
        void CheckCreatedSourceFolder(QString normalizedPath);
        void CheckMetaDataRealFiles(QString relativePath);
        bool DeleteProducts(const AzToolsFramework::AssetDatabase::ProductDatabaseEntryContainer& products);
        void DispatchFileChange();
        bool InitializeCacheRoot();
        void PopulateJobStateCache();
        void AutoFailJob(const AZStd::string& consoleMsg, const AZStd::string& autoFailReason, const AZStd::vector<AssetProcessedEntry>::iterator& assetIter);

        using ProductInfoList = AZStd::vector<AZStd::pair<AzToolsFramework::AssetDatabase::ProductDatabaseEntry, const AssetBuilderSDK::JobProduct*>>;

        void WriteProductTableInfo(AZStd::pair<AzToolsFramework::AssetDatabase::ProductDatabaseEntry, const AssetBuilderSDK::JobProduct*>& pair, AZStd::vector<AZ::u32>& subIds, AZStd::unordered_set<AzToolsFramework::AssetDatabase::ProductDependencyDatabaseEntry>& dependencyContainer, const AZStd::string& platform);

        //! given a full absolute path to a file, add any metadata files you find that apply.
        void AddMetadataFilesForFingerprinting(QString absolutePathToFileToCheck, SourceFilesForFingerprintingContainer& outFilesToFingerprint);

        // given a file name and a root to not go beyond, add the parent folder and its parent folders recursively
        // to the list of known folders.
        void AddKnownFoldersRecursivelyForFile(QString file, QString root);
        void CleanEmptyFolder(QString folder, QString root);

        void ProcessBuilders(QString normalizedPath, QString relativePathToFile, const ScanFolderInfo* scanFolder, const AssetProcessor::BuilderInfoList& builderInfoList);
        AZStd::vector<AZStd::string> GetExcludedFolders();

        struct SourceInfo
        {
            QString m_watchFolder;
            QString m_sourceRelativeToWatchFolder;
            QString m_sourceDatabaseName;
        };

        struct SourceInfoWithFingerprints
        {
            QString m_watchFolder;
            QString m_sourceRelativeToWatchFolder;
            QString m_sourceDatabaseName;
            QString m_analysisFingerprint;
        };

        //! Search the database and the the source dependency maps for the the sourceUuid. if found returns the cached info
        bool SearchSourceInfoBySourceUUID(const AZ::Uuid& sourceUuid, AssetProcessorManager::SourceInfo& result);

        //!  Adds the source to the database and returns the corresponding sourceDatabase Entry
        void AddSourceToDatabase(AzToolsFramework::AssetDatabase::SourceDatabaseEntry& sourceDatabaseEntry, const ScanFolderInfo* scanFolder, QString relativeSourceFilePath);

    protected:
        // Checks whether or not a file can be skipped for processing (ie, file content hasn't changed, builders haven't been added/removed, builders for the file haven't changed)
        bool CanSkipProcessingFile(const AssetFileInfo &fileInfo, AZ::u64& fileHash);

        AZ::s64 GenerateNewJobRunKey();
        // Attempt to erase a log file.  Failing to erase it is not a critical problem, but should be logged.
        // returns true if there is no log file there after this operation completes
        bool EraseLogFile(const char* fileName);

        // Load the old scan folders and match them up with new scan folders.  Make sure they're
        bool MigrateScanFolders();

        //! Checks whether the AP is aware of any source file that has indicated the inputted
        //! source file as its dependency, and if found do we need to put that file back in the asset pipeline queue again
<<<<<<< HEAD
        QStringList GetSourceFilesWhichDependOnSourceFile(const QString& sourcePath, const ProductInfoList& updatedProducts);
=======
        QStringList GetSourceFilesWhichDependOnSourceFile(const QString& sourcePath);
>>>>>>> 1b9eeb70

        /** Given a BuilderSDK SourceFileDependency, try to find out what actual database source name is.
        *   If it cannot be resolved but a UUID is available, the string result will contain the UUID (and we will return true).
        *   If there's a problem that makes it unusable (such as no fields being filled in), the string will be blank
        *     and this function will return false.
        */
        bool ResolveSourceFileDependencyPath(const AssetBuilderSDK::SourceFileDependency& sourceDependency, QString& resultDatabaseSourceNames, QStringList& resolvedDependencyList);
        //! Updates the database with all the changes related to source dependency / job dependency:
        void UpdateSourceFileDependenciesDatabase(JobToProcessEntry& entry);

        //! Analyze JobDetail for every hold jobs
        void AnalyzeJobDetail(JobToProcessEntry& jobEntry);

        void UpdateJobDependency(JobDetails& jobDetails);
        void QueueIdleCheck();
        void UpdateWildcardDependencies(JobDetails& job, size_t jobDependencySlot, QStringList& resolvedDependencyList);

        //! Check whether the job can be analyzed by APM,
        //! A job cannot be analyzed if any of its dependent job hasn't been fingerprinted
        bool CanAnalyzeJob(const JobDetails& jobDetails);

        //! Analyzes and forward the job to the RCController if the job requires processing
        void ProcessJob(JobDetails& jobDetails);

        AssetProcessor::PlatformConfiguration* m_platformConfig = nullptr;

        bool m_queuedExamination = false;
        bool m_hasProcessedCriticalAssets = false;

        QQueue<FileEntry> m_activeFiles;
        QSet<QString> m_alreadyActiveFiles; // a simple optimization to only do the exhaustive search if we know its there.
        AZStd::vector<AssetProcessedEntry> m_assetProcessedList;
        AZStd::shared_ptr<AssetDatabaseConnection> m_stateData;
        ThreadController<AssetCatalog>* m_assetCatalog;
        typedef QHash<QString, FileEntry> FileExamineContainer;
        FileExamineContainer m_filesToExamine; // order does not actually matter in this (yet)

        // this map contains a list of source files that were discovered in the database before asset scanning began.
        // (so files from a previous run).
        // as asset scanning encounters files, it will remove them from this map, and when its done,
        // it will thus contain only the files that were in the database from last time, but were NOT found during file scan
        // in other words, files that have been deleted from disk since last run.
        // the key to this map is the absolute path of the file from last run, but with the current scan folder setup
        QMap<QString, SourceInfoWithFingerprints> m_sourceFilesInDatabase;

        // this map contains modtimes of all files AP processed last time it ran
        AZStd::unordered_map<AZStd::string, AZ::u64> m_fileModTimes;

        // this map contains hashes of all files AP processed last time it ran
        AZStd::unordered_map<AZStd::string, AZ::u64> m_fileHashes;

        QSet<QString> m_knownFolders; // a cache of all known folder names, normalized to have forward slashes.
        typedef AZStd::unordered_map<AZ::u64, AzToolsFramework::AssetSystem::JobInfo> JobRunKeyToJobInfoMap;  // for when network requests come in about the jobInfo

        JobRunKeyToJobInfoMap m_jobRunKeyToJobInfoMap;
        AZStd::multimap<AZStd::string, AZ::u64> m_jobKeyToJobRunKeyMap;

        using SourceUUIDToSourceInfoMap = AZStd::unordered_map<AZ::Uuid, SourceInfo>;
        SourceUUIDToSourceInfoMap m_sourceUUIDToSourceInfoMap; // contains UUID -> SourceInfo, which includes database name and relative to watch folder:
        AZStd::mutex m_sourceUUIDToSourceInfoMapMutex;

        QString m_normalizedCacheRootPath;
        QDir m_cacheRootDir;
        bool m_isCurrentlyScanning = false;
        bool m_quitRequested = false;
        bool m_processedQueued = false;
        bool m_AssetProcessorIsBusy = true;

        bool m_alreadyScheduledUpdate = false;
        QMutex m_processingJobMutex;
        AZStd::unordered_set<AZStd::string> m_processingProductInfoList;
        AZ::s64 m_highestJobRunKeySoFar = 0;
        AZStd::vector<JobToProcessEntry> m_jobEntries;
        AZStd::unordered_set<JobDetails> m_jobsToProcess;
        //! This map is required to prevent multiple sourceFile modified events been send by the APM
        AZStd::unordered_map<AZ::Uuid, qint64> m_sourceFileModTimeMap;
        AZStd::unordered_map<JobIndentifier, AZ::u32> m_jobFingerprintMap;
        AZStd::unordered_map<JobDesc, AZStd::unordered_set<AZ::Uuid>> m_jobDescToBuilderUuidMap;

        AZStd::unique_ptr<PathDependencyManager> m_pathDependencyManager;
        AZStd::unique_ptr<SourceFileRelocator> m_sourceFileRelocator;

        JobDiagnosticTracker m_jobDiagnosticTracker{};

        QSet<QString> m_checkFoldersToRemove; //!< List of folders that needs to be checked for removal later by AP
        //! List of all scanfolders that are present in the database but not currently watched by AP
        AZStd::unordered_map<AZStd::string, AzToolsFramework::AssetDatabase::ScanFolderDatabaseEntry> m_scanFoldersInDatabase;

        int m_numOfJobsToAnalyze = 0;
        bool m_alreadyQueuedCheckForIdle = false;

        //////////////////// Analysis Early-Out feature ///////////////////
        // ComputeBuilderDirty builds the maps of which builders are dirty and how they have changed.
        // note that until ComputeBuilderDirty is called, it is assumed that *all* are dirty, to be conservative.

        // The data we actually care about for this feature:
        struct BuilderData
        {
            AZ::u8 m_flags = 0; // the flags from the builder registration
            AZ::Uuid m_fingerprint; // a hash of the fingerprint and version info
            bool m_isDirty = false;
        };

        void ComputeBuilderDirty();
        AZStd::string ComputeRecursiveDependenciesFingerprint(const AZStd::string& fileAbsolutePath, const AZStd::string& fileDatabaseName);
        AZStd::unordered_map<AZ::Uuid, BuilderData>  m_builderDataCache;
        bool m_buildersAddedOrRemoved = true; //< true if any new builders exist.  If this happens we actually need to re-analyze everything.
        bool m_anyBuilderChange = true;

        // Checks whether any of the builders specified have changed their fingerprint
        bool AreBuildersUnchanged(AZStd::string_view builderEntries, int& numBuildersEmittingSourceDependencies);

        /** Utility function:  Given the input database row (from sources table), return an (ordered) set of all dependencies
          * including dependencies-of-dependencies.  These will be absolute paths to the dependency file on disk.
          * Note that the output also includes the initial inputDatabasePath asset (but expanded to be absolute)
          * if a file does not exist, it will still in the list at the absolute path to where it may appear, so that
          * this result set can still use that for hashing.
          * if a source file is missing from disk, it will not be included in the result set, since this returns
          * full absolute paths.
          */
        void QueryAbsolutePathDependenciesRecursive(QString inputDatabasePath, SourceFilesForFingerprintingContainer& finalDependencyList, AzToolsFramework::AssetDatabase::SourceFileDependencyEntry::TypeOfDependency dependencyType, bool reverseQuery);

        // we can't write a job to the database as not needing analysis the next time around,
        // until all jobs related to it are finished.  This is becuase the jobs themselves are not written to the database
        // so until all jobs are finished, we need to re-analyze the source file next time.
        // (since if you terminate the asset processor while its still processing, we don't want it to skip over those
        // source files next time).  So we keep a map of how many remaining outstanding jobs exist for a given
        // source file.  Once the outstanding jobs hit zero we compute a final source fingerprint for analysis and save it.
        struct AnalysisTracker
        {
            int m_remainingJobsSpawned = 0;
            AZ::s64 m_databaseScanFolderId = -1;
            AZStd::string m_databaseSourceName;
            AZStd::set<AZ::Uuid> m_buildersInvolved; // this is intentionally a sorted set, since its used to generate a stable hash
            bool failedStatus = false; // if it fails, we avoid writing anything to the database, so that next time around, we reprocess the file.
        };

        // maps "absolute source path to file (normalized)" to tracking infomation struct above.
        using JobCounter = AZStd::unordered_map<AZStd::string, AnalysisTracker> ;
        JobCounter m_remainingJobsForEachSourceFile;

        // utility function: finds the source in the above map and updates it.
        enum class AnalysisTrackerUpdateType
        {
            JobFailed,
            JobStarted,
            JobFinished,
        };

        // ideally you would already have the absolute path to the file, and call this function with it:
        void UpdateAnalysisTrackerForFile(const char* fullPathToFile, AnalysisTrackerUpdateType updateType);

        // convenience overload of the above function when you have a jobEntry but no absolute path to the file.
        void UpdateAnalysisTrackerForFile(const JobEntry &entry, AnalysisTrackerUpdateType updateType);

        // Used to scan through products for anything that looks like a missing product dependency;
        MissingDependencyScanner m_missingDependencyScanner;

        // Metrics
        int m_numTotalSourcesFound = 0;
        int m_numSourcesNeedingFullAnalysis = 0;
        int m_numSourcesNotHandledByAnyBuilder = 0;
        bool m_reportedAnalysisMetrics = false;

        // cache these so we don't have to check them each time during analysis:
        QSet<QString> m_metaFilesWhichActuallyExistOnDisk;
        bool m_cachedMetaFilesExistMap = false;

        // when true, only processes files if their modtime or builder(s) have changed
        // defaults to true (in the settings) for GUI mode, false for batch mode
        bool m_allowModtimeSkippingFeature = false;

        // when true, a flag will be sent to builders process job indicating debug output/mode should be used
        bool m_builderDebugFlag = false;

        AZStd::unique_ptr<ExcludedFolderCache> m_excludedFolderCache{};

protected Q_SLOTS:
        void FinishAnalysis(AZStd::string fileToCheck);
        //////////////////////////////////////////////////////////
    };
} // namespace AssetProcessor
<|MERGE_RESOLUTION|>--- conflicted
+++ resolved
@@ -380,11 +380,7 @@
 
         //! Checks whether the AP is aware of any source file that has indicated the inputted
         //! source file as its dependency, and if found do we need to put that file back in the asset pipeline queue again
-<<<<<<< HEAD
         QStringList GetSourceFilesWhichDependOnSourceFile(const QString& sourcePath, const ProductInfoList& updatedProducts);
-=======
-        QStringList GetSourceFilesWhichDependOnSourceFile(const QString& sourcePath);
->>>>>>> 1b9eeb70
 
         /** Given a BuilderSDK SourceFileDependency, try to find out what actual database source name is.
         *   If it cannot be resolved but a UUID is available, the string result will contain the UUID (and we will return true).
